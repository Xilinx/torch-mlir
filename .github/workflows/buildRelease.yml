--- conflicted
+++ resolved
@@ -13,7 +13,6 @@
 jobs:
   build_linux:
     name: Manylinux x86_64 Build
-<<<<<<< HEAD
     runs-on: ubuntu-latest
     permissions:
       contents: write
@@ -24,13 +23,6 @@
         package: [ torch-mlir ]
         py_version: [ cp38-cp38, cp310-cp310 ] # cp311-cp311
         torch-version: [stable] # nightly
-=======
-    runs-on: a100
-    strategy:
-      matrix:
-        package: [ torch-mlir, torch-mlir-core ]
-        py_version: [ cp38-cp38, cp311-cp311 ]
->>>>>>> 69cc5869
         exclude:
           - package: torch-mlir-core
             py_version: cp38-cp38
@@ -59,15 +51,11 @@
         cd $GITHUB_WORKSPACE
         TM_PACKAGE_VERSION=${{ github.event.inputs.python_package_version }}
         printf "TORCH_MLIR_PYTHON_PACKAGE_VERSION=%s\n" $TM_PACKAGE_VERSION > ./torch_mlir_package_version
-<<<<<<< HEAD
         TM_SKIP_TESTS=ON \
         TM_PYTHON_VERSIONS=${{ matrix.py_version }} \
         TM_PACKAGES=${{ matrix.package }} \
         TM_TORCH_VERSION="${{ matrix.torch-version }}" \
         ./build_tools/python_deploy/build_linux_packages.sh
-=======
-        TM_PYTHON_VERSIONS=${{ matrix.py_version }} TM_PACKAGES=${{ matrix.package }} ./build_tools/python_deploy/build_linux_packages.sh
->>>>>>> 69cc5869
 
     # If we were given a release_id, then upload the package we just built
     # to the github releases page.
@@ -75,13 +63,8 @@
       if: github.event.inputs.release_id != ''
       id: upload-release-assets
       uses: dwenegar/upload-release-assets@v1
-<<<<<<< HEAD
       #env:
       #  GITHUB_TOKEN: ${{ secrets.WORKFLOW_INVOCATION_TOKEN }}
-=======
-      env:
-        GITHUB_TOKEN: ${{ secrets.WORKFLOW_INVOCATION_TOKEN }}
->>>>>>> 69cc5869
       with:
         release_id: ${{ github.event.inputs.release_id }}
         assets_path: ./build_tools/python_deploy/wheelhouse/torch*.whl
@@ -91,13 +74,8 @@
       if: github.event.inputs.release_id != ''
       id: publish_release
       uses: eregon/publish-release@v1
-<<<<<<< HEAD
       #env:
       #  GITHUB_TOKEN: ${{ secrets.WORKFLOW_INVOCATION_TOKEN }}
-=======
-      env:
-        GITHUB_TOKEN: ${{ secrets.WORKFLOW_INVOCATION_TOKEN }}
->>>>>>> 69cc5869
       with:
         release_id: ${{ github.event.inputs.release_id }}
     - name: Create dist directory
@@ -117,10 +95,7 @@
         path: dist
 
   build_linux_arm64:
-<<<<<<< HEAD
     if: false
-=======
->>>>>>> 69cc5869
     name: Manylinux arm64 Build
     runs-on: linux-arm64
     strategy:
@@ -207,7 +182,6 @@
     - name: Build Python wheels and smoke test.
       run: |
         cd $GITHUB_WORKSPACE
-        python -m pip install wheel
         TM_PACKAGE_VERSION=${{ github.event.inputs.python_package_version }}
         printf "TORCH_MLIR_PYTHON_PACKAGE_VERSION=%s\n" $TM_PACKAGE_VERSION > ./torch_mlir_package_version
         sudo ./build_tools/python_deploy/install_macos_deps.sh
@@ -329,15 +303,9 @@
       packages: write
     needs:
     - build_linux
-<<<<<<< HEAD
     #- build_linux_arm64
     #- build_macos
     #- build_windows
-=======
-    - build_linux_arm64
-    - build_macos
-    - build_windows
->>>>>>> 69cc5869
 
     # Publish even if one of the builds failed
     if: ${{ always() }}
