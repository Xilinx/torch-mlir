--- conflicted
+++ resolved
@@ -13,7 +13,6 @@
 jobs:
   build_linux:
     name: Manylinux x86_64 Build
-<<<<<<< HEAD
     runs-on: ubuntu-latest
     permissions:
       contents: write
@@ -24,13 +23,6 @@
         package: [ torch-mlir ]
         py_version: [ cp38-cp38, cp310-cp310 ] # cp311-cp311
         torch-version: [stable] # nightly
-=======
-    runs-on: a100
-    strategy:
-      matrix:
-        package: [ torch-mlir, torch-mlir-core ]
-        py_version: [ cp38-cp38, cp311-cp311 ]
->>>>>>> 72b8070e
         exclude:
           - package: torch-mlir-core
             py_version: cp38-cp38
@@ -132,78 +124,6 @@
         cd $GITHUB_WORKSPACE
         TM_PACKAGE_VERSION=${{ github.event.inputs.python_package_version }}
         printf "TORCH_MLIR_PYTHON_PACKAGE_VERSION=%s\n" $TM_PACKAGE_VERSION > ./torch_mlir_package_version
-<<<<<<< HEAD
-=======
-        TM_PYTHON_VERSIONS=${{ matrix.py_version }} TM_PACKAGES=${{ matrix.package }} ./build_tools/python_deploy/build_linux_packages.sh
-
-    # If we were given a release_id, then upload the package we just built
-    # to the github releases page.
-    - name: Upload Release Assets (if requested)
-      if: github.event.inputs.release_id != ''
-      id: upload-release-assets
-      uses: dwenegar/upload-release-assets@v1
-      env:
-        GITHUB_TOKEN: ${{ secrets.WORKFLOW_INVOCATION_TOKEN }}
-      with:
-        release_id: ${{ github.event.inputs.release_id }}
-        assets_path: ./build_tools/python_deploy/wheelhouse/torch*.whl
-    # Publishing is necessary to make the release visible to `pip`
-    # on the github releases page.
-    - name: Publish Release (if requested)
-      if: github.event.inputs.release_id != ''
-      id: publish_release
-      uses: eregon/publish-release@v1
-      env:
-        GITHUB_TOKEN: ${{ secrets.WORKFLOW_INVOCATION_TOKEN }}
-      with:
-        release_id: ${{ github.event.inputs.release_id }}
-    - name: Create dist directory
-      if: github.event.inputs.release_id != ''
-      run: mkdir dist
-    - name: Copy releases to publish to dist directory
-      if: github.event.inputs.release_id != ''
-      run: cp build_tools/python_deploy/wheelhouse/torch_mlir*.whl dist/
-
-    # Wheels must be published from a linux environment.
-    #
-    # See https://github.com/pypa/gh-action-pypi-publish/discussions/15
-    - name: Store the binary wheel
-      uses: actions/upload-artifact@v2
-      with:
-        name: wheels
-        path: dist
-
-  build_linux_arm64:
-    name: Manylinux arm64 Build
-    runs-on: linux-arm64
-    strategy:
-      matrix:
-        package: [ torch-mlir, torch-mlir-core ]
-        py_version: [ cp311-cp311 ]
-
-    steps:
-
-    - name: Prepare workspace
-      run: |
-        # Clear the workspace directory so that we don't run into errors about
-        # existing lock files.
-        sudo rm -rf $GITHUB_WORKSPACE/*
-
-    - name: Get torch-mlir
-      uses: actions/checkout@v3
-      with:
-        submodules: 'true'
-        fetch-depth: 0
-
-    - uses: ./.github/actions/setup-build
-      with:
-        cache-enabled: 'false'
-    - name: Build Python wheels and smoke test.
-      run: |
-        cd $GITHUB_WORKSPACE
-        TM_PACKAGE_VERSION=${{ github.event.inputs.python_package_version }}
-        printf "TORCH_MLIR_PYTHON_PACKAGE_VERSION=%s\n" $TM_PACKAGE_VERSION > ./torch_mlir_package_version
->>>>>>> 72b8070e
         TM_PYTHON_VERSIONS=${{ matrix.py_version }} TM_PACKAGES=${{ matrix.package }} TM_TORCH_VERSION="stable" ./build_tools/python_deploy/build_linux_packages.sh
 
     # If we were given a release_id, then upload the package we just built
@@ -261,6 +181,7 @@
     - name: Build Python wheels and smoke test.
       run: |
         cd $GITHUB_WORKSPACE
+        python -m pip install wheel
         TM_PACKAGE_VERSION=${{ github.event.inputs.python_package_version }}
         printf "TORCH_MLIR_PYTHON_PACKAGE_VERSION=%s\n" $TM_PACKAGE_VERSION > ./torch_mlir_package_version
         sudo ./build_tools/python_deploy/install_macos_deps.sh
@@ -382,15 +303,9 @@
       packages: write
     needs:
     - build_linux
-<<<<<<< HEAD
     #- build_linux_arm64
     #- build_macos
     #- build_windows
-=======
-    - build_linux_arm64
-    - build_macos
-    - build_windows
->>>>>>> 72b8070e
 
     # Publish even if one of the builds failed
     if: ${{ always() }}
