--- conflicted
+++ resolved
@@ -25,15 +25,9 @@
     strategy:
       fail-fast: true
       matrix:
-<<<<<<< HEAD
         os-arch: [ubuntu-x86_64]
         llvm-build: [in-tree]
         torch-binary: [ON]
-=======
-        os-arch: [ubuntu-x86_64, macos-arm64, windows-x86_64]
-        llvm-build: [in-tree, out-of-tree]
-        torch-binary: [ON, OFF]
->>>>>>> c947aee9
         torch-version: [nightly, stable]
         exclude:
           # Exclude llvm in-tree and pytorch source
@@ -45,19 +39,6 @@
           # Exclude macos-arm64 and llvm out-of-tree altogether
           - os-arch: macos-arm64
             llvm-build: out-of-tree
-<<<<<<< HEAD
-=======
-          - os-arch: macos-arm64
-            torch-version: stable
-          - os-arch: windows-x86_64
-            llvm-build: out-of-tree
-          - os-arch: windows-x86_64
-            torch-version: stable
-        include:
-          # Specify OS versions
-          - os-arch: ubuntu-x86_64
-            os: a100
->>>>>>> c947aee9
           - os-arch: macos-arm64
             torch-version: stable
           - os-arch: windows-x86_64
@@ -88,11 +69,7 @@
     - name: Setup ccache
       uses: ./.github/actions/setup-build
       with:
-<<<<<<< HEAD
-        cache-suffix: 'build-${{ matrix.llvm-build }}'
-=======
         cache-suffix: 'build-${{ matrix.llvm-build }}-${{ matrix.torch-version }}'
->>>>>>> c947aee9
         torch-version: ${{ matrix.torch-version }}
 
     - name: Set up Visual Studio shell
