--- conflicted
+++ resolved
@@ -28,15 +28,9 @@
     strategy:
       fail-fast: true
       matrix:
-<<<<<<< HEAD
-        os-arch: [ubuntu-x86_64] # macos-arm64, windows-x86_64
-        llvm-build: [in-tree] # out-of-tree
-        torch-binary: [ON] # OFF
-=======
-        os-arch: [ubuntu-x86_64, macos-arm64, windows-x86_64]
-        llvm-build: [in-tree, out-of-tree]
+        os-arch: [ubuntu-x86_64] #, macos-arm64, windows-x86_64]
+        llvm-build: [in-tree] #, out-of-tree]
         torch-binary: [ON]
->>>>>>> f67249d3
         torch-version: [nightly, stable]
         exclude:
           # Exclude llvm out-of-tree and pytorch stable (to save resources)
