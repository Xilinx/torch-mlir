--- conflicted
+++ resolved
@@ -25,15 +25,9 @@
     strategy:
       fail-fast: true
       matrix:
-<<<<<<< HEAD
-        os-arch: [ubuntu-x86_64]
-        llvm-build: [in-tree]
-        torch-binary: [ON]
-=======
-        os-arch: [ubuntu-x86_64, macos-arm64, windows-x86_64]
-        llvm-build: [in-tree, out-of-tree]
-        torch-binary: [ON, OFF]
->>>>>>> 75bc6cb1
+        os-arch: [ubuntu-x86_64] # macos-arm64, windows-x86_64
+        llvm-build: [in-tree] # out-of-tree
+        torch-binary: [ON] # OFF
         torch-version: [nightly, stable]
         exclude:
           # Exclude llvm in-tree and pytorch source
