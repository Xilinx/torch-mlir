# yamllint disable rule:line-length
name: Release snapshot package

on:
<<<<<<< HEAD
  schedule:
    - cron: '17 4 * * *'

=======
  # schedule:
  #   - cron: '0 11 * * *'
>>>>>>> 29ac23a7
  workflow_dispatch:

jobs:
  release_snapshot_package:
    name: "Tag snapshot release"
    runs-on: ubuntu-latest
    # Don't run this in everyone's forks.
    #if: github.repository == 'llvm/torch-mlir'
    permissions:
      contents: write
      actions: write
    env:
        BRANCH_NAME: ${{ github.head_ref || github.ref_name }}
    steps:

      - name: Prepare workspace
        run: |
          # Clear the workspace directory so that we don't run into errors about
          # existing lock files.
          sudo rm -rf $GITHUB_WORKSPACE/*

      - name: Checking out repository
        uses: actions/checkout@v3

      - name: Compute version
        run: |
          git fetch --depth=1 origin +refs/tags/*:refs/tags/*
          package_version="$(printf '%(%Y%m%d)T.${{ github.run_number }}')"
          tag_name="snapshot-${package_version}"
          echo "package_version=${package_version}" >> $GITHUB_ENV
          echo "tag_name=${tag_name}" >> $GITHUB_ENV

      - name: Updating snapshot tag
        run: |
          git tag "${tag_name}"

      - name: Pushing changes
        uses: ad-m/github-push-action@v0.6.0
        with:
          github_token: ${{ secrets.GITHUB_TOKEN }}
          branch: ${{ env.BRANCH_NAME }} 
          tags: true

      - name: Create Release
        id: create_release
        uses: actions/create-release@v1
        env:
          GITHUB_TOKEN: ${{ secrets.GITHUB_TOKEN  }}
        with:
          tag_name: ${{ env.tag_name }}
          release_name: torch-mlir snapshot ${{ env.tag_name }}
          body: |
            Automatic snapshot release of torch-mlir.
          draft: true
          prerelease: false

      # - name: "Invoke workflow :: Build and Test"
      #   uses: benc-uk/workflow-dispatch@v1
      #   with:
      #     workflow: Build and Test
      #     ref: "${{ env.tag_name }}"

      - name: "Invoke workflow :: Release Build"
        uses: benc-uk/workflow-dispatch@v1
        with:
          workflow: Release Build
          ref: "${{ env.tag_name }}"
          inputs: '{"release_id": "${{ steps.create_release.outputs.id }}", "python_package_version": "${{ env.package_version }}"}'

      - name: Download nightly pytorch and torchvision wheels
        run: |
          pip download -r pytorch-requirements.txt -r torchvision-requirements.txt --no-deps --dest deps --python-version 3.8
          pip download -r pytorch-requirements.txt -r torchvision-requirements.txt --no-deps --dest deps --python-version 3.10
          pip download -r pytorch-requirements.txt -r torchvision-requirements.txt --no-deps --dest deps --python-version 3.11

      - name: Upload nightly pytorch and torchvision wheels into release
        id: upload-release-assets-nightly
        uses: dwenegar/upload-release-assets@v1
        env:
          GITHUB_TOKEN: ${{ secrets.GITHUB_TOKEN  }}
        with:
          release_id: ${{ steps.create_release.outputs.id }}
          assets_path: ./deps/*.whl<|MERGE_RESOLUTION|>--- conflicted
+++ resolved
@@ -2,14 +2,8 @@
 name: Release snapshot package
 
 on:
-<<<<<<< HEAD
-  schedule:
-    - cron: '17 4 * * *'
-
-=======
   # schedule:
   #   - cron: '0 11 * * *'
->>>>>>> 29ac23a7
   workflow_dispatch:
 
 jobs:
