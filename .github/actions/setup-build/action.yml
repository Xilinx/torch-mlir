name: "Setup build environment"
description: "Setup the build environment. An action so that it can be shared between in-tree/out-of-tree jobs"

inputs:
  cache-enabled:
    required: true
    default: true

  cache-suffix:
    description: |
      Additional string that is used to compute the ccache hash.
      Different jobs running the action need distinct values for this key,
      but the content is irrelevant.
    required: false
    default: ''
  torch-version:
    description: |
      Additional string to determine wether to test against a stable
      torch release or against the nightly build
<<<<<<< HEAD
    required: true
=======
    required: false
>>>>>>> c947aee9
    default: 'nightly'

runs:
  using: "composite"

  steps:
  - name: Set up Python
    if: ${{ runner.arch == 'X64' }}
    uses: actions/setup-python@v4
    with:
      python-version: '3.11'

  - name: Install MLIR Python depends
    if: ${{ runner.os != 'Linux' }}
    run: |
      python -m pip install -r $GITHUB_WORKSPACE/externals/llvm-project/mlir/python/requirements.txt
    shell: bash

  - name: Install PyTorch nightly depends
    if: ${{ runner.os != 'Linux' && inputs.torch-version == 'nightly' }}
    run: |
      python -m pip install -r pytorch-requirements.txt
      python -m pip install -r build-requirements.txt
    shell: bash

<<<<<<< HEAD
  - name: Install PyTorch stable
    if: ${{ runner.os != 'Linux' && inputs.torch-version == 'stable' }}
    run: |
      python -m pip install -r torch torchvision
      python -m pip install -r build-requirements.txt
    shell: bash

  - name: Install prerequisites (Linux)
    if: ${{ runner.os == 'Linux' }}
    run: sudo apt-get install --yes ccache ninja-build
    shell: bash

=======
>>>>>>> c947aee9
  - name: Install prerequisites (macOS)
    if: ${{ runner.os == 'macOS' }}
    run: brew install ccache ninja
    shell: bash

  - name: Install prerequisites (Windows)
    if: ${{ runner.os == 'Windows' }}
    run: |
      pip install ninja
      choco install ccache --yes
    shell: bash

  - name: Configure ccache
    if: ${{ inputs.cache-enabled == 'true' }}
    run: |
      rm -rf ${{ github.workspace }}/.ccache
      mkdir -p ${{ github.workspace }}/.ccache
      ccache --set-config "cache_dir=${{ github.workspace }}/.ccache"
      ccache --set-config "compression=true"
      ccache --set-config "max_size=300M"
      ccache --zero-stats
    shell: bash

  - name: Enable ccache
    if: ${{ inputs.cache-enabled == 'true' }}
    uses: actions/cache@v3
    with:
      path: ${{ github.workspace }}/.ccache
      key: ${{ runner.os }}-${{ inputs.cache-suffix }}-${{ github.sha }}
      restore-keys: |
        ${{ runner.os }}-${{ inputs.cache-suffix }}-
        ${{ runner.os }}-<|MERGE_RESOLUTION|>--- conflicted
+++ resolved
@@ -17,11 +17,7 @@
     description: |
       Additional string to determine wether to test against a stable
       torch release or against the nightly build
-<<<<<<< HEAD
-    required: true
-=======
     required: false
->>>>>>> c947aee9
     default: 'nightly'
 
 runs:
@@ -47,21 +43,6 @@
       python -m pip install -r build-requirements.txt
     shell: bash
 
-<<<<<<< HEAD
-  - name: Install PyTorch stable
-    if: ${{ runner.os != 'Linux' && inputs.torch-version == 'stable' }}
-    run: |
-      python -m pip install -r torch torchvision
-      python -m pip install -r build-requirements.txt
-    shell: bash
-
-  - name: Install prerequisites (Linux)
-    if: ${{ runner.os == 'Linux' }}
-    run: sudo apt-get install --yes ccache ninja-build
-    shell: bash
-
-=======
->>>>>>> c947aee9
   - name: Install prerequisites (macOS)
     if: ${{ runner.os == 'macOS' }}
     run: brew install ccache ninja
