--- conflicted
+++ resolved
@@ -120,18 +120,16 @@
   rewriter.replaceOp(op, result->getResults());
 }
 
-<<<<<<< HEAD
 TypedValue<RankedTensorType> reshapeTo(Location loc, PatternRewriter &rewriter,
                                        Value val, ArrayRef<int64_t> newShape);
 
 TypedValue<RankedTensorType> transposeBy(Location loc,
                                          PatternRewriter &rewriter, Value val,
                                          ArrayRef<int32_t> permutation);
-=======
+
 // Get accumulator type for AvgPool2dOp.
 LogicalResult getAvgPool2dAccType(PatternRewriter &rewriter, Value input,
                                     TypeAttr &accType);
->>>>>>> 0caaf8d3
 
 } // namespace tosa
 } // namespace mlir
