# Part of the LLVM Project, under the Apache License v2.0 with LLVM Exceptions.
# See https://llvm.org/LICENSE.txt for license information.
# SPDX-License-Identifier: Apache-2.0 WITH LLVM-exception
# Also available under a BSD-style license. See LICENSE.

import dataclasses
from typing import Optional, Sequence, Union, List, Dict, Tuple, Callable, Iterable
from enum import Enum
import importlib.metadata

import sys
from io import StringIO
import tempfile

from torch._functorch.compile_utils import strip_overloads
import torch
import torch.fx
<<<<<<< HEAD
=======
from torch_mlir.dynamo import _get_decomposition_table
>>>>>>> 47b35804
from torch.fx.experimental.proxy_tensor import make_fx

from .compiler_utils import run_pipeline_with_repro_report
from torch_mlir.dialects.torch.importer.jit_ir import ClassAnnotator, ImportOptions, ModuleBuilder
from torch_mlir.dialects.torch.importer.jit_ir.build_tools.library_generator import generate_library
from torch_mlir_e2e_test.tosa_backends.linalg_on_tensors import (
            TOSA_TO_LINALG_FUNC_PIPELINE,
            LinalgOnTensorsTosaBackend,
    )
from ._mlir_libs._mlir.ir import Module

from .repro import reproduce
from .compiler_utils import prepare_model

class OutputType(Enum):
    """The kind of output that `torch_mlir.compile` can produce.

    In MLIR terminology, this describes the mix of dialects that will be
    produced by the conversion process.

    In user-facing API's, this type can always be passed interchangeably with an
    appropriate string specifying the output type. The allowed strings are
    the set of enum vales, allowed to be case insensitive and with `-` allowed
    in place of `_`. The `OutputType.get` static method can be used to convert
    from a string to an `OutputType` instance.
    """

    # This output type consists of `torch` dialect ops that have been converted
    # maximally to value semantics, decomposed, and shapes have been inferred.
    TORCH = "torch"

    # The output type contains a mix of `linalg`-on-tensors ops, `scf`, and
    # `arith` ops (and also `math` and `tm_tensor`). It can be thought of
    # as taking the `TORCH` output type and lowering it so that tensor
    # computations are done with `linalg`-on-tensors ops.
    LINALG_ON_TENSORS = "linalg-on-tensors"

    # This output type consists of `tosa` dialect ops. It can be thought of
    # as taking the `TORCH` output type and lowering it to TOSA.
    TOSA = "tosa"

    # This output type consists of `stablehlo` dialect ops. It can be thought of
    # as taking the `TORCH` output type and lowering it to StableHLO.
    STABLEHLO = "stablehlo"

    # Raw output of the JIT IR importer. This is not expected to be useful
    # for end-users, but can be convenient for development or reporting bugs.
    RAW = "raw"

    @staticmethod
    def get(spec: Union[str, "OutputType"]) -> "OutputType":
        """Gets an OutputType from allowed way to specify one.

        Args:
          spec: An OutputType instance or the case-insensitive name of one of the
            enum values.
        Returns:
          An OutputType instance.
        """
        if isinstance(spec, OutputType):
            return spec
        spec = spec.upper().replace("-", "_")
        if spec not in OutputType.__members__:
            raise ValueError(f"For output_type= argument, expected one of: "
                             f"{', '.join(OutputType.__members__.keys())}")
        return OutputType[spec]


class TensorPlaceholder:
    """A class that represents a formal parameter of a given shape and dtype.

    This class can be constructed explicitly from a shape and dtype:
    ```python
    placeholder = TensorPlaceholder([3, 4], torch.float32)
    ```

    This class can also be constructed from a `torch.Tensor` which is already
    known to be a valid input to the function. In this case, a set of
    dynamic axes are allowed to be specified.
    ```python
    placeholder = TensorPlaceholder.like(torch.ones(3, 4), dynamic_axes=[1])
    # Equivalent to `TensorPlaceholder([3, -1], torch.float32)`
    ```
    """

    def __init__(self, shape: List[int], dtype: torch.dtype):
        """Create a tensor with shape `shape` and dtype `dtype`.

        Args:
            shape: The shape of the tensor. A size of `-1` indicates that the
            dimension has an unknown size.
            dtype: The dtype of the tensor.
        """
        self.shape = shape
        self.dtype = dtype

    @staticmethod
    def like(tensor: torch.Tensor, dynamic_axes: List[int] = None):
        """Create a tensor placeholder that is like the given tensor.

        Args:
            tensor: The tensor to create a placeholder for.
            dynamic_axes: A list of dynamic axes. If specified, the compiled
            module will allow those axes to be any size at runtime.
        """
        if dynamic_axes is None:
            dynamic_axes = []
        shape = []
        for i, dim in enumerate(tensor.shape):
            if i in dynamic_axes:
                shape.append(-1)
            else:
                shape.append(dim)
        return TensorPlaceholder(shape, tensor.dtype)


_example_arg = Union[TensorPlaceholder, torch.Tensor]
_example_args_for_one_method = Union[_example_arg, Sequence[_example_arg]]
_example_args = Union[_example_args_for_one_method, "ExampleArgs"]


class ExampleArgs:
    """A class representing the example arguments to an nn.Module.

    In general, an nn.Module may have multiple methods that need to be compiled.
    This requires example args for each method. This class is a lightweight
    wrapper around a dictionary that maps method names to example arguments.

    In user-facing API's, this type can always be passed interchangeably with a
    single arg or list of args, which normalizes to an ExampleArgs for just
    the `forward` method via the `ExampleArgs.get` static method.
    """

    def __init__(self):
        self._example_args = {}

    def add_method(self, method_name: str, example_args: _example_args_for_one_method):
        """Adds example args for a method.

        Args:
            method_name: The name of the method. Must have not already been
                added previously as a method.
            example_args: The example args for the method.
        Returns:
            self, for chaining.
        """
        assert method_name not in self._example_args
        self._example_args[method_name] = ExampleArgs._canonicalize_args(
            example_args)
        return self

    @staticmethod
    def get(example_args: _example_args) -> "ExampleArgs":
        """Gets an ExampleArgs from one of the permissible ways to specify one.

        Args:
          example_args: An ExampleArgs instance or a single arg or list of args.
        Returns:
          An ExampleArgs instance.
        """
        if isinstance(example_args, ExampleArgs):
            return example_args
        return ExampleArgs().add_method("forward", example_args)

    @staticmethod
    def _canonicalize_args(example_args: _example_args_for_one_method):
        """Canonicalize the args for one method into a tuple."""
        if not isinstance(example_args, Sequence):
            example_args = [example_args]
        for arg in example_args:
            if not isinstance(arg, (TensorPlaceholder, torch.Tensor)):
                raise Exception(f"Only Tensor's, TensorPlaceholder's, or sequences of "
                                f"Tensor's and TensorPlaceholder's are supported as "
                                f"example args for method inputs. "
                                f"Got '{arg}'.")
        return tuple(example_args)

    def _get_methods(self):
        return self._example_args.keys()

    def _get_for_annotation(self):
        result = {}
        for method_name, example_args in self._example_args.items():
            placeholders = []
            for arg in example_args:
                if isinstance(arg, TensorPlaceholder):
                    placeholders.append(arg)
                else:
                    assert isinstance(arg, torch.Tensor)
                    placeholders.append(TensorPlaceholder.like(arg))
            result[method_name] = placeholders
        return result

    def _get_for_tracing(
        self,
        use_tracing: bool,
        ignore_traced_shapes: bool,
    ) -> Dict[str, Tuple[_example_arg, ...]]:
        result = {}
        for method_name, example_args in self._example_args.items():
            # If we are tracing, then we need to convert any placeholders into
            # concrete values.
            if use_tracing:
                example_args_for_trace = []
                for arg in example_args:
                    if isinstance(arg, TensorPlaceholder):
                        if not ignore_traced_shapes:
                            # To avoid accidental footguns, we require
                            # `ignore_traced_shapes` to be true if we're using
                            # TensorPlaceholder's, as it falls into the same
                            # "hopefully the trace works for different inputs"
                            # bucket of concerns.
                            raise Exception(
                                "TensorPlaceholder can only be used with tracing when `ignore_traced_shapes=True`")
                        # For any dynamic dimensions, replace them with "7"
                        # arbitrarily. If a user is using dynamic dimensions with
                        # tracing, they are walking on thin ice already -- assume
                        # they know what they are doing and that their trace is
                        # correct for any specific concrete size.
                        shape = [s if s != -1 else 7 for s in arg.shape]
                        if len(shape) == 0:
                            example_args_for_trace.append(torch.tensor(1))
                        else:
                            example_args_for_trace.append(
                                torch.ones(*shape, dtype=arg.dtype))
                    else:
                        assert isinstance(arg, torch.Tensor)
                        example_args_for_trace.append(arg)
                example_args = tuple(example_args_for_trace)
            result[method_name] = example_args
        return result


# The set of ops that are considered legal for each backend.
# These are currently quite load-bearing, since different backends might be
# missing patterns for decomposed forms of certain ops.
# TODO: Tighten up the definition of these "conditionally legal for backends"
# ops in the backend contract, and move these lists somewhere deeper in the
# compiler where each backend can "own" its set of legal ops.
BACKEND_LEGAL_OPS = {
    OutputType.TOSA: ['aten.flatten.using_ints', 'aten.native_layer_norm', 'aten.linear'],
    OutputType.LINALG_ON_TENSORS: ['aten.flatten.using_ints', ],
    OutputType.STABLEHLO: [],
}


def _canon_extra_library(extra_library):
    extra_library_file_name = ""
    if len(extra_library) != 0:
        extra_library_dict = {}
        for library_func in extra_library:
            extra_library_dict[library_func.__name__] = library_func
        mlir_library = generate_library(extra_library_dict)

        extra_library_file_name = \
            tempfile.gettempdir() + "/custom_op_extra_library.mlir"
        with open(extra_library_file_name, "w") as f:
            f.write(mlir_library)
    return extra_library_file_name


def _lower_mlir_module(verbose, output_type, module):
    if verbose:
        print("\n====================")
        print("Torch Backend IR")
        print(module)

    if output_type == OutputType.TORCH:
        return module

    if output_type == OutputType.TOSA:
        run_pipeline_with_repro_report(
            module, "builtin.module(torch-backend-to-tosa-backend-pipeline)",
            "Lowering Torch Backend IR -> TOSA Backend IR")
        if verbose:
            print("\n====================")
            print("TOSA Backend IR")
            print(module)
        return module

    if output_type == OutputType.LINALG_ON_TENSORS:
        run_pipeline_with_repro_report(
            module,
            "builtin.module(torch-backend-to-linalg-on-tensors-backend-pipeline)",
            "Lowering Torch Backend IR -> Linalg-on-Tensors Backend IR")
        if verbose:
            print("\n====================")
            print("LINALG Backend IR")
            print(module)
        return module

    elif output_type == OutputType.STABLEHLO:
        run_pipeline_with_repro_report(
            module,
            "builtin.module(torch-backend-to-stablehlo-backend-pipeline)",
            "Lowering Torch Backend IR -> StableHLO Backend IR")
        if verbose:
            print("\n====================")
            print("StableHLO Backend IR")
            print(module)
        return module
    raise Exception(f"Unknown OutputType: {output_type}")


def compile(model: torch.nn.Module,
            example_args: _example_args,
            output_type: Union[str, "OutputType"] = OutputType.TORCH,
            use_tracing: bool = False,
            ignore_traced_shapes=False,
            backend_legal_ops: Optional[Sequence[str]] = None,
            extra_library: Iterable[Callable] = [],
            verbose: bool = False,
            use_make_fx: bool = False):
    """Convert a PyTorch model to MLIR.

    Args:
        model: The PyTorch model to convert.
        example_args: A list of example arguments to use when inferring the
            shapes of the arguments to `forward` method of the model.
            A single tensor is treated as a list of a single tensor.
            A TensorPlaceholder object is also allowed in the place of any
            Tensor. For models with multiple methods, an `ExampleArgs` object
            can be passed.
        output_type: The kind of output to produce. See `OutputType` for more
            details.
        use_tracing: If True, use `torch.jit.trace` to convert the model to
            JIT IR rather than `torch.jit.script`.
        ignore_traced_shapes: If True, ignore the shapes that were observed
            during tracing. This should only be used if one knows that the
            original traced program would result in the same trace (modulo
            shapes) for all shape combinations implied by any
            `TensorPlaceholder`'s used as `example_args`. Also,
            strictly-speaking, this option covers dtypes too, but we just say
            "shapes" to be succinct.
        backend_legal_ops: A list of ops that should be considered legal for
            the backend. An op that is considered legal will not be decomposed.
            This option is only valid with the `"torch"` output type.
        extra_library: List of abstract interpretation functions to splice
            into the abstract interpretation library. See
            `docs/adding_abstract_interpretation_functions.md` for more info
            on the format the functions should have.
        verbose: If true, print extra information about the conversion.

    Returns:
        An MLIR module that contains the converted model in the specified
        output type.
    """
    extra_library_file_name = _canon_extra_library(extra_library)
    output_type = OutputType.get(output_type)
    example_args = ExampleArgs.get(example_args)
    if ignore_traced_shapes and not use_tracing:
        raise Exception("`ignore_traced_shapes` requires `use_tracing`")

    # We only allow `backend_legal_ops` to be specified for the `"torch"`
    # output type because the other output types actually invoke their
    # respective backends (Linalg, TOSA, or STABLEHLO), and those backends have
    # very specific requirements about the ops which are legal.
    # See `BACKEND_LEGAL_OPS` for more details.
    if backend_legal_ops is not None:
        if output_type != OutputType.TORCH:
            raise Exception("`backend_legal_ops` is only valid with the "
                            "`torch` output type")
        backend_legal_ops = list(sorted(set(backend_legal_ops)))
    else:
        backend_legal_ops = BACKEND_LEGAL_OPS.get(output_type, [])

    if use_make_fx:
        args = example_args._get_for_tracing(use_tracing=True, ignore_traced_shapes=True)["forward"]
<<<<<<< HEAD
        model = make_fx(model)(*args)
=======
        model = make_fx(
           model,
           decomposition_table=_get_decomposition_table())(*args)
>>>>>>> 47b35804


    # For FX-based models, automatically strip overloads.
    if isinstance(model, torch.fx.GraphModule):
        strip_overloads(model)

    # Get the model as JIT IR (TorchScript) for import.
    # TODO: Longer-term, we probably need to split `torch_mlir.compile`.
    # There should be an "acquisition" step that does
    # tracing/scripting/importing from FX/using torchdynamo.export/etc.
    # + any lowering to the backend contract. Then there should be a
    # "backend lowering" step that does the actual lowering to each
    # backend. This separation should be visible at the Python API level, and
    # we can implement a deliberately simplified API like `torch_mlir.compile`
    # on top of those building blocks.
    if isinstance(model, torch.jit.ScriptModule):
        # If the user already converted the model to JIT IR themselves, just
        # do some basic error checking, but take the model as-is.
        for method_name in example_args._get_methods():
            if not hasattr(model, method_name):
                raise Exception(
                    f"Model does not have exported method '{method_name}', "
                    f"requested in `example_args`. Consider adding "
                    f"`@torch.jit.export` to the method definition.")
        scripted = model
    elif use_tracing:
        scripted = torch.jit.trace_module(
            model,
            example_args._get_for_tracing(use_tracing, ignore_traced_shapes)
        )
    else:
        # Make sure that all the methods that the user requested get scripted.
        # By default, PyTorch only scripts the `forward` method and transitive
        # callees.
        for method_name in example_args._get_methods():
            torch.jit.export(getattr(model, method_name).__func__)
        scripted = torch.jit.script(model)
    class_annotator = ClassAnnotator()
    class_annotator.exportNone(scripted._c._type())
    for method_name, example_args in example_args._get_for_annotation().items():
        class_annotator.exportPath(scripted._c._type(), [method_name])
        annotation = [None]  # `None` is always the annotation for "self".
        for arg in example_args:
            annotation.append((arg.shape, arg.dtype, True))
        class_annotator.annotateArgs(
            scripted._c._type(), [method_name], annotation)

    mb = ModuleBuilder()
    import_options = ImportOptions()
    import_options.ignoreExistingTensorShapesAndDtypes = ignore_traced_shapes
    try:
        original_stderr = sys.stderr
        sys.stderr = StringIO()
        # Import the TorchScript module to MLIR
        mb.import_module(scripted._c, class_annotator, import_options)
    except Exception as e:
        raise Exception(f"""
PyTorch TorchScript module -> torch-mlir Object Graph IR import failed with:
### Importer C++ Exception:
{e}
### Importer Diagnostics:
{sys.stderr.getvalue()}
""") from None
    finally:
        sys.stderr = original_stderr
    if output_type == OutputType.RAW:
        return mb.module

    option_string = "{backend-legal-ops=" + ",".join(backend_legal_ops) + \
        " extra-library=" + extra_library_file_name + "}"
    run_pipeline_with_repro_report(
        mb.module,
        f"builtin.module(torchscript-module-to-torch-backend-pipeline{option_string})",
        "Lowering TorchScript IR -> Torch Backend IR",
    )

    return _lower_mlir_module(verbose, output_type, mb.module)

def run_via_iree(module, *model_args):
    try:
        import iree_torch
    except:
        print("ERROR: Failed to import iree_torch")
        print("pip install iree-compiler iree-runtime")
        print("git clone https://github.com/iree-org/iree-torch && pip install iree-torch --no-deps")
        sys.exit(1)

    backend = LinalgOnTensorsTosaBackend()
    run_pipeline_with_repro_report(
            module,
            f"builtin.module(func.func({TOSA_TO_LINALG_FUNC_PIPELINE}))",
            "Lowering TOSA backend contract to Linalg-on-Tensors backend contract")

    print("Loading inference function into IREE")
    iree_vmfb = iree_torch.compile_to_vmfb(
        module, "llvm-cpu")
    invoker = iree_torch.load_vmfb(iree_vmfb, "llvm-cpu")

    print("Running inference on IREE")
    return invoker.forward(*model_args)

def run_and_compare(module, model_args, golden):
    output = run_via_iree(module, *model_args)
    if not isinstance(output, tuple):
        golden = (golden, )
        output = (output, )

    assert len(output) == len(golden)
    for output_el, golden_el in zip(output, golden):
        rel_err = torch.max((output_el - golden_el)/torch.abs(golden_el))
        print("Relative error: ", rel_err)
        assert torch.allclose(output_el, golden_el, rtol=1e-2), "Accuracy issue"
    return output

def compile_and_run(model, model_args, output_type, golden = None):
    compile_output_type = output_type
    if compile_output_type == "check-tosa":
        compile_output_type = "tosa"

    if compile_output_type == "run-tosa":
        compile_output_type = "tosa"

    module = compile(model,model_args,output_type=compile_output_type, use_make_fx=True)

    if output_type == "run-tosa":
        if golden is None:
            golden = model(*model_args)
        return run_and_compare(module, model_args, golden)
    elif output_type == "check-tosa":
        # TOSA lacks a bunch of verifiers.
        # Our best way to find issues in the TOSA IR is to try to lower to Linalg
        backend = LinalgOnTensorsTosaBackend()
        backend.compile(module)

    return module

@torch.no_grad()
def do(model: torch.nn.Module,
       *model_args,
       output_type: Union[str, "OutputType"] = OutputType.TORCH,
       dtype = None,
       output_prefix: Optional[str] = None,
       verbose: bool = True,
       **model_kwargs,
       ):
    """
    Converts the given model to torch/tosa.
    WARNING: This modifies the model in-place!
    """

    if verbose:
        try:
            version = importlib.metadata.version('torch-mlir')
        except importlib.metadata.PackageNotFoundError:
            version = "dev"
        print(f"Using torch-mlir {version}")

    model, golden = prepare_model(model, *model_args, dtype=dtype, **model_kwargs)

    compile_output_type = output_type
    if compile_output_type in ("check-tosa", "run-tosa"):
        compile_output_type = "tosa"

    module = compile(model,model_args,output_type=compile_output_type, use_make_fx=True)
    if output_type == "run-tosa":
        output = run_via_iree(module, *model_args)
        if not isinstance(output, tuple):
            golden = (golden, )
            output = (output, )

        assert len(output) == len(golden)
        for output_el, golden_el in zip(output, golden):
            rel_err = torch.max((output_el - golden_el)/torch.abs(golden_el))
            print("Relative error: ", rel_err)
        return output

    if output_prefix is not None:
        prefix = f"{output_prefix}.{output_type}"
        if dtype is not None:
            assert dtype == torch.bfloat16
            prefix += ".bf16"

        if verbose:
            print(f"Writing output files with prefix {prefix}")
        with open(f"{prefix}.full.mlir", "w+") as f:
            f.write(module.operation.get_asm())
        with open(f"{prefix}.mlir", "w+") as f:
            f.write(module.operation.get_asm(large_elements_limit=10))

    return module<|MERGE_RESOLUTION|>--- conflicted
+++ resolved
@@ -15,10 +15,7 @@
 from torch._functorch.compile_utils import strip_overloads
 import torch
 import torch.fx
-<<<<<<< HEAD
-=======
 from torch_mlir.dynamo import _get_decomposition_table
->>>>>>> 47b35804
 from torch.fx.experimental.proxy_tensor import make_fx
 
 from .compiler_utils import run_pipeline_with_repro_report
@@ -387,13 +384,9 @@
 
     if use_make_fx:
         args = example_args._get_for_tracing(use_tracing=True, ignore_traced_shapes=True)["forward"]
-<<<<<<< HEAD
-        model = make_fx(model)(*args)
-=======
         model = make_fx(
            model,
            decomposition_table=_get_decomposition_table())(*args)
->>>>>>> 47b35804
 
 
     # For FX-based models, automatically strip overloads.
