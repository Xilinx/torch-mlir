# Part of the LLVM Project, under the Apache License v2.0 with LLVM Exceptions.
# See https://llvm.org/LICENSE.txt for license information.
# SPDX-License-Identifier: Apache-2.0 WITH LLVM-exception
# Also available under a BSD-style license. See LICENSE.

import dataclasses
from typing import Any, Optional, Sequence, Union, List, Dict, Tuple, Callable, Iterable
from enum import Enum
import importlib.metadata

import sys
from io import StringIO
import tempfile

from torch._functorch.compile_utils import strip_overloads
import torch
import torch.fx
from torch_mlir.dynamo import _get_decomposition_table
from torch.fx.experimental.proxy_tensor import make_fx

from .compiler_utils import run_pipeline_with_repro_report
from torch_mlir.dialects.torch.importer.jit_ir import ClassAnnotator, ImportOptions, ModuleBuilder
from torch_mlir.dialects.torch.importer.jit_ir.build_tools.library_generator import generate_library
from torch_mlir_e2e_test.tosa_backends.linalg_on_tensors import (
            TOSA_TO_LINALG_FUNC_PIPELINE,
            LinalgOnTensorsTosaBackend,
    )
from ._mlir_libs._mlir.ir import Module, BoolAttr

from .repro import reproduce
<<<<<<< HEAD
from .dynamo import _adjust_calling_convention
=======
>>>>>>> 63117ec8
from .compiler_utils import prepare_model, map_kwargs_into_args

class OutputType(Enum):
    """The kind of output that `torch_mlir.compile` can produce.

    In MLIR terminology, this describes the mix of dialects that will be
    produced by the conversion process.

    In user-facing API's, this type can always be passed interchangeably with an
    appropriate string specifying the output type. The allowed strings are
    the set of enum vales, allowed to be case insensitive and with `-` allowed
    in place of `_`. The `OutputType.get` static method can be used to convert
    from a string to an `OutputType` instance.
    """

    # This output type consists of `torch` dialect ops that have been converted
    # maximally to value semantics, decomposed, and shapes have been inferred.
    TORCH = "torch"

    # The output type contains a mix of `linalg`-on-tensors ops, `scf`, and
    # `arith` ops (and also `math` and `tm_tensor`). It can be thought of
    # as taking the `TORCH` output type and lowering it so that tensor
    # computations are done with `linalg`-on-tensors ops.
    LINALG_ON_TENSORS = "linalg-on-tensors"

    # This output type consists of `tosa` dialect ops. It can be thought of
    # as taking the `TORCH` output type and lowering it to TOSA.
    TOSA = "tosa"

    # This output type consists of `stablehlo` dialect ops. It can be thought of
    # as taking the `TORCH` output type and lowering it to StableHLO.
    STABLEHLO = "stablehlo"

    # Raw output of the JIT IR importer. This is not expected to be useful
    # for end-users, but can be convenient for development or reporting bugs.
    RAW = "raw"

    @staticmethod
    def get(spec: Union[str, "OutputType"]) -> "OutputType":
        """Gets an OutputType from allowed way to specify one.

        Args:
          spec: An OutputType instance or the case-insensitive name of one of the
            enum values.
        Returns:
          An OutputType instance.
        """
        if isinstance(spec, OutputType):
            return spec
        spec = spec.upper().replace("-", "_")
        if spec not in OutputType.__members__:
            raise ValueError(f"For output_type= argument, expected one of: "
                             f"{', '.join(OutputType.__members__.keys())}")
        return OutputType[spec]


class TensorPlaceholder:
    """A class that represents a formal parameter of a given shape and dtype.

    This class can be constructed explicitly from a shape and dtype:
    ```python
    placeholder = TensorPlaceholder([3, 4], torch.float32)
    ```

    This class can also be constructed from a `torch.Tensor` which is already
    known to be a valid input to the function. In this case, a set of
    dynamic axes are allowed to be specified.
    ```python
    placeholder = TensorPlaceholder.like(torch.ones(3, 4), dynamic_axes=[1])
    # Equivalent to `TensorPlaceholder([3, -1], torch.float32)`
    ```
    """

    def __init__(self, shape: List[int], dtype: torch.dtype):
        """Create a tensor with shape `shape` and dtype `dtype`.

        Args:
            shape: The shape of the tensor. A size of `-1` indicates that the
            dimension has an unknown size.
            dtype: The dtype of the tensor.
        """
        self.shape = shape
        self.dtype = dtype

    @staticmethod
    def like(tensor: torch.Tensor, dynamic_axes: List[int] = None):
        """Create a tensor placeholder that is like the given tensor.

        Args:
            tensor: The tensor to create a placeholder for.
            dynamic_axes: A list of dynamic axes. If specified, the compiled
            module will allow those axes to be any size at runtime.
        """
        if dynamic_axes is None:
            dynamic_axes = []
        shape = []
        for i, dim in enumerate(tensor.shape):
            if i in dynamic_axes:
                shape.append(-1)
            else:
                shape.append(dim)
        return TensorPlaceholder(shape, tensor.dtype)

_example_arg = Union[TensorPlaceholder, torch.Tensor]
_example_args_for_one_method = Union[_example_arg, Sequence[_example_arg], Dict[str, Any]]
_example_args = Union[_example_args_for_one_method, "ExampleArgs"]


class ExampleArgs:
    """A class representing the example arguments to an nn.Module.

    In general, an nn.Module may have multiple methods that need to be compiled.
    This requires example args for each method. This class is a lightweight
    wrapper around a dictionary that maps method names to example arguments.

    In user-facing API's, this type can always be passed interchangeably with a
    single arg or list of args, which normalizes to an ExampleArgs for just
    the `forward` method via the `ExampleArgs.get` static method.
    """

    def __init__(self):
        self._example_args = {}
        self._example_kwargs = {}

    def add_method(self, method_name: str, example_args: _example_args_for_one_method):
        """Adds example args for a method.

        Args:
            method_name: The name of the method. Must have not already been
                added previously as a method.
            example_args: The example args for the method.
        Returns:
            self, for chaining.
        """
        assert method_name not in self._example_args
        self._example_args[method_name], self._example_kwargs[method_name] = ExampleArgs._canonicalize_args(
            example_args)
        return self

    def resolve_kwargs(self, model):
        for method_name, example_args in self._example_args.items():
            example_kwargs = self._example_kwargs[method_name]
            if len(example_kwargs) == 0:
                continue
            example_args = map_kwargs_into_args(getattr(model, method_name), example_args, example_kwargs)
            self._example_kwargs[method_name] = {}

    @staticmethod
    def get(example_args: _example_args) -> "ExampleArgs":
        """Gets an ExampleArgs from one of the permissible ways to specify one.

        Args:
          example_args: An ExampleArgs instance or a single arg or list of args.
        Returns:
          An ExampleArgs instance.
        """
        if isinstance(example_args, ExampleArgs):
            return example_args
        return ExampleArgs().add_method("forward", example_args)

    @staticmethod
    def _canonicalize_args(example_args: _example_args_for_one_method):
        """Canonicalize the args for one method into a tuple."""
        example_kwargs = {}
        if isinstance(example_args, Dict):
            if set(example_args.keys()) != set(["kwargs", "args"]):
                raise Exception(f"When passing a dictonary as example args for a method,"
                                "it must exactly contain the keys 'args' and 'kwargs'.")
            example_kwargs = example_args["kwargs"]
            example_args = example_args["args"]
        elif not isinstance(example_args, Sequence):
            example_args = [example_args]
<<<<<<< HEAD
        for arg in example_args:
=======

        example_args = tuple(example_args)

        for arg in example_args + tuple(example_kwargs.values()):
>>>>>>> 63117ec8
            if not isinstance(arg, (TensorPlaceholder, torch.Tensor)) and arg is not None:
                raise Exception(f"Only Tensor's, TensorPlaceholder's, or sequences of "
                                f"Tensor's and TensorPlaceholder's are supported as "
                                f"example args for method inputs. "
                                f"Got '{arg}'.")
        return tuple(example_args), example_kwargs

    def _get_methods(self):
        return self._example_args.keys()

    def _get_for_annotation(self):
        result = {}
        for method_name, example_args in self._example_args.items():
            placeholders = []
            for arg in example_args:
                if isinstance(arg, TensorPlaceholder):
                    placeholders.append(arg)
                elif arg is None:
                    placeholders.append(None)
                else:
                    assert isinstance(arg, torch.Tensor)
                    placeholders.append(TensorPlaceholder.like(arg))
            result[method_name] = placeholders
        return result

    def _get_for_tracing(
        self,
        use_tracing: bool,
        ignore_traced_shapes: bool,
    ) -> Dict[str, Tuple[_example_arg, ...]]:
        result = {}
        for method_name, example_args in self._example_args.items():
            assert len(self._example_kwargs[method_name]) == 0, "keyword arguments must be resolved via resolve_kwargs()"
            # If we are tracing, then we need to convert any placeholders into
            # concrete values.
            if use_tracing:
                example_args_for_trace = []
                for arg in example_args:
                    if isinstance(arg, TensorPlaceholder):
                        if not ignore_traced_shapes:
                            # To avoid accidental footguns, we require
                            # `ignore_traced_shapes` to be true if we're using
                            # TensorPlaceholder's, as it falls into the same
                            # "hopefully the trace works for different inputs"
                            # bucket of concerns.
                            raise Exception(
                                "TensorPlaceholder can only be used with tracing when `ignore_traced_shapes=True`")
                        # For any dynamic dimensions, replace them with "7"
                        # arbitrarily. If a user is using dynamic dimensions with
                        # tracing, they are walking on thin ice already -- assume
                        # they know what they are doing and that their trace is
                        # correct for any specific concrete size.
                        shape = [s if s != -1 else 7 for s in arg.shape]
                        if len(shape) == 0:
                            example_args_for_trace.append(torch.tensor(1))
                        else:
                            example_args_for_trace.append(
                                torch.ones(*shape, dtype=arg.dtype))
                    else:
                        assert isinstance(arg, torch.Tensor) or arg is None
                        example_args_for_trace.append(arg)
                example_args = tuple(example_args_for_trace)
            result[method_name] = example_args
        return result


# The set of ops that are considered legal for each backend.
# These are currently quite load-bearing, since different backends might be
# missing patterns for decomposed forms of certain ops.
# TODO: Tighten up the definition of these "conditionally legal for backends"
# ops in the backend contract, and move these lists somewhere deeper in the
# compiler where each backend can "own" its set of legal ops.
BACKEND_LEGAL_OPS = {
    OutputType.TOSA: ['aten.flatten.using_ints', 'aten.native_layer_norm', 'aten.linear'],
    OutputType.LINALG_ON_TENSORS: ['aten.flatten.using_ints', ],
    OutputType.STABLEHLO: [],
}


def _canon_extra_library(extra_library):
    extra_library_file_name = ""
    if len(extra_library) != 0:
        extra_library_dict = {}
        for library_func in extra_library:
            extra_library_dict[library_func.__name__] = library_func
        mlir_library = generate_library(extra_library_dict)

        extra_library_file_name = \
            tempfile.gettempdir() + "/custom_op_extra_library.mlir"
        with open(extra_library_file_name, "w") as f:
            f.write(mlir_library)
    return extra_library_file_name


def _lower_mlir_module(verbose, output_type, module):
    if verbose:
        print("\n====================")
        print("Torch Backend IR")
        print(module)

    if output_type == OutputType.TORCH:
        return module

    if output_type == OutputType.TOSA:
        run_pipeline_with_repro_report(
            module, "builtin.module(torch-backend-to-tosa-backend-pipeline)",
            "Lowering Torch Backend IR -> TOSA Backend IR")
        if verbose:
            print("\n====================")
            print("TOSA Backend IR")
            print(module)
        return module

    if output_type == OutputType.LINALG_ON_TENSORS:
        run_pipeline_with_repro_report(
            module,
            "builtin.module(torch-backend-to-linalg-on-tensors-backend-pipeline)",
            "Lowering Torch Backend IR -> Linalg-on-Tensors Backend IR")
        if verbose:
            print("\n====================")
            print("LINALG Backend IR")
            print(module)
        return module

    elif output_type == OutputType.STABLEHLO:
        run_pipeline_with_repro_report(
            module,
            "builtin.module(torch-backend-to-stablehlo-backend-pipeline)",
            "Lowering Torch Backend IR -> StableHLO Backend IR")
        if verbose:
            print("\n====================")
            print("StableHLO Backend IR")
            print(module)
        return module
    raise Exception(f"Unknown OutputType: {output_type}")


def compile(model: torch.nn.Module,
            example_args: _example_args,
            output_type: Union[str, "OutputType"] = OutputType.TORCH,
            use_tracing: bool = False,
            ignore_traced_shapes=False,
            backend_legal_ops: Optional[Sequence[str]] = None,
            extra_library: Iterable[Callable] = [],
            verbose: bool = False,
            use_make_fx: bool = False):
    """Convert a PyTorch model to MLIR.

    Args:
        model: The PyTorch model to convert.
        example_args: A list of example arguments to use when inferring the
            shapes of the arguments to `forward` method of the model.
            A single tensor is treated as a list of a single tensor.
            A TensorPlaceholder object is also allowed in the place of any
            Tensor. For models with multiple methods, an `ExampleArgs` object
            can be passed.
        output_type: The kind of output to produce. See `OutputType` for more
            details.
        use_tracing: If True, use `torch.jit.trace` to convert the model to
            JIT IR rather than `torch.jit.script`.
        ignore_traced_shapes: If True, ignore the shapes that were observed
            during tracing. This should only be used if one knows that the
            original traced program would result in the same trace (modulo
            shapes) for all shape combinations implied by any
            `TensorPlaceholder`'s used as `example_args`. Also,
            strictly-speaking, this option covers dtypes too, but we just say
            "shapes" to be succinct.
        backend_legal_ops: A list of ops that should be considered legal for
            the backend. An op that is considered legal will not be decomposed.
            This option is only valid with the `"torch"` output type.
        extra_library: List of abstract interpretation functions to splice
            into the abstract interpretation library. See
            `docs/adding_abstract_interpretation_functions.md` for more info
            on the format the functions should have.
        verbose: If true, print extra information about the conversion.

    Returns:
        An MLIR module that contains the converted model in the specified
        output type.
    """
    extra_library_file_name = _canon_extra_library(extra_library)
    output_type = OutputType.get(output_type)
    example_args = ExampleArgs.get(example_args)
    example_args.resolve_kwargs(model)
    if ignore_traced_shapes and not use_tracing:
        raise Exception("`ignore_traced_shapes` requires `use_tracing`")

    # We only allow `backend_legal_ops` to be specified for the `"torch"`
    # output type because the other output types actually invoke their
    # respective backends (Linalg, TOSA, or STABLEHLO), and those backends have
    # very specific requirements about the ops which are legal.
    # See `BACKEND_LEGAL_OPS` for more details.
    if backend_legal_ops is not None:
        if output_type != OutputType.TORCH:
            raise Exception("`backend_legal_ops` is only valid with the "
                            "`torch` output type")
        backend_legal_ops = list(sorted(set(backend_legal_ops)))
    else:
        backend_legal_ops = BACKEND_LEGAL_OPS.get(output_type, [])

    if use_make_fx:
        args = example_args._get_for_tracing(use_tracing=True, ignore_traced_shapes=True)["forward"]
        model = make_fx(
           model,
           decomposition_table=_get_decomposition_table())(*args)


    did_unwrap_single_element = did_convert_list_to_tuple = False
    # For FX-based models, automatically strip overloads.
    if isinstance(model, torch.fx.GraphModule):
        did_unwrap_single_element, did_convert_list_to_tuple = \
            _adjust_calling_convention(model)
        strip_overloads(model)

    # Get the model as JIT IR (TorchScript) for import.
    # TODO: Longer-term, we probably need to split `torch_mlir.compile`.
    # There should be an "acquisition" step that does
    # tracing/scripting/importing from FX/using torchdynamo.export/etc.
    # + any lowering to the backend contract. Then there should be a
    # "backend lowering" step that does the actual lowering to each
    # backend. This separation should be visible at the Python API level, and
    # we can implement a deliberately simplified API like `torch_mlir.compile`
    # on top of those building blocks.
    if isinstance(model, torch.jit.ScriptModule):
        # If the user already converted the model to JIT IR themselves, just
        # do some basic error checking, but take the model as-is.
        for method_name in example_args._get_methods():
            if not hasattr(model, method_name):
                raise Exception(
                    f"Model does not have exported method '{method_name}', "
                    f"requested in `example_args`. Consider adding "
                    f"`@torch.jit.export` to the method definition.")
        scripted = model
    elif use_tracing:
        scripted = torch.jit.trace_module(
            model,
            example_args._get_for_tracing(use_tracing, ignore_traced_shapes)
        )
    else:
        # Make sure that all the methods that the user requested get scripted.
        # By default, PyTorch only scripts the `forward` method and transitive
        # callees.
        for method_name in example_args._get_methods():
            torch.jit.export(getattr(model, method_name).__func__)
        scripted = torch.jit.script(model)
    class_annotator = ClassAnnotator()
    class_annotator.exportNone(scripted._c._type())
    for method_name, example_args in example_args._get_for_annotation().items():
        class_annotator.exportPath(scripted._c._type(), [method_name])
        annotation = [None]  # `None` is always the annotation for "self".
        for arg in example_args:
            if arg is None:
                annotation.append(None)
            else:
                annotation.append((arg.shape, arg.dtype, True))
        class_annotator.annotateArgs(
            scripted._c._type(), [method_name], annotation)

    mb = ModuleBuilder()
    import_options = ImportOptions()
    import_options.ignoreExistingTensorShapesAndDtypes = ignore_traced_shapes
    try:
        original_stderr = sys.stderr
        sys.stderr = StringIO()
        # Import the TorchScript module to MLIR
        mb.import_module(scripted._c, class_annotator, import_options)
    except Exception as e:
        raise Exception(f"""
PyTorch TorchScript module -> torch-mlir Object Graph IR import failed with:
### Importer C++ Exception:
{e}
### Importer Diagnostics:
{sys.stderr.getvalue()}
""") from None
    finally:
        sys.stderr = original_stderr
    if output_type == OutputType.RAW:
        return mb.module

    option_string = "{backend-legal-ops=" + ",".join(backend_legal_ops) + \
        " extra-library=" + extra_library_file_name + "}"
    run_pipeline_with_repro_report(
        mb.module,
        f"builtin.module(torchscript-module-to-torch-backend-pipeline{option_string})",
        "Lowering TorchScript IR -> Torch Backend IR",
    )

    with mb.module.context:
        attr = mb.module.operation.attributes
        attr["torch.did_unwrap_single_element"] = BoolAttr.get(did_unwrap_single_element)
        attr["torch.did_convert_list_to_tuple"] = BoolAttr.get(did_convert_list_to_tuple)

    return _lower_mlir_module(verbose, output_type, mb.module)


def run_via_iree(module, *model_args):
    from torch.utils._pytree import tree_map
    import numpy as np
    try:
        import iree.runtime as ireert
        import iree.compiler as ireec
    except Exception as e:
        print("ERROR: Failed to import iree")
        print("pip install iree-compiler iree-runtime")
        print(e)
        sys.exit(1)

    run_pipeline_with_repro_report(
            module,
            f"builtin.module(func.func({TOSA_TO_LINALG_FUNC_PIPELINE}))",
            "Lowering TOSA backend contract to Linalg-on-Tensors backend contract")

    print("Loading inference function into IREE")
    
    # Here, mlir_module is typically going to be coming from the Torch-MLIR
    # MLIR CAPI assembly. We convert to bytecode to cross the border into the
    # IREE MLIR CAPI assembly.
    # bytecode_stream = io.BytesIO()
    # module.operation.write_bytecode(bytecode_stream)
    # bytecode = bytecode_stream.getvalue()
    bytecode = module.operation.get_asm()
    iree_vmfb = ireec.compile_str(bytecode,
                             target_backends=["llvm-cpu"],
                             input_type=ireec.InputType.TM_TENSOR)
    
    config = ireert.Config(driver_name="local-sync")
    ctx = ireert.SystemContext(config=config)
    vm_module = ireert.VmModule.from_flatbuffer(ctx.instance, iree_vmfb)
    ctx.add_vm_module(vm_module)

    class IREEInvoker:
        """A wrapper around an IREE module that provides a Pythonic interface.
        
        Specifically, this adapts `module.forward(...)` and similar calls into
        lower-level calls into the functions in the IREE module, and also converts
        between the IREE and Torch types.
        """

        def __init__(self, iree_module):
            self._iree_module = iree_module
            self.device = iree_module._context.config.device

        def __getattr__(self, function_name: str):
            def invoke(*args):
                def wrap(x):
                    if isinstance(x, torch.Tensor):
                        return ireert.asdevicearray(self.device, x)
                    return x
                def unwrap(x):
                    if isinstance(x, ireert.DeviceArray):
                        return torch.from_numpy(np.asarray(x).copy())
                    return x
                # TODO: Investigate how to share CUDA arrays between IREE and Torch.
                iree_args = tree_map(wrap, args)
                result = self._iree_module[function_name](*iree_args)
                # TODO: Investigate why a copy is needed here.
                # Without the copy, certain sets of tests, when run together, will
                # cause a segfault when the process is exiting.
                # It seems to be related to Torch attempting to free a Numpy array
                # that is backed by IREE memory, resulting in
                # iree_hal_buffer_view_release reading from a null pointer.
                return tree_map(unwrap, result)
            return invoke
    
    invoker = IREEInvoker(ctx.modules.module)

    print("Running inference on IREE")
    return invoker.forward(*model_args)

def run_and_compare(module, model_args, golden):
    output = run_via_iree(module, *model_args)
    if not isinstance(output, tuple):
        golden = (golden, )
        output = (output, )

    assert len(output) == len(golden)
    for output_el, golden_el in zip(output, golden):
        rel_err = torch.max((output_el - golden_el)/torch.abs(golden_el))
        print("Relative error: ", rel_err)
        assert torch.allclose(output_el, golden_el, rtol=1e-2), "Accuracy issue"
    return output

def compile_and_run(model, model_args, output_type, golden = None):
    compile_output_type = output_type
    if compile_output_type == "check-tosa":
        compile_output_type = "tosa"

    if compile_output_type == "run-tosa":
        compile_output_type = "tosa"

    module = compile(model,model_args,output_type=compile_output_type, use_make_fx=True)

    if output_type == "run-tosa":
        if golden is None:
            golden = model(*model_args)
        return run_and_compare(module, model_args, golden)
    elif output_type == "check-tosa":
        # TOSA lacks a bunch of verifiers.
        # Our best way to find issues in the TOSA IR is to try to lower to Linalg
        backend = LinalgOnTensorsTosaBackend()
        backend.compile(module)

    return module

@torch.no_grad()
def do(model: torch.nn.Module,
       *model_args,
       output_type: Union[str, "OutputType"] = OutputType.TORCH,
       dtype = None,
       output_prefix: Optional[str] = None,
       verbose: bool = True,
       **model_kwargs,
       ):
    """
    Converts the given model to torch/tosa.
    WARNING: This modifies the model in-place!
    """

    model_args = map_kwargs_into_args(model, model_args, model_kwargs)

    if verbose:
        try:
            version = importlib.metadata.version('torch-mlir')
        except importlib.metadata.PackageNotFoundError:
            version = "dev"
        print(f"Using torch-mlir {version}")

    model, golden = prepare_model(model, *model_args, dtype=dtype)

    compile_output_type = output_type
    if compile_output_type in ("check-tosa", "run-tosa"):
        compile_output_type = "tosa"

    module = compile(model, {"args": model_args, "kwargs": model_kwargs}, output_type=compile_output_type, use_make_fx=True)
    if output_type == "run-tosa":
        model_args = map_kwargs_into_args(model.forward, model_args, model_kwargs)
        output = run_via_iree(module, *model_args)
        if not isinstance(output, tuple):
            golden = (golden, )
            output = (output, )

        assert len(output) == len(golden)
        for output_el, golden_el in zip(output, golden):
            rel_err = torch.max((output_el - golden_el)/torch.abs(golden_el))
            print("Relative error: ", rel_err)
            assert torch.allclose(output_el, golden_el, rtol=1e-2), "Accuracy issue"
        return output

    if output_prefix is not None:
        prefix = f"{output_prefix}.{output_type}"
        if dtype is not None:
            assert dtype == torch.bfloat16
            prefix += ".bf16"

        if verbose:
            print(f"Writing output files with prefix {prefix}")
        with open(f"{prefix}.full.mlir", "w+") as f:
            f.write(module.operation.get_asm())
        with open(f"{prefix}.mlir", "w+") as f:
            f.write(module.operation.get_asm(large_elements_limit=10))

    return module<|MERGE_RESOLUTION|>--- conflicted
+++ resolved
@@ -28,10 +28,7 @@
 from ._mlir_libs._mlir.ir import Module, BoolAttr
 
 from .repro import reproduce
-<<<<<<< HEAD
 from .dynamo import _adjust_calling_convention
-=======
->>>>>>> 63117ec8
 from .compiler_utils import prepare_model, map_kwargs_into_args
 
 class OutputType(Enum):
@@ -204,14 +201,10 @@
             example_args = example_args["args"]
         elif not isinstance(example_args, Sequence):
             example_args = [example_args]
-<<<<<<< HEAD
-        for arg in example_args:
-=======
 
         example_args = tuple(example_args)
 
         for arg in example_args + tuple(example_kwargs.values()):
->>>>>>> 63117ec8
             if not isinstance(arg, (TensorPlaceholder, torch.Tensor)) and arg is not None:
                 raise Exception(f"Only Tensor's, TensorPlaceholder's, or sequences of "
                                 f"Tensor's and TensorPlaceholder's are supported as "
@@ -630,8 +623,6 @@
     WARNING: This modifies the model in-place!
     """
 
-    model_args = map_kwargs_into_args(model, model_args, model_kwargs)
-
     if verbose:
         try:
             version = importlib.metadata.version('torch-mlir')
@@ -639,7 +630,7 @@
             version = "dev"
         print(f"Using torch-mlir {version}")
 
-    model, golden = prepare_model(model, *model_args, dtype=dtype)
+    model, golden = prepare_model(model, *model_args, dtype=dtype, **model_kwargs)
 
     compile_output_type = output_type
     if compile_output_type in ("check-tosa", "run-tosa"):
