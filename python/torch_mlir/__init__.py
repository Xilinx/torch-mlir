--- conflicted
+++ resolved
@@ -256,13 +256,9 @@
             use_tracing: bool = False,
             ignore_traced_shapes=False,
             backend_legal_ops: Optional[Sequence[str]] = None,
-<<<<<<< HEAD
+            extra_library: Iterable[Callable] = [],
             verbose: bool = False,
             use_make_fx: bool = False):
-=======
-            extra_library: Iterable[Callable] = [],
-            verbose: bool = False):
->>>>>>> b0f85721
     """Convert a PyTorch model to MLIR.
 
     Args:
