--- conflicted
+++ resolved
@@ -4,11 +4,7 @@
 # Also available under a BSD-style license. See LICENSE.
 
 from typing import List
-<<<<<<< HEAD
-from ._version import torch_baseversion
-=======
 from ._version import torch_version_for_comparison, version
->>>>>>> ddea56a8
 
 import torch
 from torch._functorch.compile_utils import strip_overloads
@@ -75,11 +71,7 @@
         aten.index_select,
     ]
     # TODO: enable test once 2.1.0 is stable
-<<<<<<< HEAD
-    if torch_baseversion() >= (2, 1):
-=======
     if torch_version_for_comparison() >= version.parse("2.1.0.dev"):
->>>>>>> ddea56a8
         decomp_list += [aten._native_batch_norm_legit_no_training]
     return get_decompositions(decomp_list)
 
