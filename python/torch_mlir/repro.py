"""
Example:

class Model(torch.nn.Module):
        def forward(self, x):
            x = x / 2.0
            x = x + 2
            x = x * 3
            return x, x *5

model = Model()
inputs = (torch.ones(5, 4), )
out = model(*inputs)

reproduce(model, inputs, output_type="tosa", expected_error="failed to legalize")
"""


import contextlib
import io
import re
from typing import List, Optional
import torch
import torch_mlir

from torch_mlir.dynamo import _get_decomposition_table
from torch.fx.experimental.proxy_tensor import make_fx
import torch.fx as fx

from .compiler_utils import prepare_model, map_kwargs_into_args
from torch_mlir_e2e_test.tosa_backends.linalg_on_tensors import (
            LinalgOnTensorsTosaBackend,
    )

# TODO: Switch to
#   from functorch.compile import minifier
# once the bug mentioned at the top of fx_minifier.py is fixed.
from .fx_minifier import minifier


class bcolors:
    HEADER = "\033[95m"
    OKBLUE = "\033[94m"
    OKCYAN = "\033[96m"
    OKGREEN = "\033[92m"
    WARNING = "\033[93m"
    FAIL = "\033[91m"
    ENDC = "\033[0m"
    BOLD = "\033[1m"
    UNDERLINE = "\033[4m"


_REs = {
    r"RuntimeError:": r"RuntimeError: ",  # change so its kept
    r"NameError:": r"NameError: ",
    r"ImportError:": r"ImportError: ",
    r"error: unknown:": r"error:",
    r"assert torch.allclose": r"Did not match accuracy",
    r'error: ["<>a-zA-Z0-9._/-]+:[0-9]+:[0-9]+: (.*)': r"error: \1",
    r".*unsupported by backend contract: tensor with unknown rank": "unsupported by backend contract: tensor with unknown rank",
    r"torch.initialize.global_slots.*": r"torch.initialize.global_slots",
    r'note: ["<>a-zA-Z0-9._/-]+:[0-9]+:[0-9]+: (.*)': r"note: \1",
    r"note: unknown:": r"note:",
    r"note: this is likely due to a missing transfer function in abstract_interp_lib_gen.py": "",
    r"%(arg)?[0-9]+": "%SSA",
    r"\[[0-9]+(,[0-9]+)*\]": r"[dims]",
}


def _reduce_error_msg(msg):
    lines = []
    for line in msg.splitlines():
        orgline = line
        for regex, replacement in _REs.items():
            line = re.sub(regex, replacement, line)
        if line != "" and line != orgline:
            lines.append(line)
    if len(lines) == 0 or (len(lines) == 1 and lines[0] == ""):
        return msg

    return ", ".join(lines).strip()


def _obtain_errror(fx_g: fx.GraphModule, inputs, output_type: str):
    """
    Runs the given module through torch_mlir and returns the error
    message produced.
    """
    # The minifer introduces functions that return a tuple with a single
    # tensor, which is not supported by torch_mlir.
    # Wrap the module to unpack those outputs.
    # torch.jit.script doesn't support *args and **kwargs as used in
    # the wrapper, so we also need to apply make_fx to the wrapped
    # model.
    # Both of those are implemented by prepare_model().
    # wrapped_g = prepare_model(model, *inputs)
    _fix_single_output_tuple(fx_g)
    with contextlib.redirect_stderr(io.StringIO()) as stderr:
        try:
            torch_mlir.compile_and_run(fx_g, inputs, output_type)
            return ""
        except Exception as e:
            return str(e) + stderr.getvalue()


def _fix_single_output_tuple(fx_g: fx.GraphModule):
    """
    torch_mlir.compile does not support modules that return a tuple of
    a single tensor.
    Change the module to return the tensor directly.
    """
    for idx, node in enumerate(fx_g.graph.nodes):
        node.idx = idx
        if node.op == "output":
            if isinstance(node.args[0], fx.Node):
                # Only one output, nothing to reduce
                return None
            if len(node.args[0]) == 1:
                node.args = (node.args[0][0], node.args[1:])
                fx_g.recompile()


def _dump_reproducer(
    fx_g: fx.GraphModule, inps: List[torch.Tensor], output_type: str, dtype
):
    _fix_single_output_tuple(fx_g)

    print("---- SNIP ----")
    print("import torch")
    print("from torch import tensor, device") # Used inside fx_g.code
    print("import torch_mlir")
    print("")

    print("class Model(torch.nn.Module):")
    print("    ".join(fx_g.code.splitlines(True)))

    print()
    print("model = Model()")
    args = ""
    for inp in inps:
        if torch.all(inp == 0):
            args += f"torch.zeros({inp.shape}, dtype={inp.dtype}), "
        elif torch.all(inp == 1):
            args += f"torch.ones({inp.shape}, dtype={inp.dtype}), "
        else:
            torch.set_printoptions(threshold=100000)
            args += f"torch.tensor({str(inp)}, dtype={inp.dtype}), "
    if dtype is not None:
        print(f"model.to({dtype})")
    print(f"inps = ({args})")
    print("golden = model(*inps)")
    print("# if you want to see the raw IR, you can print(torch_mlir.compile(model, inps, output_type='raw')")
    print(f"torch_mlir.compile_and_run(model, inps, output_type='{output_type}', golden=golden)")
    print("")
    print("---- SNIP ----")

def _reduce_inputs(inps, are_inputs_good):
    for i in range(len(inps)):
        new_inps = inps.copy()
        new_inps[i] = torch.zeros(inps[i].shape, dtype=inps[i].dtype)
        if are_inputs_good(new_inps):
            inps = new_inps
    return inps

@torch.no_grad()
def reproduce(
    model: torch.nn.Module,
    inputs,
    output_type="torch",
    dtype=None,
    expected_error: Optional[str] = None,
    verbose=False,
    **model_kwargs,
):
    """
    Reduces the given model while ensuring that the error message seen by passing
    the model through torch_mlir.compile() doesn't change.

    When dtype is provided, calls model.to(dtype) as first step.

    This function tries to automatically determine the essential parts of the
    error message. You can also pass it explicitly via the expected_error
    parameter.
    """

<<<<<<< HEAD
    inputs = map_kwargs_into_args(model, inputs, model_kwargs)
=======
    inputs = map_kwargs_into_args(model.forward, inputs, model_kwargs)
>>>>>>> 63117ec8

    model, _ = prepare_model(model, *inputs, dtype=dtype)
    fx_g = make_fx(
           model,
           decomposition_table=_get_decomposition_table())(*inputs)

    error = _obtain_errror(fx_g, inputs, output_type=output_type)
    if error == "":
        print("ERROR: torch_mlir.compile passes, nothing to reproduce")
        return

    print(f"Found error:\n{error}\nEND")

    if expected_error is None:
        expected_error = _reduce_error_msg(error)

    print(
        f"Looking for error message '{bcolors.WARNING}{expected_error}{bcolors.ENDC}'"
    )

    def module_fails(fx_g, inputs):
        error = _obtain_errror(fx_g, inputs, output_type=output_type)
        reduced_error = _reduce_error_msg(error)
        fails = expected_error in reduced_error
        if verbose:
            print(
                f"Testing graph\n{fx_g.code}\nERROR: {error}\nREDUCED_ERROR: {reduced_error}\nModule fails?: {fails}"
            )
        return fails


    def show_reproducer(fx_g: fx.GraphModule, inps: List[torch.Tensor]):
        inps = _reduce_inputs(inps, lambda inputs: module_fails(fx_g, inputs))
        _dump_reproducer(fx_g, inps, output_type, dtype)

    minifier(fx_g, inputs, module_fails, dump_state=show_reproducer)<|MERGE_RESOLUTION|>--- conflicted
+++ resolved
@@ -183,11 +183,7 @@
     parameter.
     """
 
-<<<<<<< HEAD
-    inputs = map_kwargs_into_args(model, inputs, model_kwargs)
-=======
     inputs = map_kwargs_into_args(model.forward, inputs, model_kwargs)
->>>>>>> 63117ec8
 
     model, _ = prepare_model(model, *inputs, dtype=dtype)
     fx_g = make_fx(
