--- conflicted
+++ resolved
@@ -87,68 +87,9 @@
     is equivalent to
         model(*new_args)
     """
-<<<<<<< HEAD
     func_signature = inspect.signature(model.forward)
     if any(v.kind == inspect.Parameter.VAR_KEYWORD
            for v in func_signature.parameters.values() if v.name in model_kwargs):
-=======
-    def flatten(S):
-        """
-        Flattens a tree of list/tuples into a flat list.
-        Removes list entries that are None.
-        """
-        if len(S) == 0:
-            return S
-        if isinstance(S[0], list) or isinstance(S[0], tuple):
-            return list(flatten(S[0])) + list(flatten(S[1:]))
-        if S[0] is None:
-            return list(flatten(S[1:]))
-        
-        return list(S[:1]) + list(flatten(S[1:]))
-
-    class Wrapper(torch.nn.Module):
-        def __init__(self, model) -> None:
-            super().__init__()
-            self.model = model
-
-        def forward(self, *args, **kwargs):
-            ret = self.model(*args, **kwargs)
-            
-            # Torch MLIR does not support return types that are dataclasses
-            # or lists or nested tuples.
-            # It also does not support tuples where some elements are None.
-            # Potential pytorch solution:
-            #   ret, treespec = torch.utils._pytree.tree_flatten(ret)
-            # but unfortunately, pytree doesn't support dataclasses
-            # and it doesn't traverse base classes to see that transformer
-            # outputs derive from OrderedDicts.
-            # TODO: Remember the transformations done here, so we can revert
-            # them outside of the model to restore the original output type.
-            # See approach in make_simple_dynamo_backend.
-
-            if dataclasses.is_dataclass(ret):
-                ret = tuple([ret.__dict__[field.name] for field in dataclasses.fields(ret)])
-
-            if isinstance(ret, list) or isinstance(ret, tuple):
-                ret = flatten(ret)
-                if len(ret) == 1:
-                    return ret[0]
-                else:
-                    return tuple(ret)
-            return ret
-
-    return Wrapper(model)
-
-def map_kwargs_into_args(function, model_args, model_kwargs):
-    """
-    Return new_args so that
-        model(*model_args, **model_kwargs)
-    is equivalent to
-        model(*new_args)
-    """
-    func_signature = inspect.signature(function)
-    if any(v.kind == inspect.Parameter.VAR_KEYWORD for v in func_signature.parameters.values()):
->>>>>>> 63117ec8
         raise TypeError('Keyword-only arguments are not supported')
 
     bound_arguments = func_signature.bind(*model_args, **model_kwargs)
@@ -163,11 +104,23 @@
 
     return new_args
 
-<<<<<<< HEAD
-def prepare_model(model, *model_args, dtype = None):
-=======
+def map_kwargs_into_args(function, model_args, model_kwargs):
+    """
+    Return new_args so that
+        model(*model_args, **model_kwargs)
+    is equivalent to
+        model(*new_args)
+    """
+    func_signature = inspect.signature(function)
+    if any(v.kind == inspect.Parameter.VAR_KEYWORD for v in func_signature.parameters.values()):
+        raise TypeError('Keyword-only arguments are not supported')
+
+    bound_arguments = func_signature.bind(*model_args, **model_kwargs)
+    bound_arguments.apply_defaults()
+    assert len(bound_arguments.kwargs) == 0
+    return bound_arguments.args
+
 def prepare_model(model, *model_args, dtype = None, **model_kwargs):
->>>>>>> 63117ec8
     """
     Converts the given model to an FX graph.
     WARNING: This modifies the model in-place!
@@ -185,5 +138,5 @@
     # the config, torch-mlir fails with
     # error: unknown: unsupported by backend contract: module initializers
     # See https://github.com/llvm/torch-mlir/issues/2165
-    golden = model(*model_args)
+    golden = model(*model_args, **model_kwargs)
     return model, golden