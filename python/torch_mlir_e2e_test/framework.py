--- conflicted
+++ resolved
@@ -184,11 +184,7 @@
     def rand(self, *sizes, low=0.0, high=1.0):
         return torch.empty(sizes).uniform_(low, high)
 
-<<<<<<< HEAD
-    def randint(self, *sizes, low=0, high=10, dtype=None):
-=======
     def randint(self, *sizes, low=0, high=10, dtype=torch.int64):
->>>>>>> 0103c55e
         return torch.randint(low, high, sizes, dtype=dtype)
 
     def nans(self, *sizes):
