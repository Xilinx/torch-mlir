# Part of the LLVM Project, under the Apache License v2.0 with LLVM Exceptions.
# See https://llvm.org/LICENSE.txt for license information.
# SPDX-License-Identifier: Apache-2.0 WITH LLVM-exception
# Also available under a BSD-style license. See LICENSE.

import functorch
import torch

from torch_mlir_e2e_test.framework import TestUtils
from torch_mlir_e2e_test.registry import register_test_case
from torch_mlir_e2e_test.annotations import annotate_args, export

# ==============================================================================

class ScalarConstantTupleModule(torch.nn.Module):

    def __init__(self):
        super().__init__()

    @export
    @annotate_args([
        None,
        ([-1, -1], torch.float32, True),
    ])
    def forward(self, x):
        return (1, 2)

@register_test_case(module_factory=lambda: ScalarConstantTupleModule())
def ScalarConstantTupleModule_basic(module, tu: TestUtils):
    module.forward(tu.rand(4, 4))

# ==============================================================================

class MmModule(torch.nn.Module):

    def __init__(self):
        super().__init__()

    @export
    @annotate_args([
        None,
        ([-1, -1], torch.float32, True),
        ([-1, -1], torch.float32, True),
    ])
    def forward(self, lhs, rhs):
        return torch.mm(lhs, rhs)


@register_test_case(module_factory=lambda: MmModule())
def MmModule_basic(module, tu: TestUtils):
    module.forward(tu.rand(4, 4), tu.rand(4, 4))


@register_test_case(module_factory=lambda: MmModule())
def MmModule_chained(module, tu: TestUtils):
    res = module.forward(tu.rand(4, 4), tu.rand(4, 4))
    module.forward(res, res)


# ==============================================================================


class BmmFloatModule(torch.nn.Module):

    def __init__(self):
        super().__init__()

    @export
    @annotate_args([
        None,
        ([-1, -1, -1], torch.float32, True),
        ([-1, -1, -1], torch.float32, True),
    ])
    def forward(self, lhs, rhs):
        return torch.bmm(lhs, rhs)


@register_test_case(module_factory=lambda: BmmFloatModule())
def BmmFloatModule_basic(module, tu: TestUtils):
    module.forward(tu.rand(3, 4, 5), tu.rand(3, 5, 4))


class BmmIntModule(torch.nn.Module):

    def __init__(self):
        super().__init__()

    @export
    @annotate_args([
        None,
        ([-1, -1, -1], torch.int64, True),
        ([-1, -1, -1], torch.int64, True),
    ])
    def forward(self, lhs, rhs):
        return torch.bmm(lhs, rhs)


@register_test_case(module_factory=lambda: BmmIntModule())
def BmmIntModule_basic(module, tu: TestUtils):
    module.forward(tu.randint(3, 4, 5, high=100), tu.randint(3, 5, 4, high=100))


# ==============================================================================


class IsFloatingPointInt(torch.nn.Module):

    def __init__(self):
        super().__init__()

    @export
    @annotate_args([
        None,
        ([-1, -1], torch.int32, True),
    ])
    def forward(self, x):
        return torch.is_floating_point(x)


@register_test_case(module_factory=lambda: IsFloatingPointInt())
def IsFloatingPointInt_False(module, tu: TestUtils):
    module.forward(tu.randint(3, 3, high=100))


# ==============================================================================


class IsFloatingPointFloat(torch.nn.Module):

    def __init__(self):
        super().__init__()

    @export
    @annotate_args([
        None,
        ([-1], torch.float32, True),
    ])
    def forward(self, x):
        return torch.is_floating_point(x)


@register_test_case(module_factory=lambda: IsFloatingPointFloat())
def IsFloatingPointFloat_True(module, tu: TestUtils):
    module.forward(tu.rand(3))


# ==============================================================================


class ContainsIntList(torch.nn.Module):
    def __init__(self):
        super().__init__()
    @export
    @annotate_args([
        None
    ])
    def forward(self):
        return torch.ops.aten.__contains__([1,2,3], 3)
@register_test_case(module_factory=lambda: ContainsIntList())
def ContainsIntList_True(module, tu: TestUtils):
    module.forward()


# ==============================================================================


class ContainsIntListFalse(torch.nn.Module):
    def __init__(self):
        super().__init__()
    @export
    @annotate_args([
        None
    ])
    def forward(self):
        return torch.ops.aten.__contains__([1,2,3], 4)
@register_test_case(module_factory=lambda: ContainsIntListFalse())
def ContainsIntList_False(module, tu: TestUtils):
    module.forward()


# ==============================================================================


# A subgraph with multiple mm ops.
class MmDagModule(torch.nn.Module):

    def __init__(self):
        super().__init__()

    @export
    @annotate_args([
        None,
        ([4, 4], torch.float32, True),
        ([4, 4], torch.float32, True),
    ])
    def forward(self, lhs, rhs):
        return torch.mm(lhs, torch.mm(lhs, rhs))


@register_test_case(module_factory=lambda: MmDagModule())
def MmDagModule_basic(module, tu: TestUtils):
    module.forward(tu.rand(4, 4), tu.rand(4, 4))


# ==============================================================================


class MmTanhModule(torch.nn.Module):

    def __init__(self):
        super().__init__()

    @export
    @annotate_args([
        None,
        ([-1, -1], torch.float32, True),
        ([-1, -1], torch.float32, True),
    ])
    def forward(self, lhs, rhs):
        return torch.tanh(self.matmul(lhs, rhs))

    def matmul(self, lhs, rhs):
        return torch.mm(lhs, rhs)


@register_test_case(module_factory=lambda: MmTanhModule())
def MmTanhModule_basic(module, tu: TestUtils):
    module.forward(tu.rand(4, 2), tu.rand(2, 4))


# ==============================================================================


class AddmmModuleFloat(torch.nn.Module):

    def __init__(self):
        super().__init__()

    @export
    @annotate_args([
        None,
        ([-1, -1], torch.float32, True),
        ([-1, -1], torch.float32, True),
        ([-1, -1], torch.float32, True),
    ])
    def forward(self, M, mat1, mat2):
        return torch.addmm(M, mat1, mat2, beta=3.0, alpha=7.0)


@register_test_case(module_factory=lambda: AddmmModuleFloat())
def AddmmModuleFloat_basic(module, tu: TestUtils):
    module.forward(tu.rand(4, 4), tu.rand(4, 2), tu.rand(2, 4))


#  ==============================================================================


class AddmmModuleBroadcastable(torch.nn.Module):

    def __init__(self):
        super().__init__()

    @export
    @annotate_args([
        None,
        ([1, -1], torch.float32, True),
        ([-1, -1], torch.float32, True),
        ([-1, -1], torch.float32, True),
    ])
    def forward(self, M, mat1, mat2):
        return torch.addmm(M, mat1, mat2, beta=2.0, alpha=7.0)


@register_test_case(module_factory=lambda: AddmmModuleBroadcastable())
def AddmmModule_broadcastable(module, tu: TestUtils):
    module.forward(tu.rand(1, 2), tu.rand(3, 2), tu.rand(2, 2))


#  ==============================================================================


class AddmmModuleDifferentRankBroadcastable(torch.nn.Module):

    def __init__(self):
        super().__init__()

    @export
    @annotate_args([
        None,
        ([-1], torch.float32, True),
        ([-1, -1], torch.float32, True),
        ([-1, -1], torch.float32, True),
    ])
    def forward(self, M, mat1, mat2):
        return torch.addmm(M, mat1, mat2, beta=11.0, alpha=7.0)


@register_test_case(
    module_factory=lambda: AddmmModuleDifferentRankBroadcastable())
def AddmmModule_differentRankBroadcastable(module, tu: TestUtils):
    module.forward(tu.rand(3), tu.rand(3, 2), tu.rand(2, 3))


# ==============================================================================


class UnflattenStaticModule(torch.nn.Module):

    def __init__(self):
        super().__init__()

    @export
    @annotate_args([
        None,
        ([1, 6, 4], torch.float32, True),
    ])
    def forward(self, x):
        return torch.ops.aten.unflatten(x, 1, (2, 3))


@register_test_case(module_factory=lambda: UnflattenStaticModule())
def UnflattenStaticModule_basic(module, tu: TestUtils):
    module.forward(tu.rand(1, 6, 4))


# ==============================================================================


class FlattenStaticModule(torch.nn.Module):

    def __init__(self):
        super().__init__()
        self.flat = torch.nn.Flatten(2, 4)

    @export
    @annotate_args([
        None,
        ([10, 3, 8, 9, 3, 4], torch.float32, True),
    ])
    def forward(self, x):
        return self.flat(x)


@register_test_case(module_factory=lambda: FlattenStaticModule())
def FlattenStaticModule_basic(module, tu: TestUtils):
    module.forward(tu.rand(10, 3, 8, 9, 3, 4))


# ==============================================================================


class FlattenRank0Module(torch.nn.Module):

    def __init__(self):
        super().__init__()
        self.flat = torch.nn.Flatten(-1, -1)

    @export
    @annotate_args([
        None,
        ([], torch.float32, True),
    ])
    def forward(self, x):
        return self.flat(x)


@register_test_case(module_factory=lambda: FlattenRank0Module())
def FlattenRank0Module_basic(module, tu: TestUtils):
    module.forward(torch.tensor(4.0))


# ==============================================================================


class FlattenDynamicModule(torch.nn.Module):

    def __init__(self):
        super().__init__()
        self.flat = torch.nn.Flatten(2, 4)

    @export
    @annotate_args([
        None,
        ([-1, -1, -1, 9, 3, -1], torch.float32, True),
    ])
    def forward(self, x):
        return self.flat(x)


@register_test_case(module_factory=lambda: FlattenDynamicModule())
def FlattenDynamicModule_basic(module, tu: TestUtils):
    module.forward(tu.rand(10, 3, 8, 9, 3, 4))


# ==============================================================================


class AliasModule(torch.nn.Module):

    def __init__(self):
        super().__init__()

    @export
    @annotate_args([
        None,
        ([-1, -1, -1, -1], torch.float32, True),
    ])
    def forward(self, inp_tensor):
        return torch.ops.aten.alias(inp_tensor)


@register_test_case(module_factory=lambda: AliasModule())
def AliasModule_basic(module, tu: TestUtils):
    module.forward(tu.rand(1, 1, 20, 20, low=-1))


# ==============================================================================


class ConstantPad2dStaticModule(torch.nn.Module):

    def __init__(self):
        super().__init__()
        self.pad2d = torch.nn.ConstantPad2d((0, 1, 2, 3), -float('inf'))

    @export
    @annotate_args([
        None,
        ([1, 1, 20, 20], torch.float32, True),
    ])
    def forward(self, x):
        return self.pad2d(x)


@register_test_case(module_factory=lambda: ConstantPad2dStaticModule())
def ConstantPad2dStaticModule_basic(module, tu: TestUtils):
    module.forward(tu.rand(1, 1, 20, 20, low=-1))


# ==============================================================================


class PadModule(torch.nn.Module):

    def __init__(self):
        super().__init__()

    @export
    @annotate_args([
        None,
        ([-1, -1, -1, -1], torch.float32, True),
    ])
    def forward(self, x):
        pad = [0, 1, 2, 3]
        mode = "constant"
        return torch.ops.aten.pad(x, pad, mode, float(1.5))


@register_test_case(module_factory=lambda: PadModule())
def PadModule_basic(module, tu: TestUtils):
    module.forward(tu.rand(1, 1, 20, 20, low=-1))


# ==============================================================================


class PadWithNoneValModule(torch.nn.Module):

    def __init__(self):
        super().__init__()

    @export
    @annotate_args([
        None,
        ([-1, -1, -1, -1], torch.float32, True),
    ])
    def forward(self, x):
        pad = [0, 1, 2, 3]
        mode = "constant"
        return torch.ops.aten.pad(x, pad, mode, None)


@register_test_case(module_factory=lambda: PadWithNoneValModule())
def PadWithNoneValModule_basic(module, tu: TestUtils):
    module.forward(tu.rand(1, 1, 20, 20, low=-1))


# ==============================================================================


class ConstantPadNdModule(torch.nn.Module):

    def __init__(self):
        super().__init__()

    @export
    @annotate_args([
        None,
        ([-1, -1, -1, -1, -1, -1], torch.float32, True),
    ])
    def forward(self, x):
        return torch.ops.aten.constant_pad_nd(x, (0, 1), -float('inf'))


@register_test_case(module_factory=lambda: ConstantPadNdModule())
def ConstantPadNdModule_basic(module, tu: TestUtils):
    module.forward(tu.rand(1, 1, 20, 20, 4, 4, low=-1))


# ==============================================================================


class ConstantPadNdStaticModule(torch.nn.Module):

    def __init__(self):
        super().__init__()

    @export
    @annotate_args([
        None,
        ([1, 1, 20, 20, 4, 4], torch.float32, True),
    ])
    def forward(self, x):
        return torch.ops.aten.constant_pad_nd(x, (0, 1), -float('inf'))


@register_test_case(module_factory=lambda: ConstantPadNdStaticModule())
def ConstantPadNdStaticModule_basic(module, tu: TestUtils):
    module.forward(tu.rand(1, 1, 20, 20, 4, 4, low=-1))


# ==============================================================================


class ConstantPadNdPartialStaticModule(torch.nn.Module):

    def __init__(self):
        super().__init__()

    @export
    @annotate_args([
        None,
        ([1, 1, 20, 20, -1, -1], torch.float32, True),
    ])
    def forward(self, x):
        return torch.ops.aten.constant_pad_nd(x, (0, 1, 2, 3), -float('inf'))


@register_test_case(module_factory=lambda: ConstantPadNdPartialStaticModule())
def ConstantPadNdPartialStaticModule_basic(module, tu: TestUtils):
    module.forward(tu.rand(1, 1, 20, 20, 4, 4, low=-1))


# ==============================================================================


class TransposeIntModule(torch.nn.Module):

    def __init__(self):
        super().__init__()

    @export
    @annotate_args([
        None,
        ([3, 4, 2], torch.float32, True),
    ])
    def forward(self, x):
        return torch.transpose(x, 0, 1)


@register_test_case(module_factory=lambda: TransposeIntModule())
def TransposeIntModule_basic(module, tu: TestUtils):
    module.forward(tu.rand(3, 4, 2))


# ==============================================================================


class PermuteModule(torch.nn.Module):

    def __init__(self):
        super().__init__()

    @export
    @annotate_args([None, ([3, 4, 2], torch.float32, True)])
    def forward(self, x):
        return x.permute(0, 2, 1)


@register_test_case(module_factory=lambda: PermuteModule())
def PermuteModule_basic(module, tu: TestUtils):
    module.forward(tu.rand(3, 4, 2))


# ==============================================================================


class PermuteNegativeIndexModule(torch.nn.Module):

    def __init__(self):
        super().__init__()

    @export
    @annotate_args([None, ([3, 4, 2], torch.float32, True)])
    def forward(self, x):
        return x.permute(0, -1, 1)


@register_test_case(module_factory=lambda: PermuteNegativeIndexModule())
def PermuteNegativeIndexModule_basic(module, tu: TestUtils):
    module.forward(tu.rand(3, 4, 2))


# ==============================================================================


class Permute0RankModule(torch.nn.Module):

    def __init__(self):
        super().__init__()

    @export
    @annotate_args([None, ([], torch.float32, True)])
    def forward(self, x):
        return x.permute([])


@register_test_case(module_factory=lambda: Permute0RankModule())
def Permute0RankModule_basic(module, tu: TestUtils):
    module.forward(torch.tensor(3.0))


# ==============================================================================


class TransposeIntNegDimsModule(torch.nn.Module):

    def __init__(self):
        super().__init__()

    @export
    @annotate_args([
        None,
        ([3, 4, 2], torch.float32, True),
    ])
    def forward(self, x):
        return torch.transpose(x, -1, -2)


@register_test_case(module_factory=lambda: TransposeIntNegDimsModule())
def TransposeIntNegDimsModule_basic(module, tu: TestUtils):
    module.forward(tu.rand(3, 4, 2))


# ==============================================================================


class TensorsConcatModule(torch.nn.Module):

    def __init__(self):
        super().__init__()

    @export
    @annotate_args([
        None,
        ([-1, -1, -1], torch.float32, True),
        ([-1, -1, -1], torch.float32, True),
        ([-1, -1, -1], torch.float32, True),
    ])
    def forward(self, x, y, z):
        return torch.cat([x, y, z], 1)


@register_test_case(module_factory=lambda: TensorsConcatModule())
def TensorsConcatModule_basic(module, tu: TestUtils):
    module.forward(tu.rand(2, 2, 4), tu.rand(2, 1, 4), tu.rand(2, 3, 4))


# ==============================================================================


class TensorsConcatNegativeDimModule(torch.nn.Module):

    def __init__(self):
        super().__init__()

    @export
    @annotate_args([
        None,
        ([-1, -1, -1], torch.float32, True),
        ([-1, -1, -1], torch.float32, True),
        ([-1, -1, -1], torch.float32, True),
    ])
    def forward(self, x, y, z):
        return torch.cat([x, y, z], dim=-2)


@register_test_case(module_factory=lambda: TensorsConcatNegativeDimModule())
def TensorsConcatNegativeDimModule_basic(module, tu: TestUtils):
    module.forward(tu.rand(2, 2, 4), tu.rand(2, 1, 4), tu.rand(2, 3, 4))


# ==============================================================================


class TensorsConcatPromoteDTypeModule(torch.nn.Module):

    def __init__(self):
        super().__init__()

    @export
    @annotate_args([
        None,
        ([-1, -1, -1], torch.bool, True),
        ([-1, -1, -1], torch.int32, True),
        ([-1, -1, -1], torch.int64, True),
    ])
    def forward(self, x, y, z):
        return torch.cat([x, y, z], dim=-2)


@register_test_case(module_factory=lambda: TensorsConcatPromoteDTypeModule())
def TensorsConcatPromoteDTypeModule_basic(module, tu: TestUtils):
    module.forward(tu.randint(2, 2, 4, low=0, high=2).bool(),
                   tu.randint(2, 1, 4, low=0, high=100).int(),
                   tu.randint(2, 3, 4, low=0, high=100).long())


# ==============================================================================


class TensorsConcatStaticModule(torch.nn.Module):

    def __init__(self):
        super().__init__()

    @export
    @annotate_args([
        None,
        ([2, 2, 4], torch.float32, True),
        ([2, 1, 4], torch.float32, True),
        ([2, 3, 4], torch.float32, True),
    ])
    def forward(self, x, y, z):
        return torch.cat([x, y, z], dim=1)


@register_test_case(module_factory=lambda: TensorsConcatStaticModule())
def TensorsConcatStaticModule_basic(module, tu: TestUtils):
    module.forward(tu.rand(2, 2, 4), tu.rand(2, 1, 4), tu.rand(2, 3, 4))


# ==============================================================================


class TensorsConcatNegativeDimStaticModule(torch.nn.Module):

    def __init__(self):
        super().__init__()

    @export
    @annotate_args([
        None,
        ([2, 2, 4], torch.float32, True),
        ([2, 1, 4], torch.float32, True),
        ([2, 3, 4], torch.float32, True),
    ])
    def forward(self, x, y, z):
        return torch.cat([x, y, z], dim=-2)


@register_test_case(module_factory=lambda: TensorsConcatNegativeDimStaticModule())
def TensorsConcatNegativeDimStaticModule_basic(module, tu: TestUtils):
    module.forward(tu.rand(2, 2, 4), tu.rand(2, 1, 4), tu.rand(2, 3, 4))


# ==============================================================================


class TensorsConcatPromoteDTypeStaticModule(torch.nn.Module):

    def __init__(self):
        super().__init__()

    @export
    @annotate_args([
        None,
        ([2, 2, 4], torch.bool, True),
        ([2, 1, 4], torch.int32, True),
        ([2, 3, 4], torch.int64, True),
    ])
    def forward(self, x, y, z):
        return torch.cat([x, y, z], dim=-2)


@register_test_case(module_factory=lambda: TensorsConcatPromoteDTypeStaticModule())
def TensorsConcatPromoteDTypeStaticModule_basic(module, tu: TestUtils):
    module.forward(tu.randint(2, 2, 4, low=0, high=2).bool(),
                   tu.randint(2, 1, 4, low=0, high=100).int(),
                   tu.randint(2, 3, 4, low=0, high=100).long())


# ==============================================================================


class TensorsStackModule(torch.nn.Module):

    def __init__(self):
        super().__init__()

    @export
    @annotate_args([
        None,
        ([-1, -1, -1], torch.float32, True),
        ([-1, -1, -1], torch.float32, True),
        ([-1, -1, -1], torch.float32, True),
    ])
    def forward(self, x, y, z):
        return torch.stack([x, y, z], dim=1)


@register_test_case(module_factory=lambda: TensorsStackModule())
def TensorsStackModule_basic(module, tu: TestUtils):
    module.forward(tu.rand(2, 3, 4), tu.rand(2, 3, 4), tu.rand(2, 3, 4))


# ==============================================================================


class TensorsStackNegativeDimModule(torch.nn.Module):

    def __init__(self):
        super().__init__()

    @export
    @annotate_args([
        None,
        ([-1, -1, -1], torch.float32, True),
        ([-1, -1, -1], torch.float32, True),
        ([-1, -1, -1], torch.float32, True),
    ])
    def forward(self, x, y, z):
        return torch.stack([x, y, z], dim=-2)


@register_test_case(module_factory=lambda: TensorsStackNegativeDimModule())
def TensorsStackNegativeDimModule_basic(module, tu: TestUtils):
    module.forward(tu.rand(2, 3, 4), tu.rand(2, 3, 4), tu.rand(2, 3, 4))


# ==============================================================================


class TensorsStackPromoteDTypeModule(torch.nn.Module):

    def __init__(self):
        super().__init__()

    @export
    @annotate_args([
        None,
        ([-1, -1, -1], torch.bool, True),
        ([-1, -1, -1], torch.int32, True),
        ([-1, -1, -1], torch.int64, True),
    ])
    def forward(self, x, y, z):
        return torch.stack([x, y, z], dim=-2)


@register_test_case(module_factory=lambda: TensorsStackPromoteDTypeModule())
def TensorsStackPromoteDTypeModule_basic(module, tu: TestUtils):
    module.forward(tu.randint(2, 3, 4, low=0, high=2).bool(),
                   tu.randint(2, 3, 4, low=0, high=100).int(),
                   tu.randint(2, 3, 4, low=0, high=100).long())


# ==============================================================================


class GatherModule(torch.nn.Module):

    def __init__(self):
        super().__init__()

    @export
    @annotate_args([
        None,
        ([-1, -1, -1], torch.float32, True),
        ([-1, -1, -1], torch.int64, True),
    ])
    def forward(self, tensor, indices):
        return torch.gather(tensor, 2, indices)


@register_test_case(module_factory=lambda: GatherModule())
def GatherModule_basic(module, tu: TestUtils):
    module.forward(tu.rand(2, 3, 4), torch.tensor([[[1, 2, 3], [1, 2, 3]]]))


# ==============================================================================


class GatherNegativeDimModule(torch.nn.Module):

    def __init__(self):
        super().__init__()

    @export
    @annotate_args([
        None,
        ([-1, -1, -1], torch.float32, True),
        ([-1, -1, -1], torch.int64, True),
    ])
    def forward(self, tensor, indices):
        return torch.gather(tensor, -1, indices)


@register_test_case(module_factory=lambda: GatherNegativeDimModule())
def GatherNegativeDimModule_basic(module, tu: TestUtils):
    module.forward(tu.rand(2, 3, 4), torch.tensor([[[1, 2, 3], [1, 2, 3]]]))


# ==============================================================================


class GatherRandomIndexModule(torch.nn.Module):
    def __init__(self):
        super().__init__()

    @export
    @annotate_args([
        None,
        ([-1, -1, -1], torch.float32, True),
        ([-1, -1, -1], torch.int64, True),
    ])
    def forward(self, tensor, indices):
        return torch.gather(tensor, 1, indices)

@register_test_case(module_factory=lambda: GatherRandomIndexModule())
def GatherRandomIndexModule_basic(module, tu: TestUtils):
    module.forward(tu.rand(2, 3, 4), tu.randint(2, 3, 4, high=3))


# ==============================================================================


class Gather2DInputModdule(torch.nn.Module):
    def __init__(self) -> None:
        super().__init__()

    @export
    @annotate_args([
        None,
        ([-1, -1], torch.float32, True),
        ([-1, -1], torch.int64, True),
    ])
    def forward(self, tensor, indices):
        return torch.gather(tensor, 1, indices)

@register_test_case(module_factory=lambda: Gather2DInputModdule())
def Gather2DInputModdule_basic(module, tu: TestUtils):
    module.forward(tu.rand(4, 5), torch.tensor([[1, 2, 3], [4, 3, 2]]))


# ==============================================================================


class GatherStaticModule(torch.nn.Module):

    def __init__(self):
        super().__init__()

    @export
    @annotate_args([
        None,
        ([2, 3, 4], torch.float32, True),
        ([1, 2, 3], torch.int64, True),
    ])
    def forward(self, tensor, indices):
        return torch.gather(tensor, 2, indices)


@register_test_case(module_factory=lambda: GatherStaticModule())
def GatherStaticModule_basic(module, tu: TestUtils):
    module.forward(tu.rand(2, 3, 4), torch.tensor([[[1, 2, 3], [1, 2, 3]]]))


# ==============================================================================


class AddSizeIntModule(torch.nn.Module):

    def __init__(self):
        super().__init__()

    @export
    @annotate_args([
        None,
        ([-1, -1], torch.float32, True),
    ])
    def forward(self, tensor):
        # This is a workaround for not supporting scalar arguments.
        # TODO: pass in dim as an argument to the forward method when scalar
        # arguments are supported.
        return tensor.add(tensor, alpha=tensor.size(1))


@register_test_case(module_factory=lambda: AddSizeIntModule())
def AddSizeIntModule_basic(module, tu: TestUtils):
    module.forward(tu.rand(3, 3))


# ==============================================================================


class AddSizeIntNegDimModule(torch.nn.Module):

    def __init__(self):
        super().__init__()

    @export
    @annotate_args([
        None,
        ([-1, -1], torch.float32, True),
    ])
    def forward(self, tensor):
        # This is a workaround for not supporting scalar arguments.
        # TODO: pass in dim as an argument to the forward method when scalar
        # arguments are supported.
        return tensor.add(tensor, alpha=tensor.size(-2))


@register_test_case(module_factory=lambda: AddSizeIntNegDimModule())
def AddSizeIntNegDimModule_basic(module, tu: TestUtils):
    module.forward(tu.rand(3, 3))


# ==============================================================================


class Add_MixPModule(torch.nn.Module):

    def __init__(self):
        super().__init__()

    @export
    @annotate_args([
        None,
        ([-1, -1], torch.float32, True),
        ([-1, -1], torch.float64, True),
    ])
    def forward(self, a, b):
        a += b
        return a


@register_test_case(module_factory=lambda: Add_MixPModule())
def Add_MixPModule_basic(module, tu: TestUtils):
    module.forward(tu.rand(3, 3), tu.rand(3, 3).double())


# ==============================================================================


class EmbeddingModuleI64(torch.nn.Module):

    def __init__(self):
        super().__init__()
        torch.manual_seed(0)
        self.embed = torch.nn.Embedding(num_embeddings=100,
                                        embedding_dim=50,
                                        padding_idx=4)

    @export
    @annotate_args([
        None,
        ([-1, -1], torch.int64, True),
    ])
    def forward(self, indices):
        return self.embed.forward(indices)


@register_test_case(module_factory=lambda: EmbeddingModuleI64())
def EmbeddingModuleI64_basic(module, tu: TestUtils):
    module.forward(tu.randint(3, 3, high=100))


# ==============================================================================


class EmbeddingModuleI32(torch.nn.Module):

    def __init__(self):
        super().__init__()
        torch.manual_seed(0)
        self.embed = torch.nn.Embedding(num_embeddings=100,
                                        embedding_dim=50,
                                        padding_idx=4)

    @export
    @annotate_args([
        None,
        ([-1, -1], torch.int32, True),
    ])
    def forward(self, indices):
        return self.embed.forward(indices)


@register_test_case(module_factory=lambda: EmbeddingModuleI32())
def EmbeddingModuleI32_basic(module, tu: TestUtils):
    module.forward(tu.randint(3, 3, high=100).to(torch.int32))

# ==============================================================================


class EmbeddingModuleF16(torch.nn.Module):

    def __init__(self):
        super().__init__()
        torch.manual_seed(0)
        self.embed = torch.nn.Embedding(num_embeddings=100,
                                        embedding_dim=50,
                                        padding_idx=4).to(torch.half)

    @export
    @annotate_args([
        None,
        ([-1, -1], torch.int32, True),
    ])
    def forward(self, indices):
        return self.embed.forward(indices)


@register_test_case(module_factory=lambda: EmbeddingModuleF16())
def EmbeddingModuleF16_basic(module, tu: TestUtils):
    module.forward(tu.randint(3, 3, high=100).to(torch.int32))


# ==============================================================================

class EmbeddingModuleI32Static(torch.nn.Module):

    def __init__(self):
        super().__init__()
        torch.manual_seed(0)
        self.embed = torch.nn.Embedding(num_embeddings=100,
                                        embedding_dim=50,
                                        padding_idx=4)

    @export
    @annotate_args([
        None,
        ([3, 3], torch.int32, True),
    ])
    def forward(self, indices):
        return self.embed.forward(indices)


@register_test_case(module_factory=lambda: EmbeddingModuleI32Static())
def EmbeddingModuleI32Static_basic(module, tu: TestUtils):
    module.forward(tu.randint(3, 3, high=100).to(torch.int32))


# ==============================================================================


class EmbeddingModule1DIndices(torch.nn.Module):

    def __init__(self):
        super().__init__()
        torch.manual_seed(0)
        self.embed = torch.nn.Embedding(num_embeddings=100,
                                        embedding_dim=50,
                                        padding_idx=4)

    @export
    @annotate_args([
        None,
        ([-1], torch.int32, True),
    ])
    def forward(self, indices):
        return self.embed.forward(indices)


@register_test_case(module_factory=lambda: EmbeddingModule1DIndices())
def EmbeddingModule1DIndices_basic(module, tu: TestUtils):
    module.forward(tu.randint(3, high=100).to(torch.int32))


# ==============================================================================


class SoftmaxIntModule(torch.nn.Module):

    def __init__(self):
        super().__init__()
        self.softmax = torch.nn.Softmax(2)

    @export
    @annotate_args([
        None,
        ([-1, -1, -1], torch.float32, True),
    ])
    def forward(self, tensor):
        return self.softmax.forward(tensor)


@register_test_case(module_factory=lambda: SoftmaxIntModule())
def SoftmaxIntModule_basic(module, tu: TestUtils):
    module.forward(tu.rand(3, 2, 4))


class SoftmaxIntNonNoneDtypeModule(torch.nn.Module):

    def __init__(self):
        super().__init__()

    @export
    @annotate_args([
        None,
        ([-1, -1, -1], torch.float32, True),
    ])
    def forward(self, tensor):
        return torch.ops.aten.softmax(tensor, dim=2, dtype=torch.float64)


@register_test_case(module_factory=lambda: SoftmaxIntNonNoneDtypeModule())
def SoftmaxIntNonNoneDtypeModule_basic(module, tu: TestUtils):
    module.forward(tu.rand(3, 2, 4))


# ==============================================================================


class _SoftmaxModule(torch.nn.Module):

    def __init__(self):
        super().__init__()

    @export
    @annotate_args([
        None,
        ([-1, -1, -1], torch.float32, True),
    ])
    def forward(self, tensor):
        return torch.ops.aten._softmax(tensor, 0, False)


@register_test_case(module_factory=lambda: _SoftmaxModule())
def _SoftmaxModule_basic(module, tu: TestUtils):
    module.forward(tu.rand(3, 2, 4))


# ==============================================================================


class SoftmaxIntNegDimModule(torch.nn.Module):

    def __init__(self):
        super().__init__()
        torch.manual_seed(0)
        self.softmax = torch.nn.Softmax(-2)

    @export
    @annotate_args([
        None,
        ([-1, -1, -1], torch.float32, True),
    ])
    def forward(self, tensor):
        return self.softmax.forward(tensor)


@register_test_case(module_factory=lambda: SoftmaxIntNegDimModule())
def SoftmaxIntNegDimModule_basic(module, tu: TestUtils):
    module.forward(tu.rand(3, 2, 4))


# ==============================================================================


class SoftmaxIntArgTypeF64Module(torch.nn.Module):

    def __init__(self):
        super().__init__()
        torch.manual_seed(0)
        self.softmax = torch.nn.Softmax(2)

    @export
    @annotate_args([
        None,
        ([-1, -1, -1], torch.float64, True),
    ])
    def forward(self, tensor):
        return self.softmax.forward(tensor)


@register_test_case(module_factory=lambda: SoftmaxIntArgTypeF64Module())
def SoftmaxIntArgTypeF64Module_basic(module, tu: TestUtils):
    module.forward(tu.rand(3, 2, 4).double())


# ==============================================================================


class _LogSoftmaxModule(torch.nn.Module):

    def __init__(self):
        super().__init__()

    @export
    @annotate_args([
        None,
        ([-1, -1, -1], torch.float32, True),
    ])
    def forward(self, tensor):
        return torch.ops.aten._log_softmax(tensor, dim=0, half_to_float=False)


@register_test_case(module_factory=lambda: _LogSoftmaxModule())
def _LogSoftmaxModule_basic(module, tu: TestUtils):
    module.forward(tu.rand(3, 2, 4))


# ==============================================================================


class _LogSoftmaxModuleStable(torch.nn.Module):

    def __init__(self):
        super().__init__()

    @export
    @annotate_args([
        None,
        ([-1], torch.float32, True),
    ])
    def forward(self, tensor):
        return torch.ops.aten._log_softmax(tensor, dim=0, half_to_float=False)


@register_test_case(module_factory=lambda: _LogSoftmaxModuleStable())
def _LogSoftmaxModuleStable_basic(module, tu: TestUtils):
    # testing for numerical stability.
    # Should result in  tensor([-1e9, 0.00]) rather than tensor([-inf, 0.]).
    a = torch.tensor([0, 1e9])
    module.forward(a)


# ==============================================================================


class SoftplusModule(torch.nn.Module):

    def __init__(self):
        super().__init__()

    @export
    @annotate_args([
        None,
        ([-1, -1], torch.float32, True),
    ])
    def forward(self, x):
        return torch.ops.aten.softplus(x)


@register_test_case(module_factory=lambda: SoftplusModule())
def SoftplusModule_basic(module, tu: TestUtils):
    module.forward(tu.rand(3, 3))


# ==============================================================================


class HardsigmoidModule(torch.nn.Module):

    def __init__(self):
        super().__init__()

    @export
    @annotate_args([
        None,
        ([-1, -1], torch.float32, True),
    ])
    def forward(self, x):
        return torch.ops.aten.hardsigmoid(x)


@register_test_case(module_factory=lambda: HardsigmoidModule())
def HardsigmoidModule_basic(module, tu: TestUtils):
    module.forward(torch.tensor([[4.0, -5.0, 3.0], [2.9, -1.5, -3.0]]))


# ==============================================================================


class HardsigmoidRandomModule(torch.nn.Module):

    def __init__(self):
        super().__init__()

    @export
    @annotate_args([
        None,
        ([-1, -1], torch.float32, True),
    ])
    def forward(self, x):
        return torch.ops.aten.hardsigmoid(x)


@register_test_case(module_factory=lambda: HardsigmoidRandomModule())
def HardsigmoidRandomModule_basic(module, tu: TestUtils):
    module.forward(tu.rand(3, 4, low=-10, high=10))


# ==============================================================================


class BroadcastToModule(torch.nn.Module):

    def __init__(self):
        super().__init__()

    @export
    @annotate_args([
        None,
        ([-1, -1, 1], torch.float32, True),
    ])
    def forward(self, x):
        return torch.broadcast_to(x, [1, -1, -1, 4])


@register_test_case(module_factory=lambda: BroadcastToModule())
def BroadcastToModule_basic(module, tu: TestUtils):
    module.forward(tu.rand(3, 1, 1))


# ==============================================================================


class BroadcastToDifferentRankStaticModule(torch.nn.Module):

    def __init__(self):
        super().__init__()

    @export
    @annotate_args([
        None,
        ([2, 8], torch.float32, True),
    ])
    def forward(self, x):
        return torch.broadcast_to(x, [1, 2, 8])


@register_test_case(module_factory=lambda: BroadcastToDifferentRankStaticModule())
def BroadcastToDifferentRankStaticModule_basic(module, tu: TestUtils):
    module.forward(tu.rand(2, 8))

# ==============================================================================

class BroadcastToDifferentRankNotOneStaticModule(torch.nn.Module):

    def __init__(self):
        super().__init__()

    @export
    @annotate_args([
        None,
        ([2, 8], torch.float32, True),
    ])
    def forward(self, x):
        return torch.broadcast_to(x, [10, 2, 8])


@register_test_case(module_factory=lambda: BroadcastToDifferentRankNotOneStaticModule())
def BroadcastToDifferentRankNotOneStaticModule_basic(module, tu: TestUtils):
    module.forward(tu.rand(2, 8))


# ==============================================================================


class BroadcastToSameRankStaticModule(torch.nn.Module):

    def __init__(self):
        super().__init__()

    @export
    @annotate_args([
        None,
        ([3, 1, 8], torch.float32, True),
        ([3, 1, 1], torch.float32, True),
    ])
    def forward(self, x, y):
        y = torch.broadcast_to(y, [3, 1, 8])
        return torch.ops.aten.sub(x, y)


@register_test_case(module_factory=lambda: BroadcastToSameRankStaticModule())
def BroadcastToSameRankStaticModule_basic(module, tu: TestUtils):
    module.forward(tu.rand(3, 1, 8), tu.rand(3, 1, 1))


# ==============================================================================


class BroadcastZeroRankInputStaticModule(torch.nn.Module):

    def __init__(self):
        super().__init__()

    @export
    @annotate_args([
        None,
        ([3, 1, 8], torch.float32, True),
        ([], torch.float32, True),
    ])
    def forward(self, x, y):
        y = torch.broadcast_to(y, [3, 1, 8])
        return torch.ops.aten.sub(x, y)


@register_test_case(module_factory=lambda: BroadcastZeroRankInputStaticModule())
def BroadcastZeroRankInputStaticModule_basic(module, tu: TestUtils):
    module.forward(tu.rand(3, 1, 8), tu.rand())

# ==============================================================================

class BroadcastListConstructWithMinusOneModule(torch.nn.Module):

    def __init__(self):
        super().__init__()

    @export
    @annotate_args([
        None,
        ([3, 1, 8], torch.float32, True),
        ([3, 1, 8], torch.float32, True),
    ])
    def forward(self, x, y):
        y = torch.broadcast_to(y, [-1, -1, -1])
        return torch.ops.aten.sub(x, y)


@register_test_case(module_factory=lambda: BroadcastListConstructWithMinusOneModule())
def BroadcastListConstructWithMinusOneModule_basic(module, tu: TestUtils):
    module.forward(tu.rand(3, 1, 8), tu.rand(3, 1, 8))

# ==============================================================================

class BroadcastDynamicDimModule(torch.nn.Module):

    def __init__(self):
        super().__init__()

    @export
    @annotate_args([
        None,
        ([1, -1, 1, -1], torch.float32, True),
        ([1, -1, 1, -1], torch.float32, True),
    ])
    def forward(self, x, y):
        dim_at_index_1 = torch.ops.aten.size(x, 1)
        dim_at_index_3 = torch.ops.aten.size(x, 3)
        res = torch.ops.aten.broadcast_to(y, [1, dim_at_index_1, 1, dim_at_index_3])
        return res


@register_test_case(module_factory=lambda: BroadcastDynamicDimModule())
def BroadcastDynamicDimModule_basic(module, tu: TestUtils):
    module.forward(tu.rand(1, 2, 1, 4), tu.rand(1, 1, 1, 1))

# ==============================================================================

class BroadcastDifferentRankWithMinusOneModule(torch.nn.Module):

    def __init__(self):
        super().__init__()

    @export
    @annotate_args([
        None,
        ([3, 1, 8], torch.float32, True),
    ])
    def forward(self, x):
        return torch.broadcast_to(x, [10, -1, -1, -1])


@register_test_case(module_factory=lambda: BroadcastDifferentRankWithMinusOneModule())
def BroadcastDifferentRankWithMinusOneModule_basic(module, tu: TestUtils):
    module.forward(tu.rand(3, 1, 8))

# ==============================================================================

class BroadcastDifferentRankSameFinalShapeModule(torch.nn.Module):

    def __init__(self):
        super().__init__()

    @export
    @annotate_args([
        None,
        ([3, 1, 8], torch.float32, True),
    ])
    def forward(self, x):
        return torch.broadcast_to(x, [1, -1, -1, -1])


@register_test_case(module_factory=lambda: BroadcastDifferentRankSameFinalShapeModule())
def BroadcastDifferentRankSameFinalShapeModule_basic(module, tu: TestUtils):
    module.forward(tu.rand(3, 1, 8))

# ==============================================================================

class RollModule(torch.nn.Module):

    def __init__(self):
        super().__init__()

    @export
    @annotate_args([
        None,
        ([3, -1, 2], torch.float32, True),
    ])
    def forward(self, x):
        return x.roll([2, -1], [0, 2])


@register_test_case(module_factory=lambda: RollModule())
def RollModule_basic(module, tu: TestUtils):
    module.forward(tu.rand(3, 1, 2))

# ==============================================================================


class RepeatModule(torch.nn.Module):

    def __init__(self):
        super().__init__()

    @export
    @annotate_args([
        None,
        ([3, 1, 2], torch.float32, True),
    ])
    def forward(self, x):
        return x.repeat([2, 1, 3, 4])


@register_test_case(module_factory=lambda: RepeatModule())
def RepeatModule_basic(module, tu: TestUtils):
    module.forward(tu.rand(3, 1, 2))

# ==============================================================================
class RepeatInterleaveModule(torch.nn.Module):

    def __init__(self):
        super().__init__()

    @export
    @annotate_args([
        None,
        ([4], torch.int, True),
    ])
    def forward(self, x):
        z = torch.ops.aten.repeat_interleave(x, output_size=10)
        y = torch.ops.aten.repeat_interleave(x)
        return z, y


@register_test_case(module_factory=lambda: RepeatInterleaveModule())
def RepeatInterleaveModule_basic(module, tu: TestUtils):
    module.forward(torch.tensor([3, 1, 2, 4], dtype=torch.int))

# ==============================================================================
class RepeatInterleaveFillModule(torch.nn.Module):

    def __init__(self):
        super().__init__()

    @export
    @annotate_args([
        None,
        ([1], torch.int, True),
    ])
    def forward(self, x):
        x = torch.ops.aten.fill_(x, 2)
        x = torch.ops.aten.expand(x, [16])
        return torch.ops.aten.repeat_interleave(x)


@register_test_case(module_factory=lambda: RepeatInterleaveFillModule())
def RepeatInterleaveFillModule_basic(module, tu: TestUtils):
    module.forward(torch.tensor([1], dtype=torch.int))


# ==============================================================================

class RepeatInterleaveStaticModule(torch.nn.Module):

    def __init__(self):
        super().__init__()

    @export
    @annotate_args([
        None,
    ])
    def forward(self):
        x = torch.ones((10), dtype=torch.int).fill_(3)
        z = torch.ops.aten.repeat_interleave(x, output_size=30)
        return z


@register_test_case(module_factory=lambda: RepeatInterleaveStaticModule())
def RepeatInterleaveStaticModule_basic(module, tu: TestUtils):
    module.forward()

# ==============================================================================


class TileSmallDimsSizeModule(torch.nn.Module):

    def __init__(self):
        super().__init__()

    @export
    @annotate_args([
        None,
        ([3, 1, 2], torch.float32, True),
    ])
    def forward(self, x):
        return x.tile([3, 4])


@register_test_case(module_factory=lambda: TileSmallDimsSizeModule())
def TileSmallDimsSizeModule_basic(module, tu: TestUtils):
    module.forward(tu.rand(3, 1, 2))

# ==============================================================================

class TileBigDimsSizeModule(torch.nn.Module):

    def __init__(self):
        super().__init__()

    @export
    @annotate_args([
        None,
        ([3, 1, 2], torch.float32, True),
    ])
    def forward(self, x):
        return x.tile([3, 4, 5, 6])


@register_test_case(module_factory=lambda: TileBigDimsSizeModule())
def TileBigDimsSizeModule_basic(module, tu: TestUtils):
    module.forward(tu.rand(3, 1, 2))

# ==============================================================================


class ExpandModule(torch.nn.Module):

    def __init__(self):
        super().__init__()

    @export
    @annotate_args([
        None,
        ([-1, -1, 1], torch.float32, True),
    ])
    def forward(self, x):
        return x.expand([1, -1, -1, 4])


@register_test_case(module_factory=lambda: ExpandModule())
def ExpandModule_basic(module, tu: TestUtils):
    module.forward(tu.rand(3, 1, 1))


# ==============================================================================


class ContiguousModule(torch.nn.Module):

    def __init__(self):
        super().__init__()

    @export
    @annotate_args([
        None,
        ([-1, -1], torch.float32, True),
    ])
    def forward(self, x):
        return x.contiguous()


@register_test_case(module_factory=lambda: ContiguousModule())
def ContiguousModule_basic(module, tu: TestUtils):
    module.forward(tu.rand(3, 1))


# ==============================================================================


class LogSoftmaxIntModule(torch.nn.Module):

    def __init__(self):
        super().__init__()
        self.log_softmax = torch.nn.LogSoftmax(2)

    @export
    @annotate_args([
        None,
        ([-1, -1, -1], torch.float64, True),
    ])
    def forward(self, tensor):
        return self.log_softmax.forward(tensor)


@register_test_case(module_factory=lambda: LogSoftmaxIntModule())
def LogSoftmaxIntModule_basic(module, tu: TestUtils):
    module.forward(tu.rand(3, 2, 4).double())


# ==============================================================================

class PrimMinIntModule(torch.nn.Module):

    def __init__(self):
        super().__init__()

    @export
    @annotate_args([
        None,
    ])
    def forward(self):
        return torch.ops.prim.min(1, -1)


@register_test_case(module_factory=lambda: PrimMinIntModule())
def PrimMinIntModule_basic(module, tu: TestUtils):
    module.forward()


# ==============================================================================

class PrimMinIntDynamicModule(torch.nn.Module):

    def __init__(self):
        super().__init__()

    @export
    @annotate_args([
        None,
        ([-1, -1], torch.float32, True),
    ])
    def forward(self, a):
        return torch.ops.prim.min(a.size(0), a.size(1))


@register_test_case(module_factory=lambda: PrimMinIntDynamicModule())
def PrimMinIntDynamicModule_basic(module, tu: TestUtils):
    module.forward(tu.rand(2, 5))


# ==============================================================================

class PrimMaxIntModule(torch.nn.Module):

    def __init__(self):
        super().__init__()

    @export
    @annotate_args([
        None,
        ([-1, -1], torch.float32, True),
    ])
    def forward(self, a):
        return torch.ops.prim.max(a.size(0), a.size(1))


@register_test_case(module_factory=lambda: PrimMaxIntModule())
def PrimMaxIntModule_basic(module, tu: TestUtils):
    module.forward(tu.rand(2, 5))


# ==============================================================================

class NumToTensorIntModule(torch.nn.Module):

    def __init__(self):
        super().__init__()

    @export
    @annotate_args([
        None,
    ])
    def forward(self):
        return torch.ops.prim.NumToTensor(1)


@register_test_case(module_factory=lambda: NumToTensorIntModule())
def NumToTensorIntModule_basic(module, tu: TestUtils):
    module.forward()


# ==============================================================================


class NumToTensorFloatModule(torch.nn.Module):

    def __init__(self):
        super().__init__()

    @export
    @annotate_args([
        None,
    ])
    def forward(self):
        return torch.ops.prim.NumToTensor(1.0)


@register_test_case(module_factory=lambda: NumToTensorFloatModule())
def NumToTensorFloatModule_basic(module, tu: TestUtils):
    module.forward()


# ==============================================================================


# This test can be removed once we have one real op returning 3 float32 tensors
class ReturnThreeTensorFloat32(torch.nn.Module):

    def __init__(self):
        super().__init__()

    @export
    @annotate_args([
        None,
        ([-1, -1], torch.float32, True),
        ([-1, -1], torch.float32, True),
        ([-1, -1], torch.float32, True),
    ])
    def forward(self, a, b, c):
        return a, b, c


@register_test_case(module_factory=lambda: ReturnThreeTensorFloat32())
def ReturnThreeTensorFloat32_basic(module, tu: TestUtils):
    module.forward(tu.rand(2, 3), tu.rand(2, 3), tu.rand(2, 3))


# ==============================================================================


class AddCMulModule(torch.nn.Module):

    def __init__(self):
        super().__init__()

    @export
    @annotate_args([
        None,
        ([-1, -1], torch.float32, True),
        ([-1, -1], torch.float32, True),
        ([-1, -1], torch.float32, True),
    ])
    def forward(self, input, tensor1, tensor2):
        return torch.addcmul(input, tensor1, tensor2, value=1.0)


@register_test_case(module_factory=lambda: AddCMulModule())
def AddCMulModule_basic(module, tu: TestUtils):
    module.forward(tu.rand(1, 3), tu.rand(1, 3), tu.rand(1, 3))


# ==============================================================================


class AddCDivModule(torch.nn.Module):

    def __init__(self):
        super().__init__()

    @export
    @annotate_args([
        None,
        ([-1, -1], torch.float32, True),
        ([-1, -1], torch.float32, True),
        ([-1, -1], torch.float32, True),
    ])
    def forward(self, input, tensor1, tensor2):
        return torch.addcdiv(input, tensor1, tensor2, value=1.0)


@register_test_case(module_factory=lambda: AddCDivModule())
def AddCDivModule_basic(module, tu: TestUtils):
    module.forward(tu.rand(1, 3), tu.rand(1, 3), tu.rand(1, 3))


# ==============================================================================


class tensorIntModule(torch.nn.Module):

    def __init__(self):
        super().__init__()

    @export
    @annotate_args([
        None,
    ])
    def forward(self):
        a = 1
        return torch.tensor(a)


@register_test_case(module_factory=lambda: tensorIntModule())
def TensorIntModule_basic(module, tu: TestUtils):
    module.forward()


# ==============================================================================


class tensorFloatModule(torch.nn.Module):

    def __init__(self):
        super().__init__()

    @export
    @annotate_args([
        None,
    ])
    def forward(self):
        a = 1.0
        return torch.tensor(a)


@register_test_case(module_factory=lambda: tensorFloatModule())
def TensorFloatModule_basic(module, tu: TestUtils):
    module.forward()


# ==============================================================================


class DropoutEvalIntModule(torch.nn.Module):

    def __init__(self):
        super().__init__()

    @export
    @annotate_args([
        None,
        ([-1, -1], torch.int64, True),
    ])
    def forward(self, x):
        return torch.dropout(x, 0.2, train=False)


@register_test_case(module_factory=lambda: DropoutEvalIntModule())
def DropoutEvalIntModule_basic(module, tu: TestUtils):
    module.forward(tu.randint(3, 4, low=5, high=10))


# ==============================================================================


class DropoutEvalFloatModule(torch.nn.Module):

    def __init__(self):
        super().__init__()

    @export
    @annotate_args([
        None,
        ([-1, -1], torch.float32, True),
    ])
    def forward(self, x):
        return torch.dropout(x, 0.1, train=False)


@register_test_case(module_factory=lambda: DropoutEvalFloatModule())
def DropoutEvalFloatModule_basic(module, tu: TestUtils):
    module.forward(tu.rand(3, 4))


# ==============================================================================


class DropoutTrainModule(torch.nn.Module):

    def __init__(self):
        super().__init__()

    @export
    @annotate_args([
        None,
        ([-1, -1], torch.float32, True),
    ])
    def forward(self, x):
        res = torch.dropout(x, 0.3, train=True)
        return torch.mean(res), torch.std(res)


@register_test_case(module_factory=lambda: DropoutTrainModule())
def DropoutTrainModule_basic(module, tu: TestUtils):
    module.forward(tu.rand(1024, 1536))

# ==============================================================================


class DropoutTrainStaticShapeModule(torch.nn.Module):

    def __init__(self):
        super().__init__()

    @export
    @annotate_args([
        None,
        ([1024, 1536], torch.float32, True),
    ])
    def forward(self, x):
        res = torch.dropout(x, 0.3, train=True)
        return torch.mean(res), torch.std(res)


@register_test_case(module_factory=lambda: DropoutTrainStaticShapeModule())
def DropoutTrainStaticShapeModule_basic(module, tu: TestUtils):
    module.forward(tu.rand(1024, 1536))

# ==============================================================================


class NativeDropoutEvalFloatModule(torch.nn.Module):

    def __init__(self):
        super().__init__()

    @export
    @annotate_args([
        None,
        ([-1, -1], torch.float32, True),
    ])
    def forward(self, x):
        return torch.native_dropout(x, 0.1, train=False)


@register_test_case(module_factory=lambda: NativeDropoutEvalFloatModule())
def NativeDropoutEvalFloatModule_basic(module, tu: TestUtils):
    module.forward(tu.rand(3, 4))


# ==============================================================================


class NativeDropoutTrainModule(torch.nn.Module):

    def __init__(self):
        super().__init__()

    @export
    @annotate_args([
        None,
        ([-1, -1], torch.float32, True),
    ])
    def forward(self, x):
        res = torch.native_dropout(x, 0.3, train=True)
        return torch.mean(res[0]), torch.std(res[0]), torch.mean(res[1].to(torch.float32)), torch.std(res[1].to(torch.float32))


@register_test_case(module_factory=lambda: NativeDropoutTrainModule())
def NativeDropoutTrainModule_basic(module, tu: TestUtils):
    module.forward(tu.rand(1024, 1536))


# ==============================================================================


class NativeDropoutTrainStaticShapeModule(torch.nn.Module):

    def __init__(self):
        super().__init__()

    @export
    @annotate_args([
        None,
        ([1024, 1536], torch.float32, True),
    ])
    def forward(self, x):
        res = torch.native_dropout(x, 0.3, train=True)
        return torch.mean(res[0]), torch.std(res[0]), torch.mean(res[1].to(torch.float32)), torch.std(res[1].to(torch.float32))


@register_test_case(module_factory=lambda: NativeDropoutTrainStaticShapeModule())
def NativeDropoutTrainStaticShapeModule_basic(module, tu: TestUtils):
    module.forward(tu.rand(1024, 1536))

# ==============================================================================


class NumelModule(torch.nn.Module):

    def __init__(self):
        super().__init__()

    @export
    @annotate_args([
        None,
        ([-1, -1, -1], torch.float32, True),
    ])
    def forward(self, input):
        return torch.ops.aten.numel(input)


@register_test_case(module_factory=lambda: NumelModule())
def NumelModule_basic(module, tu: TestUtils):
    module.forward(tu.rand(4, 3, 5))


# ==============================================================================


class NumelZeroRankModule(torch.nn.Module):

    def __init__(self):
        super().__init__()

    @export
    @annotate_args([
        None,
        ([], torch.int64, True),
    ])
    def forward(self, input):
        return torch.ops.aten.numel(input)


@register_test_case(module_factory=lambda: NumelZeroRankModule())
def NumelZeroRankModule_basic(module, tu: TestUtils):
    module.forward(tu.randint(high=10))


# ==============================================================================


class BoolTensorReturnFalseModule(torch.nn.Module):

    def __init__(self):
        super().__init__()

    @export
    @annotate_args([
        None,
        ([-1], torch.bool, True),
    ])
    def forward(self, a):
        return a


@register_test_case(module_factory=lambda: BoolTensorReturnFalseModule())
def BoolTensorReturnFalseModule_basic(module, tu: TestUtils):
    module.forward(torch.tensor([0, 0], dtype=torch.bool))


# ==============================================================================


class BoolTensorReturnTrueModule(torch.nn.Module):

    def __init__(self):
        super().__init__()

    @export
    @annotate_args([
        None,
        ([-1], torch.bool, True),
    ])
    def forward(self, a):
        return a


@register_test_case(module_factory=lambda: BoolTensorReturnTrueModule())
def BoolTensorReturnTrueModule_basic(module, tu: TestUtils):
    module.forward(torch.tensor([1, 1, 1, 1, 1], dtype=torch.bool))


# ==============================================================================


class BoolTensorReturnMixedModule(torch.nn.Module):

    def __init__(self):
        super().__init__()

    @export
    @annotate_args([
        None,
        ([-1, -1], torch.bool, True),
    ])
    def forward(self, a):
        return a


@register_test_case(module_factory=lambda: BoolTensorReturnMixedModule())
def BoolTensorReturnMixedModule_basic(module, tu: TestUtils):
    module.forward(torch.tensor([[1, 0], [0, 1]], dtype=torch.bool))


# ==============================================================================


class BoolTensorHandleSignless(torch.nn.Module):

    def __init__(self):
        super().__init__()

    @export
    @annotate_args([
        None,
        ([-1, -1], torch.bool, True),
        ([-1, -1], torch.bool, True),
    ])
    def forward(self, a, b):
        return a * b


@register_test_case(module_factory=lambda: BoolTensorHandleSignless())
def BoolTensorHandleSignless_basic(module, tu: TestUtils):
    a = torch.tensor([[1, 1], [1, 1]], dtype=torch.bool)
    b = torch.tensor([[0, 0], [0, 0]], dtype=torch.bool)
    module.forward(a, b)


# ==============================================================================


class TModuleRank2(torch.nn.Module):

    def __init__(self):
        super().__init__()

    @export
    @annotate_args([
        None,
        ([-1, -1], torch.float32, True),
    ])
    def forward(self, lhs):
        return torch.t(lhs)


@register_test_case(module_factory=lambda: TModuleRank2())
def TModuleRank2_basic(module, tu: TestUtils):
    module.forward(tu.rand(3, 4))


# ==============================================================================


class TModuleRank1(torch.nn.Module):

    def __init__(self):
        super().__init__()

    @export
    @annotate_args([
        None,
        ([-1], torch.float32, True),
    ])
    def forward(self, lhs):
        return torch.t(lhs)


@register_test_case(module_factory=lambda: TModuleRank1())
def TModuleRank1_basic(module, tu: TestUtils):
    module.forward(tu.rand(3))


# ==============================================================================


class TModuleRank0(torch.nn.Module):

    def __init__(self):
        super().__init__()

    @export
    @annotate_args([
        None,
        ([], torch.float32, True),
    ])
    def forward(self, lhs):
        return torch.t(lhs)


@register_test_case(module_factory=lambda: TModuleRank0())
def TModuleRank0_basic(module, tu: TestUtils):
    module.forward(torch.tensor(7, dtype=torch.float32))


# ==============================================================================


class TensorLiteralModule(torch.nn.Module):

    def __init__(self):
        super().__init__()
        torch.manual_seed(0)
        self.register_buffer("t", torch.randint(-5, 5, (2, 3)))

    @export
    @annotate_args([
        None,
    ])
    def forward(self):
        return torch.add(self.t, self.t)


@register_test_case(module_factory=lambda: TensorLiteralModule())
def TensorLiteralModule_basic(module, tu: TestUtils):
    module.forward()


# ==============================================================================


class TensorOpaqueLiteralModule(torch.nn.Module):

    def __init__(self):
        super().__init__()
        torch.manual_seed(0)
        self.register_buffer("t", torch.randint(-5, 5, (256, 1024)))

    @export
    @annotate_args([
        None,
    ])
    def forward(self):
        return torch.add(self.t, self.t)


@register_test_case(module_factory=lambda: TensorOpaqueLiteralModule())
def TensorOpaqueLiteralModule_basic(module, tu: TestUtils):
    module.forward()


# ==============================================================================


class ReturnTwoTensorF32I64(torch.nn.Module):

    def __init__(self):
        super().__init__()

    @export
    @annotate_args([
        None,
        ([-1, -1], torch.float32, True),
        ([-1, -1], torch.int64, True),
    ])
    def forward(self, a, b):
        return a, b


@register_test_case(module_factory=lambda: ReturnTwoTensorF32I64())
def ReturnTwoTensorF32I64_basic(module, tu: TestUtils):
    module.forward(tu.rand(2, 3), tu.randint(2, 3, high=5))


# ==============================================================================


class IndexTensorModule(torch.nn.Module):

    def __init__(self):
        super().__init__()

    @export
    @annotate_args([
        None,
        ([-1], torch.float32, True),
        ([-1, -1], torch.int64, True),
    ])
    def forward(self, x, index):
        return torch.ops.aten.index(x, (index, ))


@register_test_case(module_factory=lambda: IndexTensorModule())
def IndexTensorModule_basic(module, tu: TestUtils):
    module.forward(tu.rand(5), tu.randint(2, 3, high=4))


# ==============================================================================
class IndexTensorStaticModule(torch.nn.Module):

    def __init__(self):
        super().__init__()

    @export
    @annotate_args([
        None,
        ([4, 5], torch.float32, True),
        ([2, 3], torch.int64, True),
    ])
    def forward(self, x, index):
        return torch.ops.aten.index(x, (index, ))


@register_test_case(module_factory=lambda: IndexTensorStaticModule())
def IndexTensorStaticModule_basic(module, tu: TestUtils):
    module.forward(tu.rand(4, 5), tu.randint(2, 3, high=4))

# ==============================================================================


class IndexTensorMultiIndexStaticModule(torch.nn.Module):

    def __init__(self):
        super().__init__()

    @export
    @annotate_args([
        None,
        ([4, 5], torch.float32, True),
        ([2, 3], torch.int64, True),
        ([2, 3], torch.int64, True),
    ])
    def forward(self, x, index1, index2):
        return torch.ops.aten.index(x, (index1, index2))


@register_test_case(module_factory=lambda: IndexTensorMultiIndexStaticModule())
def IndexTensorMultiIndexStaticModule_basic(module, tu: TestUtils):
    module.forward(tu.rand(4, 5), tu.randint(2, 3, high=4), tu.randint(2, 3, high=4))


# ==============================================================================


class IndexTensorModule3dInput(torch.nn.Module):

    def __init__(self):
        super().__init__()

    @export
    @annotate_args([
        None,
        ([-1, -1, -1], torch.float32, True),
        ([-1, -1], torch.int64, True),
    ])
    def forward(self, x, index):
        return torch.ops.aten.index(x, (index,))


@register_test_case(module_factory=lambda: IndexTensorModule3dInput())
def IndexTensorModule3dInput_basic(module, tu: TestUtils):
    module.forward(tu.rand(5, 4, 3), tu.randint(2, 3, high=3))

# ==============================================================================


class IndexTensorModule3dInputStatic(torch.nn.Module):

    def __init__(self):
        super().__init__()

    @export
    @annotate_args([
        None,
        ([5, 4, 3], torch.float32, True),
        ([2, 3], torch.int64, True),
    ])
    def forward(self, x, index):
        return torch.ops.aten.index(x, (index,))


@register_test_case(module_factory=lambda: IndexTensorModule3dInputStatic())
def IndexTensorModule3dInputStatic_basic(module, tu: TestUtils):
    module.forward(tu.rand(5, 4, 3), tu.randint(2, 3, high=3))

# ==============================================================================

class IndexTensorStaticContiguousWithNoneModule(torch.nn.Module):

    def __init__(self):
        super().__init__()

    @export
    @annotate_args([
        None,
        ([2, 3, 4, 5, 32], torch.float32, True),
        ([1, 2, 1], torch.int64, True),
        ([2, 1], torch.int64, True),
    ])
    def forward(self, x, index, index1):
        return torch.ops.aten.index(x, (None, index, index1, None))


@register_test_case(module_factory=lambda: IndexTensorStaticContiguousWithNoneModule())
def IndexTensorStaticContiguousWithNoneModule_basic(module, tu: TestUtils):

    module.forward(tu.rand(2, 3, 4, 5, 32), torch.tensor([[[0],[1]]]), torch.tensor([[0],[1]]))

# ==============================================================================


class IndexTensorDyanmicInputContiguousWithNoneModule(torch.nn.Module):

    def __init__(self):
        super().__init__()

    @export
    @annotate_args([
        None,
        ([-1, -1, -1, -1, -1], torch.float32, True),
        ([1, 2, 1], torch.int64, True),
        ([2, 1], torch.int64, True),
    ])
    def forward(self, x, index, index1):
        return torch.ops.aten.index(x, (None, index, index1, None))


@register_test_case(module_factory=lambda: IndexTensorDyanmicInputContiguousWithNoneModule())
def IndexTensorDyanmicInputContiguousWithNoneModule_basic(module, tu: TestUtils):

    module.forward(tu.rand(2, 3, 4, 5, 32), torch.tensor([[[0],[1]]]), torch.tensor([[0],[1]]))

# ==============================================================================


class IndexTensorStaticNonContiguousWithNoneModule(torch.nn.Module):

    def __init__(self):
        super().__init__()

    @export
    @annotate_args([
        None,
        ([2, 3, 4, 5, 32], torch.float32, True),
        ([1, 2, 1], torch.int64, True),
        ([2, 1], torch.int64, True),
        ([2, 1], torch.int64, True),
    ])
    def forward(self, x, index, index1, index2):
        return torch.ops.aten.index(x, (None, index, index1, None, index2))


@register_test_case(module_factory=lambda: IndexTensorStaticNonContiguousWithNoneModule())
def IndexTensorStaticNonContiguousWithNoneModule_basic(module, tu: TestUtils):

    module.forward(tu.rand(2, 3, 4, 5, 32), torch.tensor([[[0],[1]]]), torch.tensor([[0],[1]]), torch.tensor([[0],[1]]))

# ==============================================================================

class IndexTensorDyanmicInputNonContiguousWithNoneModule(torch.nn.Module):

    def __init__(self):
        super().__init__()

    @export
    @annotate_args([
        None,
        ([-1, -1, -1, -1, -1], torch.float32, True),
        ([1, 2, 1], torch.int64, True),
        ([2, 1], torch.int64, True),
        ([2, 1], torch.int64, True),
    ])
    def forward(self, x, index, index1, index2):
        return torch.ops.aten.index(x, (None, index, index1, None, index2))


@register_test_case(module_factory=lambda: IndexTensorDyanmicInputNonContiguousWithNoneModule())
def IndexTensorDyanmicInputNonContiguousWithNoneModule_basic(module, tu: TestUtils):

    module.forward(tu.rand(2, 3, 4, 5, 32), torch.tensor([[[0],[1]]]), torch.tensor([[0],[1]]), torch.tensor([[0],[1]]))

# ==============================================================================


class IndexTensorSelectDimModule(torch.nn.Module):

    def __init__(self):
        super().__init__()

    @export
    @annotate_args([
        None,
        ([-1, -1, -1], torch.float32, True),
        ([-1, -1], torch.int64, True),
    ])
    def forward(self, a, ind):
        return torch.ops.aten.index(a, (None, ind, None))


@register_test_case(module_factory=lambda: IndexTensorSelectDimModule())
def IndexTensorSelectDimModule_basic(module, tu: TestUtils):
    module.forward(tu.rand(2, 4, 6), tu.randint(2, 3, high=3))

# ==============================================================================


class IndexTensorMultiInput(torch.nn.Module):

    def __init__(self):
        super().__init__()

    @export
    @annotate_args([
        None,
        ([-1, -1, -1], torch.float32, True),
        ([3, 3], torch.int64, True),
        ([3], torch.int64, True),
    ])
    def forward(self, x, index1, index2):
        return torch.ops.aten.index(x, (index1, index2,))


@register_test_case(module_factory=lambda: IndexTensorMultiInput())
def IndexTensorMultiInput_basic(module, tu: TestUtils):
    module.forward(tu.rand(5, 4, 3), tu.randint(3, 3, high=3), tu.randint(3, high=3))


# ==============================================================================


class IndexTensorMultiInputOneDim(torch.nn.Module):

    def __init__(self):
        super().__init__()

    @export
    @annotate_args([
        None,
        ([-1, -1, -1], torch.float32, True),
        ([6, 1], torch.int64, True),
        ([3], torch.int64, True),
    ])
    def forward(self, x, index1, index2):
        return torch.ops.aten.index(x, (index1, index2,))


@register_test_case(module_factory=lambda: IndexTensorMultiInputOneDim())
def IndexTensorMultiInputOneDim_basic(module, tu: TestUtils):
    module.forward(tu.rand(5, 4, 3), tu.randint(6, 1, high=4), tu.randint(3, high=3))


# ==============================================================================


class IndexTensorMultiInputContiguousOneDimDynamic(torch.nn.Module):

    def __init__(self):
        super().__init__()

    @export
    @annotate_args([
        None,
        ([-1, -1, -1], torch.float32, True),
        ([-1, 1], torch.int64, True),
        ([-1], torch.int64, True),
    ])
    def forward(self, x, index1, index2):
        return torch.ops.aten.index(x, (
            None,
            index1,
            index2,
        ))


@register_test_case(
    module_factory=lambda: IndexTensorMultiInputContiguousOneDimDynamic())
def IndexTensorMultiInputContiguousOneDimDynamic_basic(module, tu: TestUtils):
    module.forward(tu.rand(5, 4, 3), tu.randint(6, 1, high=4),
                   tu.randint(3, high=3))


# ==============================================================================


class IndexTensorMultiInputNonContiguousOneDimDynamic(torch.nn.Module):

    def __init__(self):
        super().__init__()

    @export
    @annotate_args([
        None,
        ([-1, -1, -1], torch.float32, True),
        ([-1, 1], torch.int64, True),
        ([-1], torch.int64, True),
    ])
    def forward(self, x, index1, index2):
        return torch.ops.aten.index(x, (
            index1,
            None,
            index2,
        ))


@register_test_case(
    module_factory=lambda: IndexTensorMultiInputNonContiguousOneDimDynamic())
def IndexTensorMultiInputNonContiguousOneDimDynamic_basic(
        module, tu: TestUtils):
    module.forward(tu.rand(5, 4, 3), tu.randint(6, 1, high=4),
                   tu.randint(3, high=3))


# ==============================================================================


class IndexTensorMultiInputNonContiguousDynamic(torch.nn.Module):

    def __init__(self):
        super().__init__()

    @export
    @annotate_args([
        None,
        ([-1, -1, -1], torch.float32, True),
        ([-1, 2], torch.int64, True),
        ([-1], torch.int64, True),
    ])
    def forward(self, x, index1, index2):
        return torch.ops.aten.index(x, (
            index2,
            None,
            index1,
        ))


@register_test_case(
    module_factory=lambda: IndexTensorMultiInputNonContiguousDynamic())
def IndexTensorMultiInputNonContiguousDynamic_basic(module, tu: TestUtils):
    module.forward(tu.rand(5, 4, 3), tu.randint(6, 2, high=2),
                   tu.randint(2, high=3))


# ==============================================================================


class IndexTensorMultiInputNonContiguousMultipleStaticDims(torch.nn.Module):

    def __init__(self):
        super().__init__()

    @export
    @annotate_args([
        None,
        ([-1, -1, -1, -1], torch.float32, True),
        ([4, 1], torch.int64, True),
        ([1, 3], torch.int64, True),
        ([-1, 3], torch.int64, True),
    ])
    def forward(self, x, index1, index2, index3):
        return torch.ops.aten.index(x, (index1, index2, index3))


@register_test_case(module_factory=lambda:
                    IndexTensorMultiInputNonContiguousMultipleStaticDims())
def IndexTensorMultiInputNonContiguousMultipleStaticDims_basic(
        module, tu: TestUtils):
    module.forward(tu.rand(5, 4, 3, 2), tu.randint(4, 1, high=3),
                   tu.randint(1, 3, high=1), tu.randint(4, 3, high=1))


# ==============================================================================


class IndexTensorMultiInputNonContiguous(torch.nn.Module):

    def __init__(self):
        super().__init__()

    @export
    @annotate_args([
        None,
        ([-1, -1, -1, -1], torch.float32, True),
        ([4, 2], torch.int64, True),
        ([4, 2], torch.int64, True),
    ])
    def forward(self, x, index1, index2):
        return torch.ops.aten.index(x, (index1, None, index2))


@register_test_case(module_factory=lambda: IndexTensorMultiInputNonContiguous())
def IndexTensorMultiInputNonContiguous_basic(module, tu: TestUtils):
    module.forward(tu.rand(5, 4, 3, 2), tu.randint(4, 2, high=3), tu.randint(4, 2, high=1))


# ==============================================================================


class IndexTensorMultiInputThreeIndexers(torch.nn.Module):

    def __init__(self):
        super().__init__()

    @export
    @annotate_args([
        None,
        ([-1, -1, -1, -1, -1, -1], torch.float32, True),
        ([8, 4, 2], torch.int64, True),
        ([8, 1, 1], torch.int64, True),
        ([4, 2], torch.int64, True),
    ])
    def forward(self, x, index1, index2, index3):
        return torch.ops.aten.index(x, (None, None, index1, None, index2, index3))


@register_test_case(module_factory=lambda: IndexTensorMultiInputThreeIndexers())
def IndexTensorMultiInputThreeIndexers_basic(module, tu: TestUtils):
    module.forward(tu.rand(1, 2, 4, 4, 5, 3),
                   tu.randint(8, 4, 2, high=3),
                   tu.randint(8, 1, 1, high=4),
                   tu.randint(4, 2, high=2))


# ==============================================================================


class IndexTensorMultiInputContiguousCenter(torch.nn.Module):

    def __init__(self):
        super().__init__()

    @export
    @annotate_args([
        None,
        ([-1, -1, -1, -1], torch.float32, True),
        ([2, 2], torch.int64, True),
        ([2], torch.int64, True),
    ])
    def forward(self, x, index1, index2):
        return torch.ops.aten.index(x, (None, index1, index2, None))


@register_test_case(module_factory=lambda: IndexTensorMultiInputContiguousCenter())
def IndexTensorMultiInputContiguousCenter_basic(module, tu: TestUtils):
    module.forward(tu.rand(5, 4, 3, 2), tu.randint(2, 2, high=3), tu.randint(2, high=2))


# ==============================================================================


class IndexTensorNegativeIndexModule(torch.nn.Module):

    def __init__(self):
        super().__init__()

    @export
    @annotate_args([
        None,
        ([1, 2, 3, 2], torch.float32, True),
        ([1], torch.int64, True),
    ])
    def forward(self, x, index):
        return torch.ops.aten.index(x, (None, None, index))


@register_test_case(module_factory=lambda: IndexTensorNegativeIndexModule())
def IndexTensorNegativeIndexModule_basic(module, tu: TestUtils):
    module.forward(tu.rand(1, 2, 3, 2), tu.randint(1, low=-2, high=0))


# ==============================================================================


class IndexTensorHackedTwinModule(torch.nn.Module):

    def __init__(self):
        super().__init__()

    @export
    @annotate_args([
        None,
        ([-1], torch.float32, True),
        ([-1, -1], torch.int64, True),
    ])
    def forward(self, x, index):
        return torch.ops.aten.index(x, [index])


@register_test_case(module_factory=lambda: IndexTensorHackedTwinModule())
def IndexTensorHackedTwinModule_basic(module, tu: TestUtils):
    module.forward(tu.rand(5), tu.randint(2, 3, high=4))


# ==============================================================================


class IndexTensorHackedTwinModule3dInput(torch.nn.Module):

    def __init__(self):
        super().__init__()

    @export
    @annotate_args([
        None,
        ([-1, -1, -1], torch.float32, True),
        ([-1, -1], torch.int64, True),
    ])
    def forward(self, x, index):
        return torch.ops.aten.index(x, [index])


@register_test_case(
    module_factory=lambda: IndexTensorHackedTwinModule3dInput())
def IndexTensorHackedTwinModule3dInput_basic(module, tu: TestUtils):
    module.forward(tu.rand(5, 4, 3), tu.randint(2, 3, high=3))


# ==============================================================================


class IndexTensorHackedTwinMultiInputNonContiguousMultipleStaticDims(
        torch.nn.Module):

    def __init__(self):
        super().__init__()

    @export
    @annotate_args([
        None,
        ([-1, -1, -1, -1], torch.float32, True),
        ([4, 1], torch.int64, True),
        ([1, 3], torch.int64, True),
        ([-1, 3], torch.int64, True),
    ])
    def forward(self, x, index1, index2, index3):
        return torch.ops.aten.index(x, [index1, index2, index3])


@register_test_case(
    module_factory=lambda:
    IndexTensorHackedTwinMultiInputNonContiguousMultipleStaticDims())
def IndexTensorHackedTwinMultiInputNonContiguousMultipleStaticDims_basic(
        module, tu: TestUtils):
    module.forward(tu.rand(5, 4, 3, 2), tu.randint(4, 1, high=3),
                   tu.randint(1, 3, high=1), tu.randint(4, 3, high=1))


# ==============================================================================


class SquareModule(torch.nn.Module):

    def __init__(self):
        super().__init__()

    @export
    @annotate_args([
        None,
        ([-1, -1, -1], torch.float32, True),
    ])
    def forward(self, x):
        return torch.ops.aten.square(x)


@register_test_case(module_factory=lambda: SquareModule())
def SquareModule_basic(module, tu: TestUtils):
    module.forward(tu.rand(2, 3, 4))


# ==============================================================================


class HardswishModule(torch.nn.Module):

    def __init__(self):
        super().__init__()

    @export
    @annotate_args([
        None,
        ([-1, -1], torch.float32, True),
    ])
    def forward(self, x):
        return torch.ops.aten.hardswish(x)


@register_test_case(module_factory=lambda: HardswishModule())
def HardswishModule_basic(module, tu: TestUtils):
    module.forward(torch.tensor([[4.0, -5.0, 3.0], [2.9, -1.5, -3.0]]))


# ==============================================================================


class HardswishRandomModule(torch.nn.Module):

    def __init__(self):
        super().__init__()

    @export
    @annotate_args([
        None,
        ([-1, -1], torch.float32, True),
    ])
    def forward(self, x):
        return torch.ops.aten.hardswish(x)


@register_test_case(module_factory=lambda: HardswishRandomModule())
def HardswishRandomModule_basic(module, tu: TestUtils):
    module.forward(tu.rand(128, 128, low=-10, high=10))


# ==============================================================================


class SiluModule(torch.nn.Module):

    def __init__(self):
        super().__init__()

    @export
    @annotate_args([
        None,
        ([-1, -1], torch.float32, True),
    ])
    def forward(self, x):
        return torch.ops.aten.silu(x)


@register_test_case(module_factory=lambda: SiluModule())
def SiluModule_basic(module, tu: TestUtils):
    module.forward(tu.rand(128, 128, low=-10, high=10))


# ==============================================================================


class HardTanhModule(torch.nn.Module):

    def __init__(self):
        super().__init__()

    @export
    @annotate_args([
        None,
        ([-1, -1], torch.float32, True),
    ])
    def forward(self, x):
        return torch.ops.aten.hardtanh(x, min_val=-2, max_val=2)


@register_test_case(module_factory=lambda: HardTanhModule())
def HardTanhModule_basic(module, tu: TestUtils):
    module.forward(tu.rand(100, 100, low=-5, high=5))


# ==============================================================================


class HardTanhIntModule(torch.nn.Module):

    def __init__(self):
        super().__init__()

    @export
    @annotate_args([
        None,
        ([-1, -1], torch.int64, True),
    ])
    def forward(self, x):
        return torch.ops.aten.hardtanh(x, min_val=-2, max_val=2)


@register_test_case(module_factory=lambda: HardTanhIntModule())
def HardTanhIntModule_basic(module, tu: TestUtils):
    module.forward(tu.randint(100, 100, low=-5, high=5))


# ==============================================================================


class BincountModule(torch.nn.Module):

    def __init__(self):
        super().__init__()

    @export
    @annotate_args([
        None,
        ([-1], torch.int64, True),
    ])
    def forward(self, x):
        return torch.ops.aten.bincount(x)


@register_test_case(module_factory=lambda: BincountModule())
def BincountModule_basic(module, tu: TestUtils):
    module.forward(tu.randint(1000, high=10))


# ==============================================================================


class BincountStaticSizeModule(torch.nn.Module):

    def __init__(self):
        super().__init__()

    @export
    @annotate_args([
        None,
        ([200], torch.int64, True),
    ])
    def forward(self, x):
        return torch.ops.aten.bincount(x)


@register_test_case(module_factory=lambda: BincountStaticSizeModule())
def BincountStaticSizeModule_basic(module, tu: TestUtils):
    module.forward(tu.randint(200, high=100))


# ==============================================================================


class BincountMinlengthModule(torch.nn.Module):

    def __init__(self):
        super().__init__()

    @export
    @annotate_args([
        None,
        ([-1], torch.int64, True),
    ])
    def forward(self, x):
        return torch.ops.aten.bincount(x, minlength=600)


@register_test_case(module_factory=lambda: BincountMinlengthModule())
def BincountMinlengthModule_basic(module, tu: TestUtils):
    module.forward(tu.randint(20, high=5))


# ==============================================================================


class ExpandAsFloatModule(torch.nn.Module):

    def __init__(self):
        super().__init__()

    @export
    @annotate_args([
        None,
        ([-1, 1, 1], torch.float32, True),
        ([-1, -1, -1], torch.float32, True),
    ])
    def forward(self, x, y):
        return torch.ops.aten.expand_as(x, y)


@register_test_case(module_factory=lambda: ExpandAsFloatModule())
def ExpandAsFloatModule_basic(module, tu: TestUtils):
    module.forward(tu.rand(3, 1, 1), tu.rand(3, 4, 5))


class ExpandAsIntModule(torch.nn.Module):

    def __init__(self):
        super().__init__()

    @export
    @annotate_args([
        None,
        ([1, 1, 1], torch.int64, True),
        ([-1, -1, -1], torch.int64, True),
    ])
    def forward(self, x, y):
        return torch.ops.aten.expand_as(x, y)


@register_test_case(module_factory=lambda: ExpandAsIntModule())
def ExpandAsIntModule_basic(module, tu: TestUtils):
    module.forward(tu.randint(1, 1, 1, high=100),
                   tu.randint(4, 5, 6, high=200))


# ==============================================================================


class CopyModule(torch.nn.Module):

    def __init__(self):
        super().__init__()

    @export
    @annotate_args([
        None,
        ([-1, -1, -1], torch.float32, True),
        ([-1, -1, -1], torch.float32, True),
    ])
    def forward(self, x, y):
        return torch.ops.aten.copy_(x, y)


@register_test_case(module_factory=lambda: CopyModule())
def CopyModule_basic(module, tu: TestUtils):
    module.forward(tu.rand(3, 2, 4), tu.rand(3, 2, 4))


class CopyWithDifferentSizesModule(torch.nn.Module):

    def __init__(self):
        super().__init__()

    @export
    @annotate_args([
        None,
        ([-1, -1, 4], torch.float32, True),
        ([-1, -1, 1], torch.float32, True),
    ])
    def forward(self, x, y):
        return torch.ops.aten.copy_(x, y)


@register_test_case(module_factory=lambda: CopyWithDifferentSizesModule())
def CopyWithDifferentSizesModule_basic(module, tu: TestUtils):
    module.forward(tu.rand(3, 2, 4), tu.rand(3, 2, 1))


class CopyWithDifferentDTypesModule(torch.nn.Module):

    def __init__(self):
        super().__init__()

    @export
    @annotate_args([
        None,
        ([-1, -1, -1], torch.int64, True),
        ([-1, -1, -1], torch.float32, True),
    ])
    def forward(self, x, y):
        return torch.ops.aten.copy_(x, y)


@register_test_case(module_factory=lambda: CopyWithDifferentDTypesModule())
def CopyWithDifferentDTypesModule_basic(module, tu: TestUtils):
    module.forward(tu.randint(3, 2, 4, high=100), tu.rand(3, 2, 4))


class CopyWithDifferentDTypesAndSizesModule(torch.nn.Module):

    def __init__(self):
        super().__init__()

    @export
    @annotate_args([
        None,
        ([-1, -1, 4], torch.float32, True),
        ([-1, -1, 1], torch.int64, True),
    ])
    def forward(self, x, y):
        return torch.ops.aten.copy_(x, y)


@register_test_case(
    module_factory=lambda: CopyWithDifferentDTypesAndSizesModule())
def CopyWithDifferentDTypesAndSizesModule_basic(module, tu: TestUtils):
    module.forward(tu.rand(3, 2, 4), tu.randint(3, 2, 1, high=1000))


# ==============================================================================


class ToCopyModule(torch.nn.Module):

    def __init__(self):
        super().__init__()

    @export
    @annotate_args([
        None,
        ([-1, -1, -1], torch.float32, True),
    ])
    def forward(self, x):
        return torch.ops.aten._to_copy(x)


@register_test_case(module_factory=lambda: ToCopyModule())
def ToCopyModule_basic(module, tu: TestUtils):
    module.forward(tu.rand(3, 2, 4))


class ToCopyWithDTypeModule(torch.nn.Module):

    def __init__(self):
        super().__init__()

    @export
    @annotate_args([
        None,
        ([-1, -1, -1], torch.float32, True),
    ])
    def forward(self, x):
        return torch.ops.aten._to_copy(x, dtype=torch.int64)


@register_test_case(module_factory=lambda: ToCopyWithDTypeModule())
def ToCopyWithDTypeModule_basic(module, tu: TestUtils):
    module.forward(tu.rand(3, 2, 4))


class ToCopyWithDTypeFalsePinMemoryModule(torch.nn.Module):

    def __init__(self):
        super().__init__()

    @export
    @annotate_args([
        None,
        ([-1, -1, -1], torch.float32, True),
    ])
    def forward(self, x):
        return torch.ops.aten._to_copy(x, dtype=torch.int64, pin_memory=False)


@register_test_case(
    module_factory=lambda: ToCopyWithDTypeFalsePinMemoryModule())
def ToCopyWithDTypeFalsePinMemoryModule_basic(module, tu: TestUtils):
    module.forward(tu.rand(3, 2, 4))


class ToCopyBoolDTypeStaticModule(torch.nn.Module):

    def __init__(self):
        super().__init__()

    @export
    @annotate_args([
        None,
        ([1, 1, 5, 5], torch.uint8, True),
    ])
    def forward(self, x):
        return torch.ops.aten._to_copy(x, dtype=torch.bool)


@register_test_case(module_factory=lambda: ToCopyBoolDTypeStaticModule())
def ToCopyBoolDTypeStaticModule_basic(module, tu: TestUtils):
    module.forward(tu.randint(1, 1, 5, 5).to(dtype=torch.uint8))


# ==============================================================================


class FlipModule(torch.nn.Module):

    def __init__(self):
        super().__init__()

    @export
    @annotate_args([
        None,
        ([-1, -1, -1], torch.float32, True),
    ])
    def forward(self, x):
        return torch.ops.aten.flip(x, [1, 2])


@register_test_case(module_factory=lambda: FlipModule())
def FlipModule_basic(module, tu: TestUtils):
    module.forward(tu.rand(3, 2, 4))

# ==============================================================================


class FlipModuleStaticShape(torch.nn.Module):

    def __init__(self):
        super().__init__()

    @export
    @annotate_args([
        None,
        ([3, 2, 4], torch.float32, True),
    ])
    def forward(self, x):
        return torch.ops.aten.flip(x, [1, 2])


@register_test_case(module_factory=lambda: FlipModuleStaticShape())
def FlipModuleStaticShape_basic(module, tu: TestUtils):
    module.forward(tu.rand(3, 2, 4))

# ==============================================================================


class FlipNegativeIndexModule(torch.nn.Module):

    def __init__(self):
        super().__init__()

    @export
    @annotate_args([
        None,
        ([3, 2, 4], torch.float32, True),
    ])
    def forward(self, x):
        return torch.ops.aten.flip(x, [-1])


@register_test_case(module_factory=lambda: FlipNegativeIndexModule())
def FlipNegativeIndexModule_basic(module, tu: TestUtils):
    module.forward(tu.rand(3, 2, 4))


# ==============================================================================


class DetachModule(torch.nn.Module):

    def __init__(self):
        super().__init__()

    @export
    @annotate_args([
        None,
        ([-1, -1, -1], torch.float32, True),
    ])
    def forward(self, x):
        return torch.ops.aten.detach(x)


@register_test_case(module_factory=lambda: DetachModule())
def DetachModule_basic(module, tu: TestUtils):
    module.forward(tu.rand(3, 2, 4))


# ==============================================================================


class LenStrModule(torch.nn.Module):

    def __init__(self):
        super().__init__()
        self.str = "test"

    @export
    @annotate_args([
        None,
    ])
    def forward(self):
        return torch.ops.aten.len(self.str)


@register_test_case(module_factory=lambda: LenStrModule())
def LenStrModule_basic(module, tu: TestUtils):
    module.forward()


# ==============================================================================

class IntFloatModule(torch.nn.Module):

    def __init__(self):
        super().__init__()
        self.value = 1.0

    @export
    @annotate_args([
        None,
    ])
    def forward(self):
        return torch.ops.aten.Int(self.value)

@register_test_case(module_factory=lambda: IntFloatModule())
def IntFloatModule_basic(module, tu: TestUtils):
    module.forward()


# ==============================================================================

class AtenSubFloatModule(torch.nn.Module):

    def __init__(self):
        super().__init__()
        self.value1 = 1.0
        self.value2 = 2.0

    @export
    @annotate_args([
        None,
    ])
    def forward(self):
        return float(torch.ops.aten.sub(self.value1, self.value2))

@register_test_case(module_factory=lambda: AtenSubFloatModule())
def AtenSubFloatModule_basic(module, tu: TestUtils):
    module.forward()


# ==============================================================================

class ScalarImplicitFloatModule(torch.nn.Module):

    def __init__(self):
        super().__init__()

    @export
    @annotate_args([
        None,
        ([], torch.float64, True),
    ])
    def forward(self, x):
        return float(torch.ops.aten.ScalarImplicit(x))


@register_test_case(module_factory=lambda: ScalarImplicitFloatModule())
def ScalarImplicitFloatModule_basic(module, tu: TestUtils):
    module.forward(tu.rand().double())


class ScalarImplicitIntModule(torch.nn.Module):

    def __init__(self):
        super().__init__()

    @export
    @annotate_args([
        None,
        ([], torch.int64, True),
    ])
    def forward(self, x):
        return int(torch.ops.aten.ScalarImplicit(x))


@register_test_case(module_factory=lambda: ScalarImplicitIntModule())
def ScalarImplicitIntModule_basic(module, tu: TestUtils):
    module.forward(tu.randint(low=-100, high=100))


# ==============================================================================

class PowIntFloat(torch.nn.Module):

    def __init__(self):
        super().__init__()
        self.value = 2
        self.power_value = 3.0

    @export
    @annotate_args([
        None,
    ])
    def forward(self):
        return torch.ops.aten.pow(self.value, self.power_value)

@register_test_case(module_factory=lambda: IntFloatModule())
def PowIntFloatModule_basic(module, tu: TestUtils):
    module.forward()

# ==============================================================================

class BaddbmmDynamicModule(torch.nn.Module):

    def __init__(self):
        super().__init__()

    @export
    @annotate_args([
        None,
        ([-1, -1, -1], torch.float32, True),
        ([-1, -1, -1], torch.float32, True),
        ([-1, -1, -1], torch.float32, True),
    ])
    def forward(self, input, batch1, batch2):
        return torch.ops.aten.baddbmm(input, batch1, batch2)


@register_test_case(module_factory=lambda: BaddbmmDynamicModule())
def BaddbmmDynamicModule_basic(module, tu: TestUtils):
    module.forward(tu.rand(3, 4, 5), tu.rand(3, 4, 6), tu.rand(3, 6, 5))


class BaddbmmStaticModule(torch.nn.Module):

    def __init__(self):
        super().__init__()

    @export
    @annotate_args([
        None,
        ([5, 2, 7], torch.float32, True),
        ([5, 2, 9], torch.float32, True),
        ([5, 9, 7], torch.float32, True),
    ])
    def forward(self, input, batch1, batch2):
        return torch.ops.aten.baddbmm(input, batch1, batch2)


@register_test_case(module_factory=lambda: BaddbmmStaticModule())
def BaddbmmStaticModule_basic(module, tu: TestUtils):
    module.forward(tu.rand(5, 2, 7), tu.rand(5, 2, 9), tu.rand(5, 9, 7))


class BaddbmmWithAlphaModule(torch.nn.Module):

    def __init__(self):
        super().__init__()

    @export
    @annotate_args([
        None,
        ([-1, -1, -1], torch.float32, True),
        ([-1, -1, -1], torch.float32, True),
        ([-1, -1, -1], torch.float32, True),
    ])
    def forward(self, input, batch1, batch2):
        return torch.ops.aten.baddbmm(input, batch1, batch2, alpha=5)


@register_test_case(module_factory=lambda: BaddbmmWithAlphaModule())
def BaddbmmWithAlphaModule_basic(module, tu: TestUtils):
    module.forward(tu.rand(3, 4, 5), tu.rand(3, 4, 6), tu.rand(3, 6, 5))


class BaddbmmWithBetaModule(torch.nn.Module):

    def __init__(self):
        super().__init__()

    @export
    @annotate_args([
        None,
        ([-1, -1, -1], torch.float32, True),
        ([-1, -1, -1], torch.float32, True),
        ([-1, -1, -1], torch.float32, True),
    ])
    def forward(self, input, batch1, batch2):
        return torch.ops.aten.baddbmm(input, batch1, batch2, beta=0.5)


@register_test_case(module_factory=lambda: BaddbmmWithBetaModule())
def BaddbmmWithBetaModule_basic(module, tu: TestUtils):
    module.forward(tu.rand(3, 4, 5), tu.rand(3, 4, 6), tu.rand(3, 6, 5))


class BaddbmmWithAlphaBetaModule(torch.nn.Module):

    def __init__(self):
        super().__init__()

    @export
    @annotate_args([
        None,
        ([-1, -1, -1], torch.float32, True),
        ([-1, -1, -1], torch.float32, True),
        ([-1, -1, -1], torch.float32, True),
    ])
    def forward(self, input, batch1, batch2):
        return torch.ops.aten.baddbmm(input, batch1, batch2, beta=6, alpha=2.4)


@register_test_case(module_factory=lambda: BaddbmmWithAlphaBetaModule())
def BaddbmmWithAlphaBetaModule_basic(module, tu: TestUtils):
    module.forward(tu.rand(3, 4, 5), tu.rand(3, 4, 6), tu.rand(3, 6, 5))


class BaddbmmBroadcast1DInputModule(torch.nn.Module):

    def __init__(self):
        super().__init__()

    @export
    @annotate_args([
        None,
        ([1], torch.float32, True),
        ([5, 2, 9], torch.float32, True),
        ([5, 9, 7], torch.float32, True),
    ])
    def forward(self, input, batch1, batch2):
        return torch.ops.aten.baddbmm(input, batch1, batch2)


@register_test_case(module_factory=lambda: BaddbmmBroadcast1DInputModule())
def BaddbmmBroadcast1DInputModule_basic(module, tu: TestUtils):
    module.forward(tu.rand(1,), tu.rand(5, 2, 9), tu.rand(5, 9, 7))


class BaddbmmBroadcast2DInputModule(torch.nn.Module):

    def __init__(self):
        super().__init__()

    @export
    @annotate_args([
        None,
        ([2, 7], torch.float32, True),
        ([5, 2, 9], torch.float32, True),
        ([5, 9, 7], torch.float32, True),
    ])
    def forward(self, input, batch1, batch2):
        return torch.ops.aten.baddbmm(input, batch1, batch2)


@register_test_case(module_factory=lambda: BaddbmmBroadcast2DInputModule())
def BaddbmmBroadcast2DInputModule_basic(module, tu: TestUtils):
    module.forward(tu.rand(2, 7), tu.rand(5, 2, 9), tu.rand(5, 9, 7))


# ==============================================================================


class NumpyTRankNStaticModule(torch.nn.Module):

    def __init__(self):
        super().__init__()

    @export
    @annotate_args([
        None,
        ([3, 4, 5, 6], torch.float32, True),
    ])
    def forward(self, lhs):
        return torch.ops.aten.numpy_T(lhs)


@register_test_case(module_factory=lambda: NumpyTRankNStaticModule())
def NumpyTRankNStaticModule_basic(module, tu: TestUtils):
    module.forward(tu.rand(3, 4, 5, 6))


class NumpyTRankNDynamicModule(torch.nn.Module):

    def __init__(self):
        super().__init__()

    @export
    @annotate_args([
        None,
        ([-1, -1, -1, -1, -1], torch.float32, True),
    ])
    def forward(self, lhs):
        return torch.ops.aten.numpy_T(lhs)


@register_test_case(module_factory=lambda: NumpyTRankNDynamicModule())
def NumpyTRankNDynamicModule_basic(module, tu: TestUtils):
    module.forward(tu.rand(3, 4, 5, 6, 2))


class NumpyTRank2Module(torch.nn.Module):

    def __init__(self):
        super().__init__()

    @export
    @annotate_args([
        None,
        ([-1, -1], torch.float32, True),
    ])
    def forward(self, lhs):
        return torch.ops.aten.numpy_T(lhs)


@register_test_case(module_factory=lambda: NumpyTRank2Module())
def NumpyTRank2Module_basic(module, tu: TestUtils):
    module.forward(tu.rand(3, 4))


class NumpyTRank1Module(torch.nn.Module):

    def __init__(self):
        super().__init__()

    @export
    @annotate_args([
        None,
        ([-1], torch.float32, True),
    ])
    def forward(self, lhs):
        return torch.ops.aten.numpy_T(lhs)


@register_test_case(module_factory=lambda: NumpyTRank1Module())
def NumpyTRank1Module_basic(module, tu: TestUtils):
    module.forward(tu.rand(3))


class NumpyTRank0Module(torch.nn.Module):

    def __init__(self):
        super().__init__()

    @export
    @annotate_args([
        None,
        ([], torch.float32, True),
    ])
    def forward(self, lhs):
        return torch.ops.aten.numpy_T(lhs)


@register_test_case(module_factory=lambda: NumpyTRank0Module())
def NumpyTRank0Module_basic(module, tu: TestUtils):
    module.forward(torch.tensor(7, dtype=torch.float32))


# ==============================================================================


class AtenEmbeddingBagStaticModule(torch.nn.Module):

    def __init__(self):
        super().__init__()

    @export
    @annotate_args([
        None,
        ([4, 2], torch.float32, True),
        ([3], torch.int64, True),
        ([1], torch.int64, True),
    ])
    def forward(self, weight, indices, offsets):
        return torch.ops.aten.embedding_bag(weight,
                                            indices,
                                            offsets,
                                            scale_grad_by_freq=False,
                                            mode=0,
                                            sparse=False,
                                            per_sample_weights=None,
                                            include_last_offset=False,
                                            padding_idx=None)


@register_test_case(module_factory=lambda: AtenEmbeddingBagStaticModule())
def AtenEmbeddingBagStaticModule_basic(module, tu: TestUtils):
    weight = tu.rand(4, 2)
    indices = torch.LongTensor([3, 0, 1])
    offsets = torch.LongTensor([0])
    module.forward(weight, indices, offsets)


class AtenEmbeddingBagSumExample(torch.nn.Module):

    def __init__(self):
        super().__init__()

    @export
    @annotate_args([
        None,
        ([-1, -1], torch.float32, True),
        ([-1], torch.int64, True),
        ([-1], torch.int64, True),
    ])
    def forward(self, weight, indices, offsets):
        return torch.ops.aten.embedding_bag(weight,
                                            indices,
                                            offsets,
                                            scale_grad_by_freq=False,
                                            mode=0,
                                            sparse=False,
                                            per_sample_weights=None,
                                            include_last_offset=False,
                                            padding_idx=None)


@register_test_case(module_factory=lambda: AtenEmbeddingBagSumExample())
def AtenEmbeddingBagSumExample_basic(module, tu: TestUtils):
    weight = tu.rand(100, 10)
    indices = torch.LongTensor(
        [0, 1, 2, 2, 0, 2, 1, 3, 20, 50, 99, 2, 4, 5, 6, 7, 34, 54])
    offsets = torch.LongTensor([0, 3, 5, 7, 9, 10, 15])
    module.forward(weight, indices, offsets)


class Aten_EmbeddingBagExample(torch.nn.Module):

    def __init__(self):
        super().__init__()

    @export
    @annotate_args([
        None,
        ([-1, -1], torch.float32, True),
        ([-1], torch.int64, True),
        ([-1], torch.int64, True),
    ])
    def forward(self, weight, indices, offsets):
        return torch.ops.aten._embedding_bag(weight, indices, offsets)


@register_test_case(module_factory=lambda: Aten_EmbeddingBagExample())
def Aten_EmbeddingBagExample_basic(module, tu: TestUtils):
    weight = tu.rand(100, 10)
    indices = torch.LongTensor(
        [0, 1, 2, 2, 0, 2, 1, 3, 20, 50, 99, 2, 4, 5, 6, 7, 34, 54])
    offsets = torch.LongTensor([0, 3, 5, 7, 9, 10, 15])
    module.forward(weight, indices, offsets)


# ==============================================================================

class CumsumModule(torch.nn.Module):

    def __init__(self):
        super().__init__()

    @export
    @annotate_args([
        None,
        ([-1, -1, -1], torch.float32, True),
    ])
    def forward(self, val):
        return torch.ops.aten.cumsum(val, 1)

@register_test_case(module_factory=lambda: CumsumModule())
def CumsumModule_basic(module, tu: TestUtils):
    module.forward(tu.rand(2, 7, 4))

class CumsumStaticModule(torch.nn.Module):

    def __init__(self):
        super().__init__()

    @export
    @annotate_args([
        None,
        ([2, 7, 4], torch.float32, True),
    ])
    def forward(self, val):
        return torch.ops.aten.cumsum(val, 1)

@register_test_case(module_factory=lambda: CumsumStaticModule())
def CumsumStaticModule_basic(module, tu: TestUtils):
    module.forward(tu.rand(2, 7, 4))

class CumsumStaticNegativeDimModule(torch.nn.Module):

    def __init__(self):
        super().__init__()

    @export
    @annotate_args([
        None,
        ([2, 7, 4], torch.float32, True),
    ])
    def forward(self, val):
        return torch.ops.aten.cumsum(val, dim=-1)

@register_test_case(module_factory=lambda: CumsumStaticNegativeDimModule())
def CumsumStaticNegativeDimModule_basic(module, tu: TestUtils):
    module.forward(tu.rand(2, 7, 4))

class CumsumInputDtypeInt32Module(torch.nn.Module):

    def __init__(self):
        super().__init__()

    @export
    @annotate_args([
        None,
        ([2, 7, 4], torch.int32, True),
    ])
    def forward(self, val):
        return torch.ops.aten.cumsum(val, 1)

@register_test_case(module_factory=lambda: CumsumInputDtypeInt32Module())
def CumsumInputDtypeInt32Module_basic(module, tu: TestUtils):
    module.forward(tu.randint(2, 7, 4).to(torch.int32))

# ==============================================================================

class AtenToDeviceModule(torch.nn.Module):
    def __init__(self):
        super().__init__()

    @export
    @annotate_args([
        None,
        ([-1 , -1], torch.float32, True),
    ])

    def forward(self, val):
        return torch.ops.aten.to(val, device='cpu', dtype=torch.float, non_blocking=False)

@register_test_case(module_factory=lambda: AtenToDeviceModule())
def AtenToDeviceModule_basic(module, tu: TestUtils):
    module.forward(tu.rand(2, 4))


# ==============================================================================
class AtenToDtypeModule(torch.nn.Module):
    def __init__(self):
        super().__init__()

    @export
    @annotate_args([
        None,
        ([2], torch.bool, True),
    ])

    def forward(self, val):
        return torch.ops.aten.to(val, dtype=torch.int32, non_blocking=False)

@register_test_case(module_factory=lambda: AtenToDtypeModule())
def AtenToDtypeModule_basic(module, tu: TestUtils):
    module.forward(torch.tensor([True, False], dtype=torch.bool))

# ==============================================================================


class UpSampleNearest2dBackward(torch.nn.Module):

    def __init__(self):
        super().__init__()

    @export
    @annotate_args([
        None,
        ([-1, -1, -1, -1], torch.float64, True),
    ])
    def forward(self, input):
        return torch.ops.aten.upsample_nearest2d_backward(input,
                                               output_size=[6, 12],
                                               input_size=[1, 1, 2, 3],
                                               scales_h=3.0,
                                               scales_w=4.0)


@register_test_case(module_factory=lambda: UpSampleNearest2dBackward())
def UpSampleNearest2dBackward_basic(module, tu: TestUtils):
    module.forward(tu.rand(1, 1, 6, 12).to(torch.float64))


class UpSampleNearest2dBackwardScalesNone(torch.nn.Module):

    def __init__(self):
        super().__init__()

    @export
    @annotate_args([
        None,
        ([-1, -1, -1, -1], torch.float32, True),
    ])
    def forward(self, input):
        return torch.ops.aten.upsample_nearest2d_backward(input,
                                               output_size=[4, 8],
                                               input_size=[1, 1, 2, 3],
                                               scales_h=None,
                                               scales_w=None)

@register_test_case(module_factory=lambda: UpSampleNearest2dBackwardScalesNone())
def UpSampleNearest2dBackwardScalesNone_basic(module, tu: TestUtils):
    module.forward(tu.rand(1, 1, 4, 8))


# ==============================================================================


class SortIntList(torch.nn.Module):

    def __init__(self):
        super().__init__()

    @export
    @annotate_args([
        None,
    ])
    def forward(self):
        a = [1, 0, 3, 2]
        b = [0, 1, 2, 3]
        a.sort()
        return a == b


@register_test_case(module_factory=lambda: SortIntList())
def SortIntList_basic(module, tu: TestUtils):
    module.forward()


class SortIntListReverse(torch.nn.Module):

    def __init__(self):
        super().__init__()

    @export
    @annotate_args([
        None,
    ])
    def forward(self):
        a = [1, 0, 3, 2]
        b = [3, 2, 1, 0]
        a.sort(reverse=True)
        return a == b


@register_test_case(module_factory=lambda: SortIntListReverse())
def SortIntListReverse_basic(module, tu: TestUtils):
    module.forward()

# ==============================================================================


class SortTensor(torch.nn.Module):

    def __init__(self):
        super().__init__()

    @export
    @annotate_args([
        None,
        ([-1, -1, -1], torch.float32, True)
    ])
    def forward(self, input):
        return torch.sort(input)


@register_test_case(module_factory=lambda: SortTensor())
def SortTensor_basic(module, tu: TestUtils):
    module.forward(tu.rand(3, 4, 5))

class SortTensorInteger(torch.nn.Module):

    def __init__(self):
        super().__init__()

    @export
    @annotate_args([
        None,
        ([-1, -1], torch.int64, True)
    ])
    def forward(self, input):
        return torch.sort(input)


@register_test_case(module_factory=lambda: SortTensorInteger())
def SortTensorInteger_basic(module, tu: TestUtils):
    module.forward(tu.randint(2, 3))


class SortTensorDescending(torch.nn.Module):

    def __init__(self):
        super().__init__()

    @export
    @annotate_args([
        None,
        ([-1, -1, -1], torch.float32, True)
    ])
    def forward(self, input):
        return torch.sort(input, descending=True)


@register_test_case(module_factory=lambda: SortTensorDescending())
def SortTensorDescending_basic(module, tu: TestUtils):
    module.forward(tu.rand(3, 4, 5))

class SortTensorSpecificDimension(torch.nn.Module):

    def __init__(self):
        super().__init__()

    @export
    @annotate_args([
        None,
        ([-1, -1, -1], torch.float32, True)
    ])
    def forward(self, input):
        return torch.sort(input, dim=1)


@register_test_case(module_factory=lambda: SortTensorSpecificDimension())
def SortTensorSpecificDimension_basic(module, tu: TestUtils):
    module.forward(tu.rand(3, 4, 5))

class SortTensorNegativeDimension(torch.nn.Module):

    def __init__(self):
        super().__init__()

    @export
    @annotate_args([
        None,
        ([-1, -1, -1], torch.float32, True)
    ])
    def forward(self, input):
        return torch.sort(input, dim=-1)


@register_test_case(module_factory=lambda: SortTensorNegativeDimension())
def SortTensorNegativeDimension_basic(module, tu: TestUtils):
    module.forward(tu.rand(3, 4, 5))

# ==============================================================================

class BucketizeTensorModule(torch.nn.Module):
    def __init__(self):
        super().__init__()

    @export
    @annotate_args([
        None,
        ([-1, -1], torch.int64, True),
        ([-1], torch.int64, True),
    ])
    def forward(self, input, boundaries):
        return torch.bucketize(input, boundaries)

@register_test_case(module_factory=lambda: BucketizeTensorModule())
def BucketizeTensorModule_basic(module, tu: TestUtils):
    module.forward(torch.tensor([[0, 2, 5, 7], [1, 3, 4, 6]]), torch.tensor([1, 4, 6]))

class BucketizeTensorOutInt32RightModule(torch.nn.Module):
    def __init__(self):
        super().__init__()

    @export
    @annotate_args([
        None,
        ([-1, -1], torch.int64, True),
        ([-1], torch.int64, True),
    ])
    def forward(self, input, boundaries):
        return torch.bucketize(input, boundaries, out_int32=True, right=True)

@register_test_case(module_factory=lambda: BucketizeTensorOutInt32RightModule())
def BucketizeTensorOutInt32RightModule_basic(module, tu: TestUtils):
    module.forward(torch.tensor([[0, 2, 5, 7], [1, 3, 4, 6]]), torch.tensor([1, 4, 6]))

class BucketizeTensorFloatModule(torch.nn.Module):
    def __init__(self):
        super().__init__()

    @export
    @annotate_args([
        None,
        ([-1, -1], torch.float32, True),
        ([-1], torch.float32, True),
    ])
    def forward(self, input, boundaries):
        return torch.bucketize(input, boundaries)

@register_test_case(module_factory=lambda: BucketizeTensorFloatModule())
def BucketizeTensorFloatModule_basic(module, tu: TestUtils):
    module.forward(tu.rand(15, 17), torch.sort(tu.rand(16)).values)

class BucketizeTensorStaticModule(torch.nn.Module):
    def __init__(self):
        super().__init__()

    @export
    @annotate_args([
        None,
        ([2, 4], torch.int64, True),
        ([3], torch.int64, True),
    ])
    def forward(self, input, boundaries):
        return torch.bucketize(input, boundaries)

@register_test_case(module_factory=lambda: BucketizeTensorStaticModule())
def BucketizeTensorStaticModule_basic(module, tu: TestUtils):
    module.forward(torch.tensor([[0, 2, 5, 7], [1, 3, 4, 6]]), torch.tensor([1, 4, 6]))

class BucketizeTensorStaticFloatModule(torch.nn.Module):
    def __init__(self):
        super().__init__()

    @export
    @annotate_args([
        None,
        ([15, 17], torch.float32, True),
        ([16], torch.float32, True),
    ])
    def forward(self, input, boundaries):
        return torch.bucketize(input, boundaries)

@register_test_case(module_factory=lambda: BucketizeTensorStaticFloatModule())
def BucketizeTensorStaticFloatModule_basic(module, tu: TestUtils):
    module.forward(tu.rand(15, 17), torch.sort(tu.rand(16)).values)


# ==============================================================================

class AtenFloatScalarModule(torch.nn.Module):

    def __init__(self):
        super().__init__()

    @export
    @annotate_args([
        None,
        ([], torch.int64, True),
    ])
    def forward(self, x):
        a = torch.ops.aten.ScalarImplicit(x)
        return torch.ops.aten.Float(a)


@register_test_case(module_factory=lambda: AtenFloatScalarModule())
def AtenFloatScalarModule_basic(module, tu: TestUtils):
    module.forward(tu.randint(high=5))


# ==============================================================================


class MoveDimIntModule(torch.nn.Module):

    def __init__(self):
        super().__init__()

    @export
    @annotate_args([None, ([-1, -1, -1, -1], torch.float32, True)])
    def forward(self, x):
        return torch.ops.aten.movedim(x, source=1, destination=2) #0, 2, 1


@register_test_case(module_factory=lambda: MoveDimIntModule())
def MoveDimIntModule_basic(module, tu: TestUtils):
    module.forward(tu.rand(3, 4, 2, 1))


# ==============================================================================


class MoveDimIntNegativeIndexModule(torch.nn.Module):

    def __init__(self):
        super().__init__()

    @export
    @annotate_args([None, ([-1, -1, -1], torch.float32, True)])
    def forward(self, x):
        return torch.ops.aten.movedim(x, source=-1, destination=1)


@register_test_case(module_factory=lambda: MoveDimIntNegativeIndexModule())
def MoveDimIntNegativeIndexModule_basic(module, tu: TestUtils):
    module.forward(tu.rand(3, 4, 2))

# ==============================================================================

class ScaledDotProductAttentionSameModule(torch.nn.Module):

    def __init__(self):
        super().__init__()

    @export
    @annotate_args([
        None,
        ([-1, -1, -1, -1], torch.float32, True),
        ([-1, -1, -1, -1], torch.float32, True),
        ([-1, -1, -1, -1], torch.float32, True)
    ])
    def forward(self, query, key, value):
        return torch.ops.aten.scaled_dot_product_attention(query, key, value)

@register_test_case(module_factory=lambda: ScaledDotProductAttentionSameModule())
def ScaledDotProductAttentionSameModule_basic(module, tu: TestUtils):
    query = torch.randn(1, 1, 5, 5, dtype=torch.float32)
    key = torch.randn(1, 1, 5, 5, dtype=torch.float32)
    value = torch.randn(1, 1, 5, 5, dtype=torch.float32)
    module.forward(query, key, value)

class ScaledDotProductAttentionDifferentModule(torch.nn.Module):

    def __init__(self):
        super().__init__()

    @export
    @annotate_args([
        None,
        ([-1, -1, -1, -1], torch.float32, True),
        ([-1, -1, -1, -1], torch.float32, True),
        ([-1, -1, -1, -1], torch.float32, True)
    ])
    def forward(self, query, key, value):
        return torch.ops.aten.scaled_dot_product_attention(query, key, value)

@register_test_case(module_factory=lambda: ScaledDotProductAttentionDifferentModule())
def ScaledDotProductAttentionDifferentModule_basic(module, tu: TestUtils):
    query = torch.randn(3, 2, 8, 4, dtype=torch.float32)
    key = torch.randn(3, 2, 16, 4, dtype=torch.float32)
    value = torch.randn(3, 2, 16, 4, dtype=torch.float32)
    module.forward(query, key, value)

# ==============================================================================


class PrimsViewOfModule(torch.nn.Module):

    def __init__(self):
        super().__init__()

    @export
    @annotate_args([None, ([-1, -1, -1], torch.float32, True)])
    def forward(self, x):
        return torch.ops.prims.view_of(x)


@register_test_case(module_factory=lambda: PrimsViewOfModule())
def PrimsViewOfModule_basic(module, tu: TestUtils):
    module.forward(tu.rand(3, 4, 2))


class PrimsViewOfZeroRankModule(torch.nn.Module):

    def __init__(self):
        super().__init__()

    @export
    @annotate_args([None, ([], torch.float32, True)])
    def forward(self, x):
        return torch.ops.prims.view_of(x)


@register_test_case(module_factory=lambda: PrimsViewOfZeroRankModule())
def PrimsViewOfZeroRankModule_basic(module, tu: TestUtils):
    module.forward(tu.rand())


# ==============================================================================


class OneHotModule(torch.nn.Module):

    def __init__(self):
        super().__init__()

    @export
    @annotate_args([None, ([-1], torch.long, True)])
    def forward(self, x):
        return torch.nn.functional.one_hot(x, num_classes=5)


@register_test_case(module_factory=lambda: OneHotModule())
def OneHotModule_basic(module, tu: TestUtils):
    module.forward(tu.randint(10, high=5))


# ==============================================================================


class ConstantBoolParameterModule(torch.nn.Module):

    def __init__(self):
        super().__init__()
        self.bool_tensor = torch.tensor(
            [True, False, True, False], dtype=torch.bool)

    @export
    @annotate_args([
        None,
    ])
    def forward(self):
        return self.bool_tensor


@register_test_case(module_factory=lambda: ConstantBoolParameterModule())
def ConstantBoolParameterModule_basic(module, tu: TestUtils):
    module.forward()


# ==============================================================================


class ScalarTensorFloat32Module(torch.nn.Module):

    def __init__(self):
        super().__init__()

    @export
    @annotate_args([
        None,
    ])
    def forward(self):
        scalar = torch.ops.aten.scalar_tensor(1.0, dtype=torch.float32)
        return scalar


@register_test_case(module_factory=lambda: ScalarTensorFloat32Module())
def ScalarTensorFloat32Module_basic(module, tu: TestUtils):
    module.forward()


# ==============================================================================


class ScalarTensorDefaultDtypeModule(torch.nn.Module):

    def __init__(self):
        super().__init__()

    @export
    @annotate_args([
        None,
    ])
    def forward(self):
        scalar = torch.ops.aten.scalar_tensor(1.0)
        return scalar


@register_test_case(module_factory=lambda: ScalarTensorDefaultDtypeModule())
def ScalarTensorDefaultDtypeModule_basic(module, tu: TestUtils):
    module.forward()


# ==============================================================================


class ScalarTensorInt64Module(torch.nn.Module):

    def __init__(self):
        super().__init__()

    @export
    @annotate_args([
        None,
    ])
    def forward(self):
        scalar = torch.ops.aten.scalar_tensor(1, dtype=torch.int64)
        return scalar


@register_test_case(module_factory=lambda: ScalarTensorInt64Module())
def ScalarTensorInt64Module_basic(module, tu: TestUtils):
    module.forward()


# ==============================================================================


class ScalarTensorInt32Module(torch.nn.Module):

    def __init__(self):
        super().__init__()

    @export
    @annotate_args([
        None,
    ])
    def forward(self):
        scalar = torch.ops.aten.scalar_tensor(1, dtype=torch.int32)
        return scalar


@register_test_case(module_factory=lambda: ScalarTensorInt32Module())
def ScalarTensorInt32Module_basic(module, tu: TestUtils):
    module.forward()


# ==============================================================================


class AtenTopKModule(torch.nn.Module):

    def __init__(self):
        super().__init__()

    @export
    @annotate_args([None, ([-1, -1], torch.float32, True)])
    def forward(self, x):
        return torch.ops.aten.topk(x, k=50, dim=-1, largest=True, sorted=True)


@register_test_case(module_factory=lambda: AtenTopKModule())
def AtenTopKModule_basic(module, tu: TestUtils):
    module.forward(tu.rand(1, 100))


class AtenTopKSmallestModule(torch.nn.Module):

    def __init__(self):
        super().__init__()

    @export
    @annotate_args([None, ([-1, -1, -1], torch.float32, True)])
    def forward(self, x):
        return torch.ops.aten.topk(x, k=20, dim=1, largest=False, sorted=True)


@register_test_case(module_factory=lambda: AtenTopKSmallestModule())
def AtenTopKSmallestModule_basic(module, tu: TestUtils):
    module.forward(tu.rand(2, 40, 50))


# ==============================================================================

class AtenComplexImagModule(torch.nn.Module):

    def __init__(self):
        super().__init__()

    @export
    @annotate_args([
        None,
        ([-1], torch.complex64, True),
    ])
    def forward(self, x):
        return torch.ops.aten.imag(x)


@register_test_case(module_factory=lambda: AtenComplexImagModule())
def AtenComplexImagModule_basic(module, tu: TestUtils):
    module.forward(torch.view_as_complex(tu.rand(5,2)))


class AtenComplexRealModule(torch.nn.Module):

    def __init__(self):
        super().__init__()

    @export
    @annotate_args([
        None,
        ([-1], torch.complex64, True),
    ])
    def forward(self, x):
        return torch.ops.aten.real(x)


@register_test_case(module_factory=lambda: AtenComplexRealModule())
def AtenComplexRealModule_basic(module, tu: TestUtils):
    module.forward(torch.view_as_complex(tu.rand(5,2)))


class AtenComplex64Module(torch.nn.Module):

    def __init__(self):
        super().__init__()

    @export
    @annotate_args([
        None,
        ([-1, -1], torch.complex64, True),
    ])
    def forward(self, x):
        return x


@register_test_case(module_factory=lambda: AtenComplex64Module())
def AtenComplex64Module_basic(module, tu: TestUtils):
    module.forward(tu.rand(5, 2).to(torch.complex64))


class AtenComplexViewModule(torch.nn.Module):

    def __init__(self):
        super().__init__()

    @export
    @annotate_args([
        None,
        ([-1, -1], torch.float32, True),
    ])
    def forward(self, x):
        return torch.view_as_complex(x)


@register_test_case(module_factory=lambda: AtenComplexViewModule())
def AtenComplexViewModule_basic(module, tu: TestUtils):
    module.forward(tu.rand(5,2))

# ==============================================================================
class AtenRealView128Module(torch.nn.Module):
    def __init__(self):
        super().__init__()

    @export
    @annotate_args([
        None,
        ([-1, -1, -1], torch.complex128, True),
    ])
    def forward(self, x):
        return torch.view_as_real(x)


@register_test_case(module_factory=lambda: AtenRealView128Module())
def AtenRealView128Module_basic(module, tu: TestUtils):
    module.forward(tu.rand(10, 6, 1).to(torch.complex128))

# ==============================================================================
class AtenRealView64Module(torch.nn.Module):
    def __init__(self):
        super().__init__()

    @export
    @annotate_args([
        None,
        ([-1, -1, -1], torch.complex64, True),
    ])
    def forward(self, x):
        return torch.view_as_real(x)


@register_test_case(module_factory=lambda: AtenRealView64Module())
def AtenRealView64Module_basic(module, tu: TestUtils):
    module.forward(tu.rand(10, 6, 1).to(torch.complex64))

# ==============================================================================

class Add_Module(torch.nn.Module):

    def __init__(self):
        super().__init__()
        self.register_buffer('tensor', torch.ones(2, 3))

    @export
    @annotate_args([
        None,
        ([-1, -1], torch.float32, True),
    ])
    def forward(self, x):
        return torch.ops.aten.add_(x, self.tensor)


@register_test_case(module_factory=lambda: Add_Module())
def Add_Module_basic(module, tu: TestUtils):
    module.forward(tu.rand(2, 3))

<<<<<<< HEAD
# ==============================================================================

class Im2Col_Module(torch.nn.Module):

    def __init__(self):
        super().__init__()
        self.tensor = torch.ones(2, 3)
=======

# ==============================================================================


class IscloseStaticModule(torch.nn.Module):

    def __init__(self):
        super().__init__()

    @export
    @annotate_args([
        None,
        ([5, 5], torch.float32, True),
        ([5, 5], torch.float32, True),
    ])
    def forward(self, x, y):
        return torch.isclose(x, y)


@register_test_case(module_factory=lambda: IscloseStaticModule())
def IscloseStaticModule_basic(module, tu: TestUtils):
    module.forward(tu.rand(5, 5), tu.rand(5, 5))


# ==============================================================================


class IscloseStaticModuleTrue(torch.nn.Module):

    def __init__(self):
        super().__init__()
        self.register_buffer('tensor', torch.ones(1))
>>>>>>> 536e45cb

    @export
    @annotate_args([
        None,
<<<<<<< HEAD
        ([-1, -1, -1, -1], torch.float32, True),
    ])
    def forward(self, x):
        return torch.ops.aten.im2col(x, [9, 1], [1, 1], [4, 0], [1, 1]);

@register_test_case(module_factory=lambda: Im2Col_Module())
def Im2ColModule_basic(module, tu: TestUtils):
    module.forward(tu.rand(3,4,5,2))
=======
        ([5, 5], torch.float32, True),
    ])
    def forward(self, x):
        return torch.isclose(x, self.tensor)

@register_test_case(module_factory=lambda: IscloseStaticModuleTrue())
def IscloseStaticModuleTrue_basic(module, tu: TestUtils):
    module.forward(torch.ones(5, 5))
>>>>>>> 536e45cb
<|MERGE_RESOLUTION|>--- conflicted
+++ resolved
@@ -4815,7 +4815,6 @@
 def Add_Module_basic(module, tu: TestUtils):
     module.forward(tu.rand(2, 3))
 
-<<<<<<< HEAD
 # ==============================================================================
 
 class Im2Col_Module(torch.nn.Module):
@@ -4823,7 +4822,19 @@
     def __init__(self):
         super().__init__()
         self.tensor = torch.ones(2, 3)
-=======
+
+    @export
+    @annotate_args([
+        None,
+        ([-1, -1, -1, -1], torch.float32, True),
+    ])
+    def forward(self, x):
+        return torch.ops.aten.im2col(x, [9, 1], [1, 1], [4, 0], [1, 1]);
+
+@register_test_case(module_factory=lambda: Im2Col_Module())
+def Im2ColModule_basic(module, tu: TestUtils):
+    module.forward(tu.rand(3,4,5,2))
+
 
 # ==============================================================================
 
@@ -4856,21 +4867,10 @@
     def __init__(self):
         super().__init__()
         self.register_buffer('tensor', torch.ones(1))
->>>>>>> 536e45cb
-
-    @export
-    @annotate_args([
-        None,
-<<<<<<< HEAD
-        ([-1, -1, -1, -1], torch.float32, True),
-    ])
-    def forward(self, x):
-        return torch.ops.aten.im2col(x, [9, 1], [1, 1], [4, 0], [1, 1]);
-
-@register_test_case(module_factory=lambda: Im2Col_Module())
-def Im2ColModule_basic(module, tu: TestUtils):
-    module.forward(tu.rand(3,4,5,2))
-=======
+
+    @export
+    @annotate_args([
+        None,
         ([5, 5], torch.float32, True),
     ])
     def forward(self, x):
@@ -4878,5 +4878,4 @@
 
 @register_test_case(module_factory=lambda: IscloseStaticModuleTrue())
 def IscloseStaticModuleTrue_basic(module, tu: TestUtils):
-    module.forward(torch.ones(5, 5))
->>>>>>> 536e45cb
+    module.forward(torch.ones(5, 5))