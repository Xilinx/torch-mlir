#!/bin/bash
# Copyright 2022 The IREE Authors
#
# Licensed under the Apache License v2.0 with LLVM Exceptions.
# See https://llvm.org/LICENSE.txt for license information.
# SPDX-License-Identifier: Apache-2.0 WITH LLVM-exception

# build_linux_packages.sh
# One stop build of IREE Python packages for Linux. The Linux build is
# complicated because it has to be done via a docker container that has
# an LTS glibc version, all Python packages and other deps.
# This script handles all of those details.
#
# Usage:
# Build everything (all packages, all python versions):
#   ./build_tools/python_deploy/build_linux_packages.sh
#
# Build specific Python versions and packages to custom directory:
#   TM_PYTHON_VERSIONS="cp38-cp38 cp39-cp39" \
#   TM_PACKAGES="torch-mlir" \
#   TM_OUTPUT_DIR="/tmp/wheelhouse" \
#   ./build_tools/python_deploy/build_linux_packages.sh
#
# Valid Python versions match a subdirectory under /opt/python in the docker
# image. Typically:
#   cp39-cp39 cp310-cp310
#
# Valid packages:
#   torch-mlir, in-tree, out-of-tree
#
# Note that this script is meant to be run on CI and it will pollute both the
# output directory and in-tree build/ directories with docker created, root owned builds.
# Sorry - there is no good way around it but TODO: move to using user UID/GID.
#
# It can be run on a workstation but recommend using a git worktree dedicated
# to packaging to avoid stomping on development artifacts.
set -eu -o errtrace

this_dir="$(cd "$(dirname "$0")" && pwd)"
repo_root="$(cd "$this_dir"/../../ && pwd)"
arch="$(uname -m)"
echo "Running on Arch: ${arch}"
# This needs to be a manylinux image so we can ship pip packages
TM_RELEASE_DOCKER_IMAGE="${TM_RELEASE_DOCKER_IMAGE:-quay.io/pypa/manylinux2014_${arch}}"
# This assumes an Ubuntu LTS like image. You can build your own with
# ./build_tools/docker/Dockerfile
TM_CI_DOCKER_IMAGE="${TM_CI_DOCKER_IMAGE:-powderluv/torch-mlir-ci:latest}"
# Version of Python to use in Release builds. Ignored in CIs.
TM_PYTHON_VERSIONS="${TM_PYTHON_VERSIONS:-cp38-cp38 cp310-cp310 cp311-cp311}"
# Location to store Release wheels
TM_OUTPUT_DIR="${TM_OUTPUT_DIR:-${this_dir}/wheelhouse}"
# What "packages to build"
TM_PACKAGES="${TM_PACKAGES:-torch-mlir torch-mlir-core}"
# Use pre-built Pytorch
TM_USE_PYTORCH_BINARY="${TM_USE_PYTORCH_BINARY:-ON}"
# Skip running tests if you want quick iteration
TM_SKIP_TESTS="${TM_SKIP_TESTS:-OFF}"
# Update ODS and abstract interpretation library files
TM_UPDATE_ODS_AND_ABSTRACT_INTERP_LIB="${TM_UPDATE_ODS_AND_ABSTRACT_INTERP_LIB:-OFF}"
# Determine if we use a stable or a nightly torch build
TM_TORCH_VERSION="${TM_TORCH_VERSION:-nightly}"

PKG_VER_FILE="${repo_root}"/torch_mlir_package_version ; [ -f "$PKG_VER_FILE" ] && . "$PKG_VER_FILE"
TORCH_MLIR_PYTHON_PACKAGE_VERSION="${TORCH_MLIR_PYTHON_PACKAGE_VERSION:-0.0.1}"
echo "Setting torch-mlir Python Package version to: ${TORCH_MLIR_PYTHON_PACKAGE_VERSION}"

export TORCH_MLIR_SRC_PYTORCH_REPO="${TORCH_MLIR_SRC_PYTORCH_REPO:-pytorch/pytorch}"
echo "Setting torch-mlir PyTorch Repo for source builds to: ${TORCH_MLIR_SRC_PYTORCH_REPO}"
export TORCH_MLIR_SRC_PYTORCH_BRANCH="${TORCH_MLIR_SRC_PYTORCH_BRANCH:-master}"
echo "Setting torch-mlir PyTorch version for source builds to: ${TORCH_MLIR_SRC_PYTORCH_BRANCH}"

# If using PyTorch source, install from the existing build instead of rebuilding
# all of PyTorch.  This option is useful in CI, when it determines that the
# PyTorch version has not changed between consecutive runs.
export TM_PYTORCH_INSTALL_WITHOUT_REBUILD="${TM_PYTORCH_INSTALL_WITHOUT_REBUILD:-false}"

function run_on_host() {
  echo "Running on host for $1:$@"
  echo "Outputting to ${TM_OUTPUT_DIR}"
  if [[ $TM_PYTORCH_INSTALL_WITHOUT_REBUILD != "true" ]]; then
    # We want to use the cached files, so don't remove them.
    rm -rf "${TM_OUTPUT_DIR}"
  fi
  mkdir -p "${TM_OUTPUT_DIR}"
  case "$package" in
    torch-mlir)
      TM_CURRENT_DOCKER_IMAGE=${TM_RELEASE_DOCKER_IMAGE}
      export USERID=0
      export GROUPID=0
      ;;
    torch-mlir-core)
      TM_CURRENT_DOCKER_IMAGE=${TM_RELEASE_DOCKER_IMAGE}
      export USERID=0
      export GROUPID=0
      ;;
    out-of-tree)
      TM_CURRENT_DOCKER_IMAGE=${TM_CI_DOCKER_IMAGE}
      # CI uses only Python3.10
      TM_PYTHON_VERSIONS="cp310-cp310"
      export USERID=$(id -u)
      export GROUPID=$(id -g)
      ;;
    in-tree)
      TM_CURRENT_DOCKER_IMAGE=${TM_CI_DOCKER_IMAGE}
      # CI uses only Python3.10
      TM_PYTHON_VERSIONS="cp310-cp310"
      export USERID=$(id -u)
      export GROUPID=$(id -g)
      ;;
    *)
      echo "Unrecognized package '$package'"
      exit 1
      ;;
  esac
  echo "Launching docker image ${TM_CURRENT_DOCKER_IMAGE} with UID:${USERID} GID:${GROUPID}"
  docker run --rm \
    -v "${repo_root}:/main_checkout/torch-mlir" \
    -v "${TM_OUTPUT_DIR}:/wheelhouse" \
    -v "${PWD}:$PWD" \
    --user ${USERID}:${GROUPID} \
    --workdir="$PWD" \
    --volume="/etc/group:/etc/group:ro" \
    --volume="/etc/passwd:/etc/passwd:ro" \
    --volume="/etc/shadow:/etc/shadow:ro" \
    --ipc=host \
    -e __MANYLINUX_BUILD_WHEELS_IN_DOCKER=1 \
    -e "TORCH_MLIR_PYTHON_PACKAGE_VERSION=${TORCH_MLIR_PYTHON_PACKAGE_VERSION}" \
    -e "TM_PYTHON_VERSIONS=${TM_PYTHON_VERSIONS}" \
    -e "TM_PACKAGES=${package}" \
    -e "TM_SKIP_TESTS=${TM_SKIP_TESTS}" \
    -e "TM_UPDATE_ODS_AND_ABSTRACT_INTERP_LIB=${TM_UPDATE_ODS_AND_ABSTRACT_INTERP_LIB}" \
    -e "TM_USE_PYTORCH_BINARY=${TM_USE_PYTORCH_BINARY}" \
    -e "TORCH_MLIR_SRC_PYTORCH_REPO=${TORCH_MLIR_SRC_PYTORCH_REPO}" \
    -e "TORCH_MLIR_SRC_PYTORCH_BRANCH=${TORCH_MLIR_SRC_PYTORCH_BRANCH}" \
    -e "TM_PYTORCH_INSTALL_WITHOUT_REBUILD=${TM_PYTORCH_INSTALL_WITHOUT_REBUILD}" \
    -e "TM_TORCH_VERSION=${TM_TORCH_VERSION}" \
    -e "CCACHE_DIR=/main_checkout/torch-mlir/.ccache" \
    "${TM_CURRENT_DOCKER_IMAGE}" \
    /bin/bash /main_checkout/torch-mlir/build_tools/python_deploy/build_linux_packages.sh
}

function run_in_docker() {
  echo "Running in docker"
  echo "Using python versions: ${TM_PYTHON_VERSIONS}"

  local orig_path="$PATH"

  # Build phase.
  for package in $TM_PACKAGES; do
    echo "******************** BUILDING PACKAGE ${package} (docker) ************"
    for python_version in $TM_PYTHON_VERSIONS; do
      python_dir="/opt/python/$python_version"
      if ! [ -x "$python_dir/bin/python" ]; then
        echo "Could not find python: $python_dir (using system default Python3)"
	      python_dir=`which python3`
        echo "Defaulting to $python_dir (expected for CI builds)"
      fi
      export PATH=$python_dir/bin:$orig_path
      echo ":::: Python version $(python3 --version)"
      case "$package" in
        torch-mlir)
          clean_wheels torch_mlir "$python_version"
          build_torch_mlir "$TM_TORCH_VERSION"

          # Disable audit wheel until we can fix ODR torch issues.  See
          # https://github.com/llvm/torch-mlir/issues/1709
          #
          #run_audit_wheel torch_mlir "$python_version"

          clean_build torch_mlir "$python_version"
          ;;
        torch-mlir-core)
          clean_wheels torch_mlir_core "$python_version"
          build_torch_mlir_core
          run_audit_wheel torch_mlir_core "$python_version"
          clean_build torch_mlir_core "$python_version"
          ;;
        out-of-tree)
          setup_venv "$python_version" "$TM_TORCH_VERSION"
          build_out_of_tree "$TM_USE_PYTORCH_BINARY" "$python_version"
          if [ "${TM_SKIP_TESTS}" == "OFF" ]; then
            test_out_of_tree
          fi
          ;;
        in-tree)
          setup_venv "$python_version" "$TM_TORCH_VERSION"
          build_in_tree "$TM_USE_PYTORCH_BINARY" "$python_version"
          if [ "${TM_UPDATE_ODS_AND_ABSTRACT_INTERP_LIB}" == "ON" ]; then
            pushd /main_checkout/torch-mlir
            ./build_tools/update_torch_ods.sh
            ./build_tools/update_abstract_interp_lib.sh
            popd
          fi
          if [ "${TM_SKIP_TESTS}" == "OFF" ]; then
            test_in_tree "$TM_TORCH_VERSION";
          fi
          ;;
        *)
          echo "Unrecognized package '$package'"
          exit 1
          ;;
      esac
    done
  done
}


function build_in_tree() {
  local torch_from_bin="$1"
  local python_version="$2"
  echo ":::: Build in-tree Torch from binary: $torch_from_bin with Python: $python_version"
  cmake -GNinja -B/main_checkout/torch-mlir/build \
      -DCMAKE_BUILD_TYPE=Release \
      -DCMAKE_C_COMPILER=clang \
      -DCMAKE_CXX_COMPILER=clang++ \
      -DCMAKE_EXE_LINKER_FLAGS_INIT="-fuse-ld=lld" \
      -DCMAKE_MODULE_LINKER_FLAGS_INIT="-fuse-ld=lld" \
      -DCMAKE_SHARED_LINKER_FLAGS_INIT="-fuse-ld=lld" \
      -DLLVM_ENABLE_ASSERTIONS=ON \
      -DCMAKE_C_COMPILER_LAUNCHER=ccache \
      -DCMAKE_CXX_COMPILER_LAUNCHER=ccache \
      -DLLVM_ENABLE_PROJECTS=mlir \
      -DLLVM_EXTERNAL_PROJECTS="torch-mlir;torch-mlir-dialects" \
      -DLLVM_EXTERNAL_TORCH_MLIR_SOURCE_DIR="/main_checkout/torch-mlir" \
      -DLLVM_EXTERNAL_TORCH_MLIR_DIALECTS_SOURCE_DIR="/main_checkout/torch-mlir/externals/llvm-external-projects/torch-mlir-dialects" \
      -DLLVM_TARGETS_TO_BUILD=host \
      -DMLIR_ENABLE_BINDINGS_PYTHON=ON \
      -DTORCH_MLIR_ENABLE_LTC=OFF \
      -DTORCH_MLIR_USE_INSTALLED_PYTORCH="$torch_from_bin" \
      -DTORCH_MLIR_SRC_PYTORCH_REPO=${TORCH_MLIR_SRC_PYTORCH_REPO} \
      -DTORCH_MLIR_SRC_PYTORCH_BRANCH=${TORCH_MLIR_SRC_PYTORCH_BRANCH} \
      -DTM_PYTORCH_INSTALL_WITHOUT_REBUILD=${TM_PYTORCH_INSTALL_WITHOUT_REBUILD} \
      -DPython3_EXECUTABLE="$(which python3)" \
      /main_checkout/torch-mlir/externals/llvm-project/llvm
  cmake --build /main_checkout/torch-mlir/build
  ccache -s
}

function _check_file_not_changed_by() {
  # _check_file_not_changed_by <cmd> <file>
  cmd="$1"
  file="$2"
  file_backup="$PWD/$(basename $file)"
  file_new="$PWD/$(basename $file).new"
  # Save the original file.
  cp "$file" "$file_backup"
  # Run the command to regenerate it.
  "$1" || return 1
  # Save the new generated file.
  cp "$file" "$file_new"
  # Restore the original file. We want this function to not change the user's
  # working tree state.
  mv "$file_backup" "$file"
  # We use git-diff as "just a diff program" (no SCM stuff) because it has
  # nicer output than regular `diff`.
  if ! git diff --no-index --quiet "$file" "$file_new"; then
    echo "#######################################################"
    echo "Generated file '${file}' is not up to date (see diff below)"
    echo ">>> Please run '${cmd}' to update it <<<"
    echo "#######################################################"
    git diff --no-index --color=always "$file" "$file_new"
    # TODO: Is there a better cleanup strategy that doesn't require duplicating
    # this inside and outside the `if`?
    rm "$file_new"
    return 1
  fi
  rm "$file_new"
}

function test_in_tree() {
  local torch_version="$1"
  
  echo ":::: Test in-tree"
  cmake --build /main_checkout/torch-mlir/build --target check-torch-mlir-all

  cd /main_checkout/torch-mlir/
  export PYTHONPATH="/main_checkout/torch-mlir/build/tools/torch-mlir/python_packages/torch_mlir"
  case $torch_version in
    nightly)
      echo ":::: Test with nightly torch"

      echo ":::: Check that update_abstract_interp_lib.sh has been run"
      _check_file_not_changed_by ./build_tools/update_abstract_interp_lib.sh lib/Dialect/Torch/Transforms/AbstractInterpLibrary.cpp

<<<<<<< HEAD
      echo ":::: Check that update_torch_ods.sh has been run"
      _check_file_not_changed_by ./build_tools/update_torch_ods.sh include/torch-mlir/Dialect/Torch/IR/GeneratedTorchOps.td

      #echo ":::: Run Lazy Tensor Core e2e integration tests"
      #python -m e2e_testing.main --config=lazy_tensor_core -v
=======
  case $torch_version in
    nightly)
      echo ":::: Test with nightly torch"

      echo ":::: Check that update_abstract_interp_lib.sh has been run"
      _check_file_not_changed_by ./build_tools/update_abstract_interp_lib.sh lib/Dialect/Torch/Transforms/AbstractInterpLibrary.cpp

      echo ":::: Check that update_torch_ods.sh has been run"
      _check_file_not_changed_by ./build_tools/update_torch_ods.sh include/torch-mlir/Dialect/Torch/IR/GeneratedTorchOps.td

      echo ":::: Run Lazy Tensor Core e2e integration tests"
      python -m e2e_testing.main --config=lazy_tensor_core -v
>>>>>>> 72b8070e
      ;;
    stable)
      echo ":::: Test with stable torch"

<<<<<<< HEAD
      #echo ":::: Run Lazy Tensor Core e2e integration tests in experimental mode"
      #python -m e2e_testing.main --config=lazy_tensor_core -v --ignore_failures
=======
      echo ":::: Run Lazy Tensor Core e2e integration tests in experimental mode"
      python -m e2e_testing.main --config=lazy_tensor_core -v --ignore_failures
>>>>>>> 72b8070e
      ;;
    *)
      echo "Unrecognized torch version '$torch_version'"
      exit 1
      ;;
    esac
  
  echo ":::: Run TorchDynamo e2e integration tests"
  python -m e2e_testing.main --config=torchdynamo -v

  echo ":::: Run Linalg e2e integration tests"
  python -m e2e_testing.main --config=linalg -v

  echo ":::: Run StableHLO e2e integration tests"
  python -m e2e_testing.main --config=stablehlo -v

  echo ":::: Run TOSA e2e integration tests"
  python -m e2e_testing.main --config=tosa -v
}

function setup_venv() {
  local python_version="$1"
  local torch_version="$2"

  echo ":::: Setting up VENV with Python: $python_version PyTorch $torch_version"
  python3 -m venv /main_checkout/torch-mlir/docker_venv
  source /main_checkout/torch-mlir/docker_venv/bin/activate

  echo ":::: pip installing dependencies"
  python3 -m pip install --no-cache-dir -r /main_checkout/torch-mlir/externals/llvm-project/mlir/python/requirements.txt

  case $torch_version in
    nightly)
      echo ":::: Using nightly dependencies"
      python3 -m pip install --no-cache-dir -r /main_checkout/torch-mlir/requirements.txt
      python3 -m pip install --no-cache-dir -r /main_checkout/torch-mlir/torchvision-requirements.txt
      ;;
    stable)
      echo ":::: Using stable dependencies"
      python3 -m pip install --no-cache-dir torch torchvision --index-url https://download.pytorch.org/whl/cpu
      python3 -m pip install --no-cache-dir -r /main_checkout/torch-mlir/build-requirements.txt
      python3 -m pip install --no-cache-dir -r /main_checkout/torch-mlir/test-requirements.txt
      ;;
    *)
      echo "Unrecognized torch version '$torch_version'"
      exit 1
      ;;
  esac

}

function build_out_of_tree() {
  local torch_from_bin="$1"
  local python_version="$2"
  echo ":::: Build out-of-tree Torch from binary: $torch_from_bin with Python: $python_version"

  if [ ! -d "/main_checkout/torch-mlir/llvm-build/lib/cmake/mlir/" ]
  then
  echo ":::: LLVM / MLIR is not built so building it first.."
    cmake -GNinja -B/main_checkout/torch-mlir/llvm-build \
        -DCMAKE_BUILD_TYPE=Release \
        -DCMAKE_C_COMPILER=clang \
        -DCMAKE_CXX_COMPILER=clang++ \
        -DCMAKE_C_COMPILER_LAUNCHER=ccache \
        -DCMAKE_CXX_COMPILER_LAUNCHER=ccache \
        -DCMAKE_EXE_LINKER_FLAGS_INIT="-fuse-ld=lld" \
        -DCMAKE_MODULE_LINKER_FLAGS_INIT="-fuse-ld=lld" \
        -DCMAKE_SHARED_LINKER_FLAGS_INIT="-fuse-ld=lld" \
        -DLLVM_ENABLE_ASSERTIONS=ON \
        -DLLVM_ENABLE_PROJECTS=mlir \
        -DLLVM_TARGETS_TO_BUILD=host \
        -DMLIR_ENABLE_BINDINGS_PYTHON=ON \
        -DPython3_EXECUTABLE="$(which python3)" \
        /main_checkout/torch-mlir/externals/llvm-project/llvm
    cmake --build /main_checkout/torch-mlir/llvm-build
  fi

  # Incremental builds come here directly and can run cmake if required.
  cmake -GNinja -B/main_checkout/torch-mlir/build_oot \
      -DCMAKE_C_COMPILER=clang \
      -DCMAKE_CXX_COMPILER=clang++ \
      -DCMAKE_C_COMPILER_LAUNCHER=ccache \
      -DCMAKE_CXX_COMPILER_LAUNCHER=ccache \
      -DCMAKE_EXE_LINKER_FLAGS_INIT="-fuse-ld=lld" \
      -DCMAKE_MODULE_LINKER_FLAGS_INIT="-fuse-ld=lld" \
      -DCMAKE_SHARED_LINKER_FLAGS_INIT="-fuse-ld=lld" \
      -DLLVM_DIR="/main_checkout/torch-mlir/llvm-build/lib/cmake/llvm/" \
      -DMLIR_DIR="/main_checkout/torch-mlir/llvm-build/lib/cmake/mlir/" \
      -DMLIR_ENABLE_BINDINGS_PYTHON=OFF \
      -DTORCH_MLIR_ENABLE_LTC=ON \
      -DTORCH_MLIR_USE_INSTALLED_PYTORCH="$torch_from_bin" \
      -DTORCH_MLIR_SRC_PYTORCH_REPO=${TORCH_MLIR_SRC_PYTORCH_REPO} \
      -DTORCH_MLIR_SRC_PYTORCH_BRANCH=${TORCH_MLIR_SRC_PYTORCH_BRANCH} \
      -DTM_PYTORCH_INSTALL_WITHOUT_REBUILD=${TM_PYTORCH_INSTALL_WITHOUT_REBUILD} \
      -DPython3_EXECUTABLE="$(which python3)" \
      /main_checkout/torch-mlir
  cmake --build /main_checkout/torch-mlir/build_oot
  ccache -s
}

function test_out_of_tree() {
  echo ":::: Test out-of-tree"
  cmake --build /main_checkout/torch-mlir/build_oot --target check-torch-mlir-all
}

function clean_build() {
  # clean up for recursive runs
  local package="$1"
  local python_version="$2"
  echo ":::: Clean build dir $package $python_version"
  rm -rf /main_checkout/torch-mlir/build /main_checkout/torch-mlir/llvm-build /main_checkout/torch-mlir/docker_venv  /main_checkout/torch-mlir/libtorch
}

function build_torch_mlir() {
  local torch_version="$1"
  case $torch_version in
    nightly)
      echo ":::: Using nightly dependencies"
      python -m pip install --no-cache-dir -r /main_checkout/torch-mlir/requirements.txt \
        --extra-index-url https://download.pytorch.org/whl/nightly/cpu/torch_nightly.html
      CMAKE_GENERATOR=Ninja \
      TORCH_MLIR_PYTHON_PACKAGE_VERSION=${TORCH_MLIR_PYTHON_PACKAGE_VERSION} \
      python -m pip wheel -v -w /wheelhouse /main_checkout/torch-mlir \
        -f https://download.pytorch.org/whl/nightly/cpu/torch_nightly.html \
        -r /main_checkout/torch-mlir/whl-requirements.txt
      ;;
    stable)
      echo ":::: Using stable dependencies"
<<<<<<< HEAD
      python3 -m pip install --no-cache-dir torch torchvision --index-url https://download.pytorch.org/whl/cpu
=======
      python3 -m pip install --no-cache-dir torch torchvision
>>>>>>> 72b8070e
      python3 -m pip install --no-cache-dir -r /main_checkout/torch-mlir/build-requirements.txt
      CMAKE_GENERATOR=Ninja \
      TORCH_MLIR_PYTHON_PACKAGE_VERSION=${TORCH_MLIR_PYTHON_PACKAGE_VERSION} \
      python -m pip wheel -v -w /wheelhouse /main_checkout/torch-mlir
      ;;
    *)
      echo "Unrecognized torch version '$torch_version'"
      exit 1
      ;;
  esac
}

function run_audit_wheel() {
  local wheel_basename="$1"
  local python_version="$2"
  generic_wheel="/wheelhouse/${wheel_basename}-${TORCH_MLIR_PYTHON_PACKAGE_VERSION}-${python_version}-linux_${arch}.whl"
  echo ":::: Auditwheel $generic_wheel"
  auditwheel repair -w /wheelhouse "$generic_wheel"
  rm "$generic_wheel"
}

function build_torch_mlir_core() {
  python -m pip install --no-cache-dir -r /main_checkout/torch-mlir/build-requirements.txt
  CMAKE_GENERATOR=Ninja \
  TORCH_MLIR_PYTHON_PACKAGE_VERSION=${TORCH_MLIR_PYTHON_PACKAGE_VERSION} \
  TORCH_MLIR_ENABLE_JIT_IR_IMPORTER=0 \
  TORCH_MLIR_ENABLE_ONLY_MLIR_PYTHON_BINDINGS=1 \
  python -m pip wheel -v -w /wheelhouse /main_checkout/torch-mlir
}

function clean_wheels() {
  local wheel_basename="$1"
  local python_version="$2"
  echo ":::: Clean wheels $wheel_basename $python_version"
  rm -f /wheelhouse/"${wheel_basename}"-*-"${python_version}"-*.whl
}

# Trampoline to the docker container if running on the host.
if [ -z "${__MANYLINUX_BUILD_WHEELS_IN_DOCKER-}" ]; then
  for package in $TM_PACKAGES; do
    echo "******************** BUILDING PACKAGE ${package} (host) *************"
    run_on_host "${package} $@"
  done
else
  run_in_docker "$@"
fi<|MERGE_RESOLUTION|>--- conflicted
+++ resolved
@@ -225,7 +225,7 @@
       -DLLVM_EXTERNAL_TORCH_MLIR_DIALECTS_SOURCE_DIR="/main_checkout/torch-mlir/externals/llvm-external-projects/torch-mlir-dialects" \
       -DLLVM_TARGETS_TO_BUILD=host \
       -DMLIR_ENABLE_BINDINGS_PYTHON=ON \
-      -DTORCH_MLIR_ENABLE_LTC=OFF \
+      -DTORCH_MLIR_ENABLE_LTC=ON \
       -DTORCH_MLIR_USE_INSTALLED_PYTORCH="$torch_from_bin" \
       -DTORCH_MLIR_SRC_PYTORCH_REPO=${TORCH_MLIR_SRC_PYTORCH_REPO} \
       -DTORCH_MLIR_SRC_PYTORCH_BRANCH=${TORCH_MLIR_SRC_PYTORCH_BRANCH} \
@@ -282,37 +282,17 @@
       echo ":::: Check that update_abstract_interp_lib.sh has been run"
       _check_file_not_changed_by ./build_tools/update_abstract_interp_lib.sh lib/Dialect/Torch/Transforms/AbstractInterpLibrary.cpp
 
-<<<<<<< HEAD
       echo ":::: Check that update_torch_ods.sh has been run"
       _check_file_not_changed_by ./build_tools/update_torch_ods.sh include/torch-mlir/Dialect/Torch/IR/GeneratedTorchOps.td
 
-      #echo ":::: Run Lazy Tensor Core e2e integration tests"
-      #python -m e2e_testing.main --config=lazy_tensor_core -v
-=======
-  case $torch_version in
-    nightly)
-      echo ":::: Test with nightly torch"
-
-      echo ":::: Check that update_abstract_interp_lib.sh has been run"
-      _check_file_not_changed_by ./build_tools/update_abstract_interp_lib.sh lib/Dialect/Torch/Transforms/AbstractInterpLibrary.cpp
-
-      echo ":::: Check that update_torch_ods.sh has been run"
-      _check_file_not_changed_by ./build_tools/update_torch_ods.sh include/torch-mlir/Dialect/Torch/IR/GeneratedTorchOps.td
-
       echo ":::: Run Lazy Tensor Core e2e integration tests"
       python -m e2e_testing.main --config=lazy_tensor_core -v
->>>>>>> 72b8070e
       ;;
     stable)
       echo ":::: Test with stable torch"
 
-<<<<<<< HEAD
-      #echo ":::: Run Lazy Tensor Core e2e integration tests in experimental mode"
-      #python -m e2e_testing.main --config=lazy_tensor_core -v --ignore_failures
-=======
       echo ":::: Run Lazy Tensor Core e2e integration tests in experimental mode"
       python -m e2e_testing.main --config=lazy_tensor_core -v --ignore_failures
->>>>>>> 72b8070e
       ;;
     *)
       echo "Unrecognized torch version '$torch_version'"
@@ -429,6 +409,7 @@
 function build_torch_mlir() {
   local torch_version="$1"
   case $torch_version in
+
     nightly)
       echo ":::: Using nightly dependencies"
       python -m pip install --no-cache-dir -r /main_checkout/torch-mlir/requirements.txt \
@@ -441,11 +422,7 @@
       ;;
     stable)
       echo ":::: Using stable dependencies"
-<<<<<<< HEAD
       python3 -m pip install --no-cache-dir torch torchvision --index-url https://download.pytorch.org/whl/cpu
-=======
-      python3 -m pip install --no-cache-dir torch torchvision
->>>>>>> 72b8070e
       python3 -m pip install --no-cache-dir -r /main_checkout/torch-mlir/build-requirements.txt
       CMAKE_GENERATOR=Ninja \
       TORCH_MLIR_PYTHON_PACKAGE_VERSION=${TORCH_MLIR_PYTHON_PACKAGE_VERSION} \
