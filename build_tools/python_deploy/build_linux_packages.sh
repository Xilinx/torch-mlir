#!/bin/bash
# Copyright 2022 The IREE Authors
#
# Licensed under the Apache License v2.0 with LLVM Exceptions.
# See https://llvm.org/LICENSE.txt for license information.
# SPDX-License-Identifier: Apache-2.0 WITH LLVM-exception

# build_linux_packages.sh
# One stop build of IREE Python packages for Linux. The Linux build is
# complicated because it has to be done via a docker container that has
# an LTS glibc version, all Python packages and other deps.
# This script handles all of those details.
#
# Usage:
# Build everything (all packages, all python versions):
#   ./build_tools/python_deploy/build_linux_packages.sh
#
# Build specific Python versions and packages to custom directory:
#   TM_PYTHON_VERSIONS="cp38-cp38 cp39-cp39" \
#   TM_PACKAGES="torch-mlir" \
#   TM_OUTPUT_DIR="/tmp/wheelhouse" \
#   ./build_tools/python_deploy/build_linux_packages.sh
#
# Valid Python versions match a subdirectory under /opt/python in the docker
# image. Typically:
#   cp39-cp39 cp310-cp310
#
# Valid packages:
#   torch-mlir, in-tree, out-of-tree
#
# Note that this script is meant to be run on CI and it will pollute both the
# output directory and in-tree build/ directories with docker created, root owned builds.
# Sorry - there is no good way around it but TODO: move to using user UID/GID.
#
# It can be run on a workstation but recommend using a git worktree dedicated
# to packaging to avoid stomping on development artifacts.
set -eu -o errtrace

this_dir="$(cd "$(dirname "$0")" && pwd)"
repo_root="$(cd "$this_dir"/../../ && pwd)"
arch="$(uname -m)"
echo "Running on Arch: ${arch}"
# This needs to be a manylinux image so we can ship pip packages
TM_RELEASE_DOCKER_IMAGE="${TM_RELEASE_DOCKER_IMAGE:-quay.io/pypa/manylinux2014_${arch}}"
# This assumes an Ubuntu LTS like image. You can build your own with
# ./build_tools/docker/Dockerfile
TM_CI_DOCKER_IMAGE="${TM_CI_DOCKER_IMAGE:-powderluv/torch-mlir-ci:latest}"
# Version of Python to use in Release builds. Ignored in CIs.
TM_PYTHON_VERSIONS="${TM_PYTHON_VERSIONS:-cp38-cp38 cp310-cp310 cp311-cp311}"
# Location to store Release wheels
TM_OUTPUT_DIR="${TM_OUTPUT_DIR:-${this_dir}/wheelhouse}"
# What "packages to build"
TM_PACKAGES="${TM_PACKAGES:-torch-mlir torch-mlir-core}"
# Use pre-built Pytorch
TM_USE_PYTORCH_BINARY="${TM_USE_PYTORCH_BINARY:-ON}"
# Skip running tests if you want quick iteration
TM_SKIP_TESTS="${TM_SKIP_TESTS:-OFF}"
# Update ODS and abstract interpretation library files
TM_UPDATE_ODS_AND_ABSTRACT_INTERP_LIB="${TM_UPDATE_ODS_AND_ABSTRACT_INTERP_LIB:-OFF}"
# Determine if we use a stable or a nightly torch build
TM_TORCH_VERSION="${TM_TORCH_VERSION:-nightly}"

PKG_VER_FILE="${repo_root}"/torch_mlir_package_version ; [ -f "$PKG_VER_FILE" ] && . "$PKG_VER_FILE"
TORCH_MLIR_PYTHON_PACKAGE_VERSION="${TORCH_MLIR_PYTHON_PACKAGE_VERSION:-0.0.1}"
echo "Setting torch-mlir Python Package version to: ${TORCH_MLIR_PYTHON_PACKAGE_VERSION}"

export TORCH_MLIR_SRC_PYTORCH_REPO="${TORCH_MLIR_SRC_PYTORCH_REPO:-pytorch/pytorch}"
echo "Setting torch-mlir PyTorch Repo for source builds to: ${TORCH_MLIR_SRC_PYTORCH_REPO}"
export TORCH_MLIR_SRC_PYTORCH_BRANCH="${TORCH_MLIR_SRC_PYTORCH_BRANCH:-master}"
echo "Setting torch-mlir PyTorch version for source builds to: ${TORCH_MLIR_SRC_PYTORCH_BRANCH}"

# If using PyTorch source, install from the existing build instead of rebuilding
# all of PyTorch.  This option is useful in CI, when it determines that the
# PyTorch version has not changed between consecutive runs.
export TM_PYTORCH_INSTALL_WITHOUT_REBUILD="${TM_PYTORCH_INSTALL_WITHOUT_REBUILD:-false}"

function run_on_host() {
  echo "Running on host for $1:$@"
  echo "Outputting to ${TM_OUTPUT_DIR}"
  if [[ $TM_PYTORCH_INSTALL_WITHOUT_REBUILD != "true" ]]; then
    # We want to use the cached files, so don't remove them.
    rm -rf "${TM_OUTPUT_DIR}"
  fi
  mkdir -p "${TM_OUTPUT_DIR}"
  case "$package" in
    torch-mlir)
      TM_CURRENT_DOCKER_IMAGE=${TM_RELEASE_DOCKER_IMAGE}
      export USERID=0
      export GROUPID=0
      ;;
    torch-mlir-core)
      TM_CURRENT_DOCKER_IMAGE=${TM_RELEASE_DOCKER_IMAGE}
      export USERID=0
      export GROUPID=0
      ;;
    out-of-tree)
      TM_CURRENT_DOCKER_IMAGE=${TM_CI_DOCKER_IMAGE}
      # CI uses only Python3.10
      TM_PYTHON_VERSIONS="cp310-cp310"
      export USERID=$(id -u)
      export GROUPID=$(id -g)
      ;;
    in-tree)
      TM_CURRENT_DOCKER_IMAGE=${TM_CI_DOCKER_IMAGE}
      # CI uses only Python3.10
      TM_PYTHON_VERSIONS="cp310-cp310"
      export USERID=$(id -u)
      export GROUPID=$(id -g)
      ;;
    *)
      echo "Unrecognized package '$package'"
      exit 1
      ;;
  esac
  echo "Launching docker image ${TM_CURRENT_DOCKER_IMAGE} with UID:${USERID} GID:${GROUPID}"
  docker run --rm \
    -v "${repo_root}:/main_checkout/torch-mlir" \
    -v "${TM_OUTPUT_DIR}:/wheelhouse" \
    -v "${PWD}:$PWD" \
    --user ${USERID}:${GROUPID} \
    --workdir="$PWD" \
    --volume="/etc/group:/etc/group:ro" \
    --volume="/etc/passwd:/etc/passwd:ro" \
    --volume="/etc/shadow:/etc/shadow:ro" \
    --ipc=host \
    -e __MANYLINUX_BUILD_WHEELS_IN_DOCKER=1 \
    -e "TORCH_MLIR_PYTHON_PACKAGE_VERSION=${TORCH_MLIR_PYTHON_PACKAGE_VERSION}" \
    -e "TM_PYTHON_VERSIONS=${TM_PYTHON_VERSIONS}" \
    -e "TM_PACKAGES=${package}" \
    -e "TM_SKIP_TESTS=${TM_SKIP_TESTS}" \
    -e "TM_UPDATE_ODS_AND_ABSTRACT_INTERP_LIB=${TM_UPDATE_ODS_AND_ABSTRACT_INTERP_LIB}" \
    -e "TM_USE_PYTORCH_BINARY=${TM_USE_PYTORCH_BINARY}" \
    -e "TORCH_MLIR_SRC_PYTORCH_REPO=${TORCH_MLIR_SRC_PYTORCH_REPO}" \
    -e "TORCH_MLIR_SRC_PYTORCH_BRANCH=${TORCH_MLIR_SRC_PYTORCH_BRANCH}" \
    -e "TM_PYTORCH_INSTALL_WITHOUT_REBUILD=${TM_PYTORCH_INSTALL_WITHOUT_REBUILD}" \
    -e "TM_TORCH_VERSION=${TM_TORCH_VERSION}" \
    -e "CCACHE_DIR=/main_checkout/torch-mlir/.ccache" \
    "${TM_CURRENT_DOCKER_IMAGE}" \
    /bin/bash /main_checkout/torch-mlir/build_tools/python_deploy/build_linux_packages.sh
}

function run_in_docker() {
  echo "Running in docker"
  echo "Using python versions: ${TM_PYTHON_VERSIONS}"

  local orig_path="$PATH"

  # Build phase.
  for package in $TM_PACKAGES; do
    echo "******************** BUILDING PACKAGE ${package} (docker) ************"
    for python_version in $TM_PYTHON_VERSIONS; do
      python_dir="/opt/python/$python_version"
      if ! [ -x "$python_dir/bin/python" ]; then
        echo "Could not find python: $python_dir (using system default Python3)"
	      python_dir=`which python3`
        echo "Defaulting to $python_dir (expected for CI builds)"
      fi
      export PATH=$python_dir/bin:$orig_path
      echo ":::: Python version $(python3 --version)"
      case "$package" in
        torch-mlir)
          clean_wheels torch_mlir "$python_version"
          build_torch_mlir "$TM_TORCH_VERSION"

          # Disable audit wheel until we can fix ODR torch issues.  See
          # https://github.com/llvm/torch-mlir/issues/1709
          #
          #run_audit_wheel torch_mlir "$python_version"

          clean_build torch_mlir "$python_version"
          ;;
        torch-mlir-core)
          clean_wheels torch_mlir_core "$python_version"
          build_torch_mlir_core
          run_audit_wheel torch_mlir_core "$python_version"
          clean_build torch_mlir_core "$python_version"
          ;;
        out-of-tree)
          setup_venv "$python_version" "$TM_TORCH_VERSION"
          build_out_of_tree "$TM_USE_PYTORCH_BINARY" "$python_version"
          if [ "${TM_SKIP_TESTS}" == "OFF" ]; then
            test_out_of_tree
          fi
          ;;
        in-tree)
          setup_venv "$python_version" "$TM_TORCH_VERSION"
          build_in_tree "$TM_USE_PYTORCH_BINARY" "$python_version"
          if [ "${TM_UPDATE_ODS_AND_ABSTRACT_INTERP_LIB}" == "ON" ]; then
            pushd /main_checkout/torch-mlir
            ./build_tools/update_torch_ods.sh
            ./build_tools/update_abstract_interp_lib.sh
            popd
          fi
          if [ "${TM_SKIP_TESTS}" == "OFF" ]; then
            test_in_tree "$TM_TORCH_VERSION";
          fi
          ;;
        *)
          echo "Unrecognized package '$package'"
          exit 1
          ;;
      esac
    done
  done
}


function build_in_tree() {
  local torch_from_bin="$1"
  local python_version="$2"
  echo ":::: Build in-tree Torch from binary: $torch_from_bin with Python: $python_version"
  cmake -GNinja -B/main_checkout/torch-mlir/build \
      -DCMAKE_BUILD_TYPE=Release \
      -DCMAKE_C_COMPILER=clang \
      -DCMAKE_CXX_COMPILER=clang++ \
      -DCMAKE_EXE_LINKER_FLAGS_INIT="-fuse-ld=lld" \
      -DCMAKE_MODULE_LINKER_FLAGS_INIT="-fuse-ld=lld" \
      -DCMAKE_SHARED_LINKER_FLAGS_INIT="-fuse-ld=lld" \
      -DLLVM_ENABLE_ASSERTIONS=ON \
      -DCMAKE_C_COMPILER_LAUNCHER=ccache \
      -DCMAKE_CXX_COMPILER_LAUNCHER=ccache \
      -DLLVM_ENABLE_PROJECTS=mlir \
      -DLLVM_EXTERNAL_PROJECTS="torch-mlir;torch-mlir-dialects" \
      -DLLVM_EXTERNAL_TORCH_MLIR_SOURCE_DIR="/main_checkout/torch-mlir" \
      -DLLVM_EXTERNAL_TORCH_MLIR_DIALECTS_SOURCE_DIR="/main_checkout/torch-mlir/externals/llvm-external-projects/torch-mlir-dialects" \
      -DLLVM_TARGETS_TO_BUILD=host \
      -DMLIR_ENABLE_BINDINGS_PYTHON=ON \
      -DTORCH_MLIR_ENABLE_LTC=ON \
      -DTORCH_MLIR_USE_INSTALLED_PYTORCH="$torch_from_bin" \
      -DTORCH_MLIR_SRC_PYTORCH_REPO=${TORCH_MLIR_SRC_PYTORCH_REPO} \
      -DTORCH_MLIR_SRC_PYTORCH_BRANCH=${TORCH_MLIR_SRC_PYTORCH_BRANCH} \
      -DTM_PYTORCH_INSTALL_WITHOUT_REBUILD=${TM_PYTORCH_INSTALL_WITHOUT_REBUILD} \
      -DPython3_EXECUTABLE="$(which python3)" \
      /main_checkout/torch-mlir/externals/llvm-project/llvm
  cmake --build /main_checkout/torch-mlir/build
  ccache -s
}

function _check_file_not_changed_by() {
  # _check_file_not_changed_by <cmd> <file>
  cmd="$1"
  file="$2"
  file_backup="$PWD/$(basename $file)"
  file_new="$PWD/$(basename $file).new"
  # Save the original file.
  cp "$file" "$file_backup"
  # Run the command to regenerate it.
  "$1" || return 1
  # Save the new generated file.
  cp "$file" "$file_new"
  # Restore the original file. We want this function to not change the user's
  # working tree state.
  mv "$file_backup" "$file"
  # We use git-diff as "just a diff program" (no SCM stuff) because it has
  # nicer output than regular `diff`.
  if ! git diff --no-index --quiet "$file" "$file_new"; then
    echo "#######################################################"
    echo "Generated file '${file}' is not up to date (see diff below)"
    echo ">>> Please run '${cmd}' to update it <<<"
    echo "#######################################################"
    git diff --no-index --color=always "$file" "$file_new"
    # TODO: Is there a better cleanup strategy that doesn't require duplicating
    # this inside and outside the `if`?
    rm "$file_new"
    return 1
  fi
  rm "$file_new"
}

function test_in_tree() {
  local torch_version="$1"
  
  echo ":::: Test in-tree"
  cmake --build /main_checkout/torch-mlir/build --target check-torch-mlir-all

  cd /main_checkout/torch-mlir/
  export PYTHONPATH="/main_checkout/torch-mlir/build/tools/torch-mlir/python_packages/torch_mlir"
  case $torch_version in
    nightly)
      echo ":::: Test with nightly torch"

<<<<<<< HEAD
      echo ":::: Check that update_abstract_interp_lib.sh has been run"
      _check_file_not_changed_by ./build_tools/update_abstract_interp_lib.sh lib/Dialect/Torch/Transforms/AbstractInterpLibrary.cpp

=======
  case $torch_version in
    nightly)
      echo ":::: Test with nightly torch"

      echo ":::: Check that update_abstract_interp_lib.sh has been run"
      _check_file_not_changed_by ./build_tools/update_abstract_interp_lib.sh lib/Dialect/Torch/Transforms/AbstractInterpLibrary.cpp

>>>>>>> 75bc6cb1
      echo ":::: Check that update_torch_ods.sh has been run"
      _check_file_not_changed_by ./build_tools/update_torch_ods.sh include/torch-mlir/Dialect/Torch/IR/GeneratedTorchOps.td

      echo ":::: Run Lazy Tensor Core e2e integration tests"
      python -m e2e_testing.main --config=lazy_tensor_core -v
      ;;
    stable)
      echo ":::: Test with stable torch"

      echo ":::: Run Lazy Tensor Core e2e integration tests in experimental mode"
      python -m e2e_testing.main --config=lazy_tensor_core -v --ignore_failures
      ;;
    *)
      echo "Unrecognized torch version '$torch_version'"
      exit 1
      ;;
    esac
  
  echo ":::: Run TorchDynamo e2e integration tests"
  python -m e2e_testing.main --config=torchdynamo -v

  echo ":::: Run Linalg e2e integration tests"
  python -m e2e_testing.main --config=linalg -v

  echo ":::: Run StableHLO e2e integration tests"
  python -m e2e_testing.main --config=stablehlo -v

  echo ":::: Run TOSA e2e integration tests"
  python -m e2e_testing.main --config=tosa -v
}

function setup_venv() {
  local python_version="$1"
  local torch_version="$2"

  echo ":::: Setting up VENV with Python: $python_version PyTorch $torch_version"
  python3 -m venv /main_checkout/torch-mlir/docker_venv
  source /main_checkout/torch-mlir/docker_venv/bin/activate

  echo ":::: pip installing dependencies"
  python3 -m pip install --no-cache-dir -r /main_checkout/torch-mlir/externals/llvm-project/mlir/python/requirements.txt

  case $torch_version in
    nightly)
      echo ":::: Using nightly dependencies"
      python3 -m pip install --no-cache-dir -r /main_checkout/torch-mlir/requirements.txt
      python3 -m pip install --no-cache-dir -r /main_checkout/torch-mlir/torchvision-requirements.txt
      ;;
    stable)
      echo ":::: Using stable dependencies"
      python3 -m pip install --no-cache-dir torch torchvision --index-url https://download.pytorch.org/whl/cpu
      python3 -m pip install --no-cache-dir -r /main_checkout/torch-mlir/build-requirements.txt
      python3 -m pip install --no-cache-dir -r /main_checkout/torch-mlir/test-requirements.txt
      ;;
    *)
      echo "Unrecognized torch version '$torch_version'"
      exit 1
      ;;
  esac

}

function build_out_of_tree() {
  local torch_from_bin="$1"
  local python_version="$2"
  echo ":::: Build out-of-tree Torch from binary: $torch_from_bin with Python: $python_version"

  if [ ! -d "/main_checkout/torch-mlir/llvm-build/lib/cmake/mlir/" ]
  then
  echo ":::: LLVM / MLIR is not built so building it first.."
    cmake -GNinja -B/main_checkout/torch-mlir/llvm-build \
        -DCMAKE_BUILD_TYPE=Release \
        -DCMAKE_C_COMPILER=clang \
        -DCMAKE_CXX_COMPILER=clang++ \
        -DCMAKE_C_COMPILER_LAUNCHER=ccache \
        -DCMAKE_CXX_COMPILER_LAUNCHER=ccache \
        -DCMAKE_EXE_LINKER_FLAGS_INIT="-fuse-ld=lld" \
        -DCMAKE_MODULE_LINKER_FLAGS_INIT="-fuse-ld=lld" \
        -DCMAKE_SHARED_LINKER_FLAGS_INIT="-fuse-ld=lld" \
        -DLLVM_ENABLE_ASSERTIONS=ON \
        -DLLVM_ENABLE_PROJECTS=mlir \
        -DLLVM_TARGETS_TO_BUILD=host \
        -DMLIR_ENABLE_BINDINGS_PYTHON=ON \
        -DPython3_EXECUTABLE="$(which python3)" \
        /main_checkout/torch-mlir/externals/llvm-project/llvm
    cmake --build /main_checkout/torch-mlir/llvm-build
  fi

  # Incremental builds come here directly and can run cmake if required.
  cmake -GNinja -B/main_checkout/torch-mlir/build_oot \
      -DCMAKE_C_COMPILER=clang \
      -DCMAKE_CXX_COMPILER=clang++ \
      -DCMAKE_C_COMPILER_LAUNCHER=ccache \
      -DCMAKE_CXX_COMPILER_LAUNCHER=ccache \
      -DCMAKE_EXE_LINKER_FLAGS_INIT="-fuse-ld=lld" \
      -DCMAKE_MODULE_LINKER_FLAGS_INIT="-fuse-ld=lld" \
      -DCMAKE_SHARED_LINKER_FLAGS_INIT="-fuse-ld=lld" \
      -DLLVM_DIR="/main_checkout/torch-mlir/llvm-build/lib/cmake/llvm/" \
      -DMLIR_DIR="/main_checkout/torch-mlir/llvm-build/lib/cmake/mlir/" \
      -DMLIR_ENABLE_BINDINGS_PYTHON=OFF \
      -DTORCH_MLIR_ENABLE_LTC=ON \
      -DTORCH_MLIR_USE_INSTALLED_PYTORCH="$torch_from_bin" \
      -DTORCH_MLIR_SRC_PYTORCH_REPO=${TORCH_MLIR_SRC_PYTORCH_REPO} \
      -DTORCH_MLIR_SRC_PYTORCH_BRANCH=${TORCH_MLIR_SRC_PYTORCH_BRANCH} \
      -DTM_PYTORCH_INSTALL_WITHOUT_REBUILD=${TM_PYTORCH_INSTALL_WITHOUT_REBUILD} \
      -DPython3_EXECUTABLE="$(which python3)" \
      /main_checkout/torch-mlir
  cmake --build /main_checkout/torch-mlir/build_oot
  ccache -s
}

function test_out_of_tree() {
  echo ":::: Test out-of-tree"
  cmake --build /main_checkout/torch-mlir/build_oot --target check-torch-mlir-all
}

function clean_build() {
  # clean up for recursive runs
  local package="$1"
  local python_version="$2"
  echo ":::: Clean build dir $package $python_version"
  rm -rf /main_checkout/torch-mlir/build /main_checkout/torch-mlir/llvm-build /main_checkout/torch-mlir/docker_venv  /main_checkout/torch-mlir/libtorch
}

function build_torch_mlir() {
  local torch_version="$1"
  case $torch_version in
<<<<<<< HEAD

=======
>>>>>>> 75bc6cb1
    nightly)
      echo ":::: Using nightly dependencies"
      python -m pip install --no-cache-dir -r /main_checkout/torch-mlir/requirements.txt \
        --extra-index-url https://download.pytorch.org/whl/nightly/cpu/torch_nightly.html
      CMAKE_GENERATOR=Ninja \
      TORCH_MLIR_PYTHON_PACKAGE_VERSION=${TORCH_MLIR_PYTHON_PACKAGE_VERSION} \
      python -m pip wheel -v -w /wheelhouse /main_checkout/torch-mlir \
        -f https://download.pytorch.org/whl/nightly/cpu/torch_nightly.html \
        -r /main_checkout/torch-mlir/whl-requirements.txt
      ;;
    stable)
      echo ":::: Using stable dependencies"
<<<<<<< HEAD
      python3 -m pip install --no-cache-dir torch torchvision --index-url https://download.pytorch.org/whl/cpu
=======
      python3 -m pip install --no-cache-dir torch torchvision
>>>>>>> 75bc6cb1
      python3 -m pip install --no-cache-dir -r /main_checkout/torch-mlir/build-requirements.txt
      CMAKE_GENERATOR=Ninja \
      TORCH_MLIR_PYTHON_PACKAGE_VERSION=${TORCH_MLIR_PYTHON_PACKAGE_VERSION} \
      python -m pip wheel -v -w /wheelhouse /main_checkout/torch-mlir
      ;;
    *)
      echo "Unrecognized torch version '$torch_version'"
      exit 1
      ;;
  esac
}

function run_audit_wheel() {
  local wheel_basename="$1"
  local python_version="$2"
  generic_wheel="/wheelhouse/${wheel_basename}-${TORCH_MLIR_PYTHON_PACKAGE_VERSION}-${python_version}-linux_${arch}.whl"
  echo ":::: Auditwheel $generic_wheel"
  auditwheel repair -w /wheelhouse "$generic_wheel"
  rm "$generic_wheel"
}

function build_torch_mlir_core() {
  python -m pip install --no-cache-dir -r /main_checkout/torch-mlir/build-requirements.txt
  CMAKE_GENERATOR=Ninja \
  TORCH_MLIR_PYTHON_PACKAGE_VERSION=${TORCH_MLIR_PYTHON_PACKAGE_VERSION} \
  TORCH_MLIR_ENABLE_JIT_IR_IMPORTER=0 \
  TORCH_MLIR_ENABLE_ONLY_MLIR_PYTHON_BINDINGS=1 \
  python -m pip wheel -v -w /wheelhouse /main_checkout/torch-mlir
}

function clean_wheels() {
  local wheel_basename="$1"
  local python_version="$2"
  echo ":::: Clean wheels $wheel_basename $python_version"
  rm -f /wheelhouse/"${wheel_basename}"-*-"${python_version}"-*.whl
}

# Trampoline to the docker container if running on the host.
if [ -z "${__MANYLINUX_BUILD_WHEELS_IN_DOCKER-}" ]; then
  for package in $TM_PACKAGES; do
    echo "******************** BUILDING PACKAGE ${package} (host) *************"
    run_on_host "${package} $@"
  done
else
  run_in_docker "$@"
fi<|MERGE_RESOLUTION|>--- conflicted
+++ resolved
@@ -279,19 +279,9 @@
     nightly)
       echo ":::: Test with nightly torch"
 
-<<<<<<< HEAD
       echo ":::: Check that update_abstract_interp_lib.sh has been run"
       _check_file_not_changed_by ./build_tools/update_abstract_interp_lib.sh lib/Dialect/Torch/Transforms/AbstractInterpLibrary.cpp
 
-=======
-  case $torch_version in
-    nightly)
-      echo ":::: Test with nightly torch"
-
-      echo ":::: Check that update_abstract_interp_lib.sh has been run"
-      _check_file_not_changed_by ./build_tools/update_abstract_interp_lib.sh lib/Dialect/Torch/Transforms/AbstractInterpLibrary.cpp
-
->>>>>>> 75bc6cb1
       echo ":::: Check that update_torch_ods.sh has been run"
       _check_file_not_changed_by ./build_tools/update_torch_ods.sh include/torch-mlir/Dialect/Torch/IR/GeneratedTorchOps.td
 
@@ -419,10 +409,6 @@
 function build_torch_mlir() {
   local torch_version="$1"
   case $torch_version in
-<<<<<<< HEAD
-
-=======
->>>>>>> 75bc6cb1
     nightly)
       echo ":::: Using nightly dependencies"
       python -m pip install --no-cache-dir -r /main_checkout/torch-mlir/requirements.txt \
@@ -435,11 +421,7 @@
       ;;
     stable)
       echo ":::: Using stable dependencies"
-<<<<<<< HEAD
       python3 -m pip install --no-cache-dir torch torchvision --index-url https://download.pytorch.org/whl/cpu
-=======
-      python3 -m pip install --no-cache-dir torch torchvision
->>>>>>> 75bc6cb1
       python3 -m pip install --no-cache-dir -r /main_checkout/torch-mlir/build-requirements.txt
       CMAKE_GENERATOR=Ninja \
       TORCH_MLIR_PYTHON_PACKAGE_VERSION=${TORCH_MLIR_PYTHON_PACKAGE_VERSION} \
