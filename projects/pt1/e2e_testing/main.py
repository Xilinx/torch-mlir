--- conflicted
+++ resolved
@@ -120,16 +120,6 @@
         action="store_true",
         help="""Run tests sequentially rather than in parallel.
 This can be useful for debugging, since it runs the tests in the same process,
-<<<<<<< HEAD
-which make it easier to attach a debugger or get a stack trace.""")
-    parser.add_argument("--crashing_tests_to_not_attempt_to_run_and_a_bug_is_filed",
-                        metavar="TEST", type=str, nargs="+",
-                        help="A set of tests to not attempt to run, since they crash and cannot be XFAILed.")
-    parser.add_argument("--ignore_failures",
-                        default=False,
-                        action="store_true",
-                        help="return exit code 0 even if the test fails to unblock pipeline")
-=======
 which make it easier to attach a debugger or get a stack trace.""",
     )
     parser.add_argument(
@@ -145,7 +135,6 @@
         action="store_true",
         help="return exit code 0 even if the test fails to unblock pipeline",
     )
->>>>>>> 087fea06
     return parser
 
 
@@ -158,15 +147,7 @@
     if args.config == "linalg":
         config = LinalgOnTensorsBackendTestConfig(RefBackendLinalgOnTensorsBackend())
         xfail_set = LINALG_XFAIL_SET
-<<<<<<< HEAD
-        # Out of bounds access
-        crashing_set = set(["ConvolutionModule2DTranspose_basic",
-                            "Conv_Transpose2dModule_basic",
-                            "ConvolutionModule2DTransposeStrided_basic",
-                            "ConvolutionModule2DTransposeStridedStatic_basic"])
-=======
         crashing_set = LINALG_CRASHING_SET
->>>>>>> 087fea06
     elif args.config == "stablehlo":
         config = StablehloBackendTestConfig(LinalgOnTensorsStablehloBackend())
         xfail_set = all_test_unique_names - STABLEHLO_PASS_SET
