# Part of the LLVM Project, under the Apache License v2.0 with LLVM Exceptions.
# See https://llvm.org/LICENSE.txt for license information.
# SPDX-License-Identifier: Apache-2.0 WITH LLVM-exception
# Also available under a BSD-style license. See LICENSE.

from typing import List, Optional, Any, Tuple, Union
import argparse
import os

import torch
from torch import device
import torch.jit._shape_functions as upstream_shape_functions

from .testing_framework import Invocation, ErrorInvocation, TensorOfShape, LongTensorOfShape, NonZeroDTensorWithDtype, ZeroDTensorWithDtype, check_shape_function, check_dtype_function
from .library_generator import generate_library, not_present_in_registry, promote_dtypes, get_dtype_of_scalar, is_integer_dtype, is_float_dtype, is_complex_dtype, get_priority_of_dtype, all_integer_dtypes, all_float_dtypes, all_complex_dtypes

# ==============================================================================
# Shape Functions
# ==============================================================================

# TODO: upstream this
def _embedding_bag_helper(weight: List[int], indices: List[int],
                          offsets: List[int], include_last_offset: bool,
                          mode: int, per_sample_weights: Optional[List[int]],
                          padding_idx: Optional[int]):
    assert len(weight) == 2
    assert len(indices) == 1
    assert len(offsets) == 1
    output_bag_shape: List[int] = []
    out_dim0 = offsets[0]
    if (include_last_offset):
        out_dim0 = out_dim0 - 1
    out_dim1 = weight[1]
    output_bag_shape.append(out_dim0)
    output_bag_shape.append(out_dim1)

    offset2bag_shape: List[int] = []
    if mode == 1:
        offset2bag_shape.append(0)
    else:
        if per_sample_weights is None and padding_idx is None:
            offset2bag_shape = [0]
        else:
            offset2bag_shape = upstream_shape_functions._copy(indices)

    bag_size_shape = upstream_shape_functions._copy(offsets)

    max_indices_shape: List[int] = []
    if mode == 2:
        max_indices_shape = upstream_shape_functions._copy(output_bag_shape)
    else:
        max_indices_shape = upstream_shape_functions._copy(offsets)

    return output_bag_shape, offset2bag_shape, bag_size_shape, max_indices_shape

def aten〇triu〡shape(self: List[int], diagonal: int = 0) -> List[int]:
    return upstream_shape_functions.unary(self)

def aten〇tril〡shape(self: List[int], diagonal: int = 0) -> List[int]:
    return upstream_shape_functions.unary(self)

def aten〇atan〡shape(self: List[int]) -> List[int]:
    return upstream_shape_functions.unary(self)

def aten〇tanh〡shape(self: List[int]) -> List[int]:
    return upstream_shape_functions.unary(self)

def aten〇erf〡shape(self: List[int]) -> List[int]:
    return upstream_shape_functions.unary(self)

def aten〇sigmoid〡shape(self: List[int]) -> List[int]:
    return upstream_shape_functions.unary(self)

def aten〇hardsigmoid〡shape(self: List[int]) -> List[int]:
    return upstream_shape_functions.unary(self)

def aten〇softplus〡shape(self: List[int], beta: float = 1, threshold: float = 20) -> List[int]:
    return upstream_shape_functions.unary(self)

def aten〇square〡shape(self: List[int]) -> List[int]:
    return upstream_shape_functions.unary(self)

def aten〇hardswish〡shape(self: List[int]) -> List[int]:
    return upstream_shape_functions.unary(self)

def aten〇silu〡shape(self: List[int]) -> List[int]:
    return upstream_shape_functions.unary(self)

def aten〇exp〡shape(self: List[int]) -> List[int]:
    return upstream_shape_functions.unary(self)

def aten〇expm1〡shape(self: List[int]) -> List[int]:
    return upstream_shape_functions.unary(self)

def aten〇sin〡shape(self: List[int]) -> List[int]:
    return upstream_shape_functions.unary(self)

def aten〇cos〡shape(self: List[int]) -> List[int]:
    return upstream_shape_functions.unary(self)

<<<<<<< HEAD
def aten〇asin〡shape(self: List[int]) -> List[int]:
    return upstream_shape_functions.unary(self)

def aten〇acos〡shape(self: List[int]) -> List[int]:
    return upstream_shape_functions.unary(self)
=======
def aten〇cosine_similarity〡shape(x1: List[int], x2: List[int], dim: int = 1, eps: float = 1e-08) -> List[int]:
    broadcast = upstream_shape_functions.broadcast(x1, x2)
    return broadcast[:dim] + broadcast[dim + 1:]
>>>>>>> facbe5d9

def aten〇hardtanh〡shape(self: List[int], min_val: float = -1, max_val: float = 1) -> List[int]:
    return upstream_shape_functions.unary(self)

def aten〇sqrt〡shape(self: List[int]) -> List[int]:
    return upstream_shape_functions.unary(self)

def prims〇sqrt〡shape(self: List[int]) -> List[int]:
    return upstream_shape_functions.unary(self)

def aten〇neg〡shape(self: List[int]) -> List[int]:
    return upstream_shape_functions.unary(self)

def aten〇floor〡shape(self: List[int]) -> List[int]:
    return upstream_shape_functions.unary(self)

def aten〇sign〡shape(self: List[int]) -> List[int]:
    return upstream_shape_functions.unary(self)

def aten〇detach〡shape(self: List[int]) -> List[int]:
    return upstream_shape_functions.unary(self)

def aten〇log2〡shape(self: List[int]) -> List[int]:
    return upstream_shape_functions.unary(self)

def aten〇log10〡shape(self: List[int]) -> List[int]:
    return upstream_shape_functions.unary(self)

def aten〇log1p〡shape(self: List[int]) -> List[int]:
    return upstream_shape_functions.unary(self)

def aten〇rsqrt〡shape(self: List[int]) -> List[int]:
    return upstream_shape_functions.unary(self)

def aten〇abs〡shape(self: List[int]) -> List[int]:
    return upstream_shape_functions.unary(self)

def aten〇reciprocal〡shape(self: List[int]) -> List[int]:
    return upstream_shape_functions.unary(self)

def aten〇tanh_backward〡shape(grad_output: List[int], output: List[int]) -> List[int]:
    return upstream_shape_functions.unary(grad_output)

def aten〇gelu_backward〡shape(grad_output: List[int], self: List[int], approximate: str = "none") -> List[int]:
    return upstream_shape_functions.unary(grad_output)

def aten〇leaky_relu_backward〡shape(grad_output: List[int], self: List[int], negative_slope: float, self_is_result: bool) -> List[int]:
    return upstream_shape_functions.unary(grad_output)

def aten〇hardtanh_backward〡shape(grad_output: List[int], self: List[int], min_val: float, max_val: float) -> List[int]:
    return upstream_shape_functions.unary(grad_output)

def aten〇ceil〡shape(self: List[int]) -> List[int]:
    return upstream_shape_functions.unary(self)

def aten〇log〡shape(self: List[int]) -> List[int]:
    return upstream_shape_functions.unary(self)

def aten〇mish〡shape(self: List[int]) -> List[int]:
    return upstream_shape_functions.unary(self)

def aten〇relu〡shape(self: List[int]) -> List[int]:
    return upstream_shape_functions.unary(self)

def aten〇relu6〡shape(self: List[int]) -> List[int]:
    return upstream_shape_functions.unary(self)

def aten〇round〡shape(self: List[int]) -> List[int]:
    return upstream_shape_functions.unary(self)

def aten〇glu〡shape(self: List[int], dim: int = -1) -> List[int]:
    if dim < 0:
        dim += len(self)
    assert self[dim] % 2 == 0, "glu's dim size must be multiply of 2"
    return self[:dim] + [self[dim] // 2] + self[dim+1:]



def aten〇_softmax〡shape(self: List[int], dim: int, half_to_float: bool) -> List[int]:
    return upstream_shape_functions.unary(self)

def aten〇softmax〇int〡shape(self: List[int], dim: int, dtype: Optional[int] = None) -> List[int]:
    return upstream_shape_functions.unary(self)

def aten〇_log_softmax〡shape(self: List[int], dim: int, half_to_float: bool) -> List[int]:
    return upstream_shape_functions.unary(self)

def aten〇log_softmax〇int〡shape(self: List[int], dim: int, dtype: Optional[int] = None) -> List[int]:
    return upstream_shape_functions.unary(self)

def aten〇clamp〡shape(self: List[int], min: Optional[float] = None, max: Optional[float] = None) -> List[int]:
    return upstream_shape_functions.unary(self)

def aten〇clamp_min〡shape(self: List[int], min: float) -> List[int]:
    return upstream_shape_functions.unary(self)

def aten〇clamp_max〡shape(self: List[int], max: float) -> List[int]:
    return upstream_shape_functions.unary(self)

def aten〇rsub〇Scalar〡shape(self: List[int], other: float, alpha: float = 1) -> List[int]:
    return upstream_shape_functions.unary(self)

def prims〇convert_element_type〡shape(a: List[int], dtype: int) -> List[int]:
    return upstream_shape_functions.unary(a)

def prims〇collapse〡shape(a: List[int], start: int, end: int) -> List[int]:
    # Obtained through trial and error on a few examples in PyTorch:
    assert start <= len(a), "start out of bounds"
    assert end <= len(a), "end out of bounds"
    assert start >= 0, "start out of bounds"
    assert end >= 0, "end out of bounds"
    assert start <= end, "start must be less than or equal to end"

    # Example: 
    #
    #  torch._prims.collapse(torch.empty(2,3,4), 1,2).shape
    #  is 
    #  torch.Size([2, 12])

    collapsed: List[int] = []
    for i in range(start):
        collapsed.append(a[i])

    # For the example, here collapsed is [2]
    combined = 1
    for i in range(start, end + 1):
        combined *= a[i]

    collapsed.append(combined)

    # For the example, here collapsed is [2, 12]

    for i in range(end + 1, len(a)):
        collapsed.append(a[i])

    # For the example, here collapsed is [2, 12]

    return collapsed

def aten〇to〇dtype〡shape(self: List[int], dtype: int, non_blocking: bool = False, copy: bool = False, memory_format: Optional[int] = None) -> List[int]:
    return upstream_shape_functions.unary(self)

def aten〇to〇dtype_layout〡shape(self: List[int], dtype: Optional[int] = None, layout: Optional[int] = None, device: Optional[device] = None, pin_memory: Optional[bool] = None, non_blocking: bool = False, copy: bool = False, memory_format: Optional[int] = None) -> List[int]:
    return self

def aten〇to〇device〡shape(self: List[int], device: device, dtype: int, non_blocking: bool = False, copy: bool = False, memory_format: Optional[int] = None) -> List[int]:
    return upstream_shape_functions.unary(self)

def aten〇to〇other〡shape(self: List[int], other: List[int], non_blocking: bool = False, copy: bool = False, memory_format: Optional[int] = None) -> List[int]:
    return upstream_shape_functions.unary(self)

def aten〇type_as〡shape(self: List[int], other: List[int]) -> List[int]:
    return upstream_shape_functions.unary(self)

def aten〇dropout〡shape(input: List[int], p: float, train: bool) -> List[int]:
    return upstream_shape_functions.unary(input)

def aten〇native_dropout〡shape(input: List[int], p: float, train: Optional[bool]) -> Tuple[List[int], List[int]]:
    shape = upstream_shape_functions.unary(input)
    return shape, shape

def aten〇gelu〡shape(self: List[int], approximate: str = "none") -> List[int]:
    return upstream_shape_functions.unary(self)

def aten〇bucketize〇Tensor〡shape(self: List[int], boundaries: List[int], out_int32: bool = False, right: bool = False) -> List[int]:
    return upstream_shape_functions.unary(self)

def aten〇contiguous〡shape(self: List[int], memory_format: int = 0) -> List[int]:
    return upstream_shape_functions.unary(self)

def aten〇clone〡shape(self: List[int], memory_format: Optional[int] = None) -> List[int]:
    return upstream_shape_functions.unary(self)

def aten〇lift_fresh_copy〡shape(self: List[int]) -> List[int]:
    return upstream_shape_functions.unary(self)

def aten〇_log_softmax_backward_data〡shape(grad_output: List[int], output: List[int], dim: int, input_dtype: int) -> List[int]:
    return upstream_shape_functions.unary(grad_output)

def aten〇isnan〡shape(self: List[int]) -> List[int]:
    return upstream_shape_functions.unary(self)

def aten〇isinf〡shape(self: List[int]) -> List[int]:
    return upstream_shape_functions.unary(self)

def aten〇ne〇Tensor〡shape(self: List[int], other: List[int]) -> List[int]:
    return upstream_shape_functions.broadcast(self, other)

def aten〇eq〇Scalar〡shape(self: List[int], other: float) -> List[int]:
    return upstream_shape_functions.unary(self)

def aten〇ne〇Scalar〡shape(self: List[int], other: float) -> List[int]:
    return upstream_shape_functions.unary(self)

def aten〇gt〇Scalar〡shape(self: List[int], other: float) -> List[int]:
    return upstream_shape_functions.unary(self)

def aten〇ge〇Scalar〡shape(self: List[int], other: float) -> List[int]:
    return upstream_shape_functions.unary(self)

def aten〇le〇Scalar〡shape(self: List[int], other: float) -> List[int]:
    return upstream_shape_functions.unary(self)

def aten〇lt〇Scalar〡shape(self: List[int], other: float) -> List[int]:
    return upstream_shape_functions.unary(self)

def aten〇add〇Scalar〡shape(self: List[int], other: float, alpha: float = 1) -> List[int]:
    return upstream_shape_functions.unary(self)

def aten〇sub〇Scalar〡shape(self: List[int], other: float, alpha: float = 1) -> List[int]:
    return upstream_shape_functions.unary(self)

def aten〇mul〇Scalar〡shape(self: List[int], other: float) -> List[int]:
    return upstream_shape_functions.unary(self)

def aten〇div〇Scalar〡shape(self: List[int], other: float) -> List[int]:
    return upstream_shape_functions.unary(self)

def aten〇remainder〇Scalar〡shape(self: List[int], other: float) -> List[int]:
    return upstream_shape_functions.unary(self)

def aten〇floor_divide〇Scalar〡shape(self: List[int], other: float) -> List[int]:
    return upstream_shape_functions.unary(self)

def aten〇pow〇Scalar〡shape(self: float, exponent: List[int]) -> List[int]:
    return upstream_shape_functions.unary(exponent)

def aten〇pow〇Tensor_Scalar〡shape(self: List[int], exponent: float) -> List[int]:
    return upstream_shape_functions.unary(self)

def aten〇pow〇Tensor_Tensor〡shape(self: List[int], exponent: List[int]) -> List[int]:
    return upstream_shape_functions.broadcast(self, exponent)

def aten〇rsub〇Scalar〡shape(self: List[int], other: float, alpha: float = 1) -> List[int]:
    return upstream_shape_functions.unary(self)

def aten〇leaky_relu〡shape(self: List[int], negative_slope: float = 0.01) -> List[int]:
    return upstream_shape_functions.unary(self)

def aten〇elu〡shape(self: List[int], alpha: float = 1, scale: float = 1, input_scale: float = 1) -> List[int]:
    return upstream_shape_functions.unary(self)

def aten〇prelu〡shape(self: List[int], weight: List[int]) -> List[int]:
    return upstream_shape_functions.unary(self)

def aten〇gather〡shape(self: List[int], dim: int, index: List[int], sparse_grad: bool = False) -> List[int]:
    return upstream_shape_functions.unary(index)

def aten〇layer_norm〡shape(input: List[int], normalized_shape: List[int], weight: Optional[List[int]] = None, bias: Optional[List[int]] = None, eps: float = 1.0000000000000001e-05, cudnn_enable: bool = True) -> List[int]:
    return upstream_shape_functions.unary(input)

def aten〇_softmax_backward_data〡shape(grad_output: List[int], output: List[int], dim: int, input_dtype: int) -> List[int]:
    return upstream_shape_functions.unary(output)

def aten〇any〡shape(self: List[int]) -> List[int]:
    return []

def aten〇all〡shape(self: List[int]) -> List[int]:
    return []

def aten〇min〡shape(self: List[int]) -> List[int]:
    return []

def aten〇min〇other〡shape(self: List[int], other: List[int]) -> List[int]:
    return upstream_shape_functions.broadcast(self, other)

def aten〇max〡shape(self: List[int]) -> List[int]:
    return []

def aten〇max〇other〡shape(self: List[int], other: List[int]) -> List[int]:
    return upstream_shape_functions.broadcast(self, other)

def aten〇sum〡shape(self: List[int], dtype: Optional[int] = None) -> List[int]:
    return []

def aten〇mean〡shape(self: List[int], dtype: Optional[int] = None) -> List[int]:
    return []

def aten〇var〡shape(self: List[int], unbiased: bool = True) -> List[int]:
    return []

def prims〇var〡shape(inp: List[int], dims: Optional[List[int]], correction: float, output_dtype: Optional[int] = None) -> List[int]:
    return upstream_shape_functions.sum_mean_dim(inp, dims, False, None)

def aten〇var〇dim〡shape(self: List[int], dim: Optional[List[int]], unbiased: bool = True, keepdim: bool = False) -> List[int]:
    return upstream_shape_functions.sum_mean_dim(self, dim, keepdim, None)

def aten〇var〇correction〡shape(self: List[int], dim: Optional[List[int]] = None, correction: Optional[float] = None, keepdim: bool = False) -> List[int]:
    return upstream_shape_functions.sum_mean_dim(self, dim, keepdim, None)

def aten〇var_mean〇correction〡shape(self: List[int], dim: Optional[List[int]] = None, correction: Optional[float] = None, keepdim: bool = False) -> Tuple[List[int], List[int]]:
    out = upstream_shape_functions.sum_mean_dim(self, dim, keepdim, None)
    return out, out

def aten〇var_mean〇dim〡shape(self: List[int], dim: Optional[List[int]], unbiased: bool = True, keepdim: bool = False) -> Tuple[List[int], List[int]]:
    out = upstream_shape_functions.sum_mean_dim(self, dim, keepdim, None)
    return out, out

def aten〇var_mean〇dim〡dtype(self_rank_dtype: Tuple[int, int], dim: Optional[List[int]], unbiased: bool = True, keepdim: bool = False) -> Tuple[int, int]:
    _, self_dtype = self_rank_dtype
    return self_dtype, self_dtype

def aten〇var_mean〡shape(self: List[int], unbiased: bool = True) -> Tuple[List[int], List[int]]:
    return [], []

def aten〇std〡shape(self: List[int], unbiased: bool = True) -> List[int]:
    return []

def aten〇std〇dim〡shape(self: List[int], dim: Optional[List[int]], unbiased: bool = True, keepdim: bool = False) -> List[int]:
    return upstream_shape_functions.sum_mean_dim(self, dim, keepdim, None)

def aten〇std〇correction〡shape(self: List[int], dim: Optional[List[int]] = None, correction: Optional[float] = None, keepdim: bool = False) -> List[int]:
    return upstream_shape_functions.sum_mean_dim(self, dim, keepdim, None)

@check_shape_function([
    Invocation(TensorOfShape(2, 3, 4)), # Basic case.
    Invocation(TensorOfShape(2, 3, 4), dim=0), # Test explicit `dim`.
    Invocation(TensorOfShape(2, 3, 4), dim=0, keepdim=True), # `keepdim`.
    Invocation(TensorOfShape(2, 3, 4), dim=-3), # Negative `dim`.
    Invocation(TensorOfShape(2, 3, 4), dim=2), # Maximum valid `dim`.
    ErrorInvocation(TensorOfShape(2, 3, 4), dim=-4), # `dim` out of bounds.
    ErrorInvocation(TensorOfShape(2, 3, 4), dim=3), # `dim` out of bounds.
])
def aten〇argmax〡shape(self: List[int], dim: Optional[int] = None, keepdim: bool = False) -> List[int]:
    return upstream_shape_functions.argmax(self, dim, keepdim)

# TODO: The result shape when num_classes=-1 depends on the runtime values of the input tensor,
# making it impossible to add support for it using the current design of the shape library.
def aten〇one_hot〡shape(self: List[int], num_classes: int = -1) -> List[int]:
    assert num_classes != -1, "getting num_classes from tensor contents is not supported"
    return self + [num_classes]

def aten〇any〇dim〡shape(self: List[int], dim: int, keepdim: bool = False) -> List[int]:
    return upstream_shape_functions.argmax(self, dim, keepdim)

def aten〇max〇dim〡shape(self: List[int], dim: int, keepdim: bool = False) -> Tuple[List[int], List[int]]:
    reduced_shape = upstream_shape_functions.argmax(self, dim, keepdim)
    return reduced_shape, reduced_shape

def aten〇amax〡shape(self: List[int], dim: List[int] = (), keepdim: bool = False) -> List[int]:
    return upstream_shape_functions.sum_mean_dim(self, dim, keepdim, None)

def aten〇mean〇dim〡shape(self: List[int], dim: Optional[List[int]], keepdim: bool = False, dtype: Optional[int] = None) -> List[int]:
    return upstream_shape_functions.sum_mean_dim(self, dim, keepdim, dtype)

def aten〇sum〇dim_IntList〡shape(self: List[int], dim: Optional[List[int]], keepdim: bool = False, dtype: Optional[int] = None) -> List[int]:
    return upstream_shape_functions.sum_mean_dim(self, dim, keepdim, dtype)

def prims〇sum〡shape(inp: List[int], dims: Optional[List[int]], output_dtype: Optional[int] = None) -> List[int]:
    return upstream_shape_functions.sum_mean_dim(inp, dims, False, output_dtype)

def aten〇prod〇dim_int〡shape(self: List[int], dim: int, keepdim: bool = False, dtype: Optional[int] = None) -> List[int]:
    return upstream_shape_functions.sum_mean_dim(self, [dim], keepdim, dtype)

def aten〇pixel_shuffle〡shape(self: List[int], upscale_factor: int) -> List[int]:

    assert len(self) >= 3, "input must be at least rank-3 in pixel_shuffle"
    upscale_factor_squared = upscale_factor * upscale_factor
    assert self[-3] % (upscale_factor_squared) == 0, "number of input channels  must be divisible by upscale_factor^2 in pixel_shuffle"
    
    out = self[0:-3]
    out.append(self[-3] // upscale_factor_squared)
    out.append(self[-2] * upscale_factor)
    out.append(self[-1] * upscale_factor)
    return out



def aten〇permute〡shape(self: List[int], dims: List[int]) -> List[int]:
    return upstream_shape_functions.permute(self, dims)

def aten〇movedim〇int〡shape(self: List[int], source: int, destination: int) -> List[int]:
    return upstream_shape_functions.movedim(self, [source], [destination])

def aten〇movedim〇int〡dtype(self_rank_dtype: Tuple[int, int], source: int, destination: int) -> int:
    _, self_dtype = self_rank_dtype
    return self_dtype

def aten〇transpose〇int〡shape(self: List[int], dim0: int, dim1: int) -> List[int]:
    return upstream_shape_functions.transpose(self, dim0, dim1)

def aten〇t〡shape(self: List[int]) -> List[int]:
    return upstream_shape_functions.transpose(self, 0, 1)

# TODO: upstream this
def aten〇numpy_T〡shape(self: List[int]) -> List[int]:
    result_shape: List[int] = []
    for i in self:
        result_shape.insert(0, i)
    return result_shape

def aten〇matmul〡shape(self: List[int], other: List[int]) -> List[int]:
    return upstream_shape_functions.matmul(self, other)

def aten〇mv〡shape(self: List[int], vec: List[int]) -> List[int]:
    return upstream_shape_functions.mv(self, vec)

def aten〇mm〡shape(self: List[int], mat2: List[int]) -> List[int]:
    return upstream_shape_functions.mm(self, mat2)

def aten〇addmm〡shape(self: List[int], mat1: List[int], mat2: List[int], beta: float = 1, alpha: float = 1) -> List[int]:
    return upstream_shape_functions.addmm(self, mat1, mat2, beta, alpha)

@check_shape_function([
    Invocation(TensorOfShape(2, 3, 4), TensorOfShape(2, 4, 5)), # Basic case.
    ErrorInvocation(TensorOfShape(2, 3, 7), TensorOfShape(2, 4, 5)), # mismatching contracting dimension.
    ErrorInvocation(TensorOfShape(7, 3, 4), TensorOfShape(2, 4, 5)), # mismatching batch dimension.
    ErrorInvocation(TensorOfShape(7, 3), TensorOfShape(2, 4, 5)), # LHS is not rank 3.
    ErrorInvocation(TensorOfShape(2, 3, 4), TensorOfShape(2, 4)), # RHS is not rank 3.
])
def aten〇bmm〡shape(self: List[int], mat2: List[int]) -> List[int]:
    return upstream_shape_functions.bmm(self, mat2)

def aten〇baddbmm〡shape(self: List[int], batch1: List[int], batch2: List[int], beta: float = 1, alpha: float = 1) -> List[int]:
    return upstream_shape_functions.bmm(batch1, batch2)

def aten〇embedding〡shape(weight: List[int], indices: List[int], padding_idx: int = -1, scale_grad_by_freq: bool = False, sparse: bool = False) -> List[int]:
    return upstream_shape_functions.embedding(weight, indices, padding_idx, scale_grad_by_freq, sparse)

# TODO: upstream this
def aten〇repeat〡shape(self: List[int], repeats: List[int]) -> List[int]:
    assert len(repeats) >= len(self)
    ndim = len(repeats)
    tensor_dim = len(self)
    if ndim == 0:
        return upstream_shape_functions._copy(self)
    out: List[int] = []
    leading_rank = ndim - tensor_dim
    for i in range(leading_rank):
        out.append(repeats[i])
    for i in range(tensor_dim):
        out.append(self[i] * repeats[i + leading_rank])
    return out

def aten〇repeat_interleave〇Tensor〡shape(repeats: List[int], output_size: Optional[int] = None) -> List[int]:
    assert output_size is not None
    return [output_size]

@check_shape_function([
    Invocation(TensorOfShape(3, 2, 8), [2, 2]),  # dims_length < self_length
    Invocation(TensorOfShape(3, 2, 8), [2, 2, 2])  # dims_length >= self_length
])
def aten〇tile〡shape(self: List[int], dims: List[int]) -> List[int]:
    dims_length = len(dims)
    self_length = len(self)
    if dims_length < self_length:
        dims = [1] * (self_length - dims_length) + dims
    return aten〇repeat〡shape(self, dims)

def aten〇roll〡shape(self: List[int], shifts: List[int], dims: List[int] = ()) -> List[int]:
    return upstream_shape_functions.unary(self)

def aten〇expand〡shape(self: List[int], size: List[int], implicit: bool = False) -> List[int]:
    return upstream_shape_functions.expand(self, size)

def aten〇expand_as〡shape(self: List[int], other: List[int]) -> List[int]:
    return upstream_shape_functions.unary(other)

def aten〇broadcast_to〡shape(self: List[int], size: List[int]) -> List[int]:
    return upstream_shape_functions.expand(self, size)

def aten〇view〡shape(self: List[int], size: List[int]) -> List[int]:
    return upstream_shape_functions.view(self, size)

def aten〇reshape〡shape(self: List[int], shape: List[int]) -> List[int]:
    return upstream_shape_functions.view(self, shape)

def aten〇reshape_as〡shape(self: List[int], other: List[int]) -> List[int]:
    return upstream_shape_functions.view(self, other)

def aten〇_reshape_alias〡shape(self: List[int], size: List[int], stride: List[int]) -> List[int]:
    return upstream_shape_functions.view(self, size)

def aten〇_unsafe_view〡shape(self: List[int], size: List[int]) -> List[int]:
    return size

def aten〇resize_〡shape(self: List[int], size: List[int], memory_format: Optional[int] = None) -> List[int]:
    return size

def aten〇max_pool2d〡shape(self: List[int], kernel_size: List[int], stride: List[int] = (), padding: List[int] = (0, 0,), dilation: List[int] = (1, 1,), ceil_mode: bool = False) -> List[int]:
    return upstream_shape_functions.max_pool2d(self, kernel_size, stride, padding, dilation, ceil_mode)

def aten〇max_pool2d_with_indices〡shape(self: List[int], kernel_size: List[int], stride: List[int] = (), padding: List[int] = (0, 0,), dilation: List[int] = (1, 1,), ceil_mode: bool = False) -> Tuple[List[int], List[int]]:
    maxpool2d = indices = upstream_shape_functions.max_pool2d(self, kernel_size, stride, padding, dilation, ceil_mode)
    return maxpool2d, indices

def aten〇max_pool2d_with_indices_backward〡shape(grad_output: List[int], self: List[int], kernel_size: List[int], stride: List[int], padding: List[int], dilation: List[int], ceil_mode: bool, indices: List[int]) -> List[int]:
    return self

def aten〇upsample_nearest2d_backward〡shape(grad_output: List[int], output_size: List[int], input_size: List[int], scales_h: Optional[float] = None, scales_w: Optional[float] = None) -> List[int]:
    return input_size

# TODO: This should be upstreamed.
# See https://github.com/pytorch/pytorch/pull/76889 for an example.
def avg_pool2d(input: List[int], kernel_size: List[int], stride: List[int], padding: List[int], ceil_mode: bool, count_include_pad: bool, divisor_override: Optional[int]):
  assert len(kernel_size) == 1 or len(kernel_size) == 2, "avg_pool2d: kernel_size must either be a single int, or a tuple of two ints"
  kH = kernel_size[0]
  kW = kH if len(kernel_size) == 1 else kernel_size[1]

  assert len(stride) == 0 or len(stride) == 1 or len(stride) == 2, "avg_pool2d: stride must either be omitted, a single int, or a tuple of two ints"
  dH = kH if len(stride) == 0 else stride[0]
  if len(stride) == 0:
    dW = kW
  elif len(stride) == 1:
    dW = dH
  else:
    dW = stride[1]

  assert len(padding) == 1 or len(padding) == 2, "avg_pool2d: padding must be either be a single int, or a tuple of two ints"
  padH = padding[0]
  padW = padH if len(padding) == 1 else padding[1]

  dilationH = 1
  dilationW = 1

  assert len(input) == 3 or len(input) == 4

  nbatch = input[-4] if len(input) == 4 else 1
  nInputPlane = input[-3]
  inputHeight = input[-2]
  inputWidth = input[-1]

  outputHeight = upstream_shape_functions.pooling_output_shape(
      inputHeight, kH, padH, dH, dilationH, ceil_mode)
  outputWidth = upstream_shape_functions.pooling_output_shape(
      inputWidth, kW, padW, dW, dilationW, ceil_mode)

  upstream_shape_functions.pool2d_shape_check(
      input, kH, kW, dH, dW, padH, padW, dilationH, dilationW, nInputPlane,
      inputHeight, inputWidth, outputHeight, outputWidth)

  if len(input) == 3:
    return [nInputPlane, outputHeight, outputWidth]
  else:
    return [nbatch, nInputPlane, outputHeight, outputWidth]

# TODO: This should be upstreamed.
# See https://github.com/pytorch/pytorch/pull/76889 for an example.
def avg_pool1d(input: List[int], kernel_size: List[int], stride: List[int], padding: List[int], ceil_mode: bool, count_include_pad: bool):
  assert len(kernel_size) == 1, "avg_pool1d: kernel_size must be a single int"
  kL = kernel_size[0]

  assert len(stride) == 0 or len(stride) == 1, "avg_pool1d: stride must either be omitted, or a single int"
  dL = kL if len(stride) == 0 else stride[0]

  assert len(padding) == 1, "avg_pool1d: padding must be a single int"
  padL = padding[0]

  dilationL = 1

  assert len(input) == 2 or len(input) == 3

  nbatch = input[-3] if len(input) == 3 else 1
  nInputPlane = input[-2]
  inputLength = input[-1]

  outputLength = upstream_shape_functions.pooling_output_shape(
    inputLength, kL, padL, dL, dilationL, ceil_mode)

  if len(input) == 2:
    return [nInputPlane, outputLength]
  else:
    return [nbatch, nInputPlane, outputLength]

# TODO: This should be upstreamed.
# See https://github.com/pytorch/pytorch/pull/76889 for an example.
def adaptive_avg_pool1d(self: List[int], out: List[int]):
    assert len(out) == 1
    assert len(self) == 2 or len(self) == 3

    for i in range(len(self)):
        assert self[i] != 0

    shape: List[int] = []
    for i in range(len(self) - 1):
        shape.append(self[i])
    shape.append(out[0])

    return shape

def aten〇avg_pool1d〡shape(self: List[int], kernel_size: List[int], stride: List[int] = (), padding: List[int] = (0,), ceil_mode: bool = False, count_include_pad: bool = True) -> List[int]:
    return avg_pool1d(self, kernel_size, stride, padding, ceil_mode, count_include_pad)

def aten〇adaptive_avg_pool1d〡shape(self: List[int], output_size: List[int]) -> List[int]:
    return adaptive_avg_pool1d(self, output_size)

def aten〇avg_pool2d〡shape(self: List[int], kernel_size: List[int], stride: List[int] = (), padding: List[int] = (0, 0,), ceil_mode: bool = False, count_include_pad: bool = True, divisor_override: Optional[int] = None) -> List[int]:
    return avg_pool2d(self, kernel_size, stride, padding, ceil_mode, count_include_pad, divisor_override)

def aten〇adaptive_avg_pool2d〡shape(self: List[int], output_size: List[int]) -> List[int]:
    return upstream_shape_functions.adaptive_avg_pool2d(self, output_size)

def aten〇flatten〇using_ints〡shape(self: List[int], start_dim: int = 0, end_dim: int = -1) -> List[int]:
    return upstream_shape_functions.flatten(self, start_dim, end_dim)

@check_shape_function([
    Invocation(TensorOfShape(3, 6, 8), 1, [3, 2]),
    Invocation(TensorOfShape(3, 6, 8), 1, [3, -1]),  # contain one -1 in sizes
    Invocation(TensorOfShape(3, 6, 8), -1, [2, -1, 2]),  # dim = -1
])
def aten〇unflatten〇int〡shape(self: List[int], dim: int, sizes: List[int]) -> List[int]:
    if dim < 0:
        dim += len(self)
    unflatten_shape: List[int] = [self[dim]]
    unflatten_shape_output = upstream_shape_functions.view(unflatten_shape, sizes)
    shape: List[int] = []
    return self[:dim] + unflatten_shape_output + self[dim+1:]

def aten〇linear〡shape(input: List[int], weight: List[int], bias: Optional[List[int]] = None) -> List[int]:
    return upstream_shape_functions.linear(input, weight, bias)

@check_shape_function([
    Invocation(TensorOfShape(3, 2, 8, 4), TensorOfShape(3, 2, 8, 4), TensorOfShape(3, 2, 8, 4)), # Same shape
    Invocation(TensorOfShape(3, 2, 16, 8), TensorOfShape(3, 2, 8, 8), TensorOfShape(3, 2, 8, 4)), # Different shape
])
def aten〇scaled_dot_product_attention〡shape(query: List[int], key: List[int], value: List[int], attn_mask: Optional[List[int]] = None, dropout_p: float = 0., is_causal: bool = False, scale: Optional[float] = None) -> List[int]:
    outshape = query
    outshape[-1] = value[-1]
    return outshape

@check_shape_function([
    Invocation([2, 3]),
])
def aten〇zeros〡shape(size: List[int], dtype: Optional[int] = None, layout: Optional[int] = None, device: Optional[device] = None, pin_memory: Optional[bool] = None) -> List[int]:
    return size

def aten〇eye〡shape(n: int, dtype: Optional[int] = None, layout: Optional[int] = None, device: Optional[device] = None, pin_memory: Optional[bool] = None) -> List[int]:
    return [n, n]

def aten〇eye〇m〡shape(n: int, m: int, dtype: Optional[int] = None, layout: Optional[int] = None, device: Optional[device] = None, pin_memory: Optional[bool] = None) -> List[int]:
    return [n, m]

def aten〇ones〡shape(size: List[int], dtype: Optional[int] = None, layout: Optional[int] = None, device: Optional[device] = None, pin_memory: Optional[bool] = None) -> List[int]:
    return size

def aten〇empty〇memory_format〡shape(size: List[int], dtype: Optional[int] = None, layout: Optional[int] = None, device: Optional[device] = None, pin_memory: Optional[bool] = None, memory_format: Optional[int] = None) -> List[int]:
    return size
def aten〇empty_strided〡shape(size: List[int], stride: List[int], dtype: Optional[int] = None, layout: Optional[int] = None, device: Optional[device] = None, pin_memory: Optional[bool] = None) -> List[int]:
    return size
def aten〇full〡shape(size: List[int], fill_value: float, dtype: Optional[int] = None, layout: Optional[int] = None, device: Optional[device] = None, pin_memory: Optional[bool] = None) -> List[int]:
    return size

def aten〇full_like〡shape(self: List[int], fill_value: float, dtype: Optional[int] = None, layout: Optional[int] = None, device: Optional[device] = None, pin_memory: Optional[bool] = None, memory_format: Optional[int] = None) -> List[int]:
    return self

def aten〇new_full〡shape(self: List[int], size: List[int], fill_value: float, dtype: Optional[int] = None, layout: Optional[int] = None, device: Optional[device] = None, pin_memory: Optional[bool] = None) -> List[int]:
    return size

def aten〇zeros_like〡shape(self: List[int], dtype: Optional[int] = None, layout: Optional[int] = None, device: Optional[device] = None, pin_memory: Optional[bool] = None, memory_format: Optional[int] = None) -> List[int]:
    return upstream_shape_functions.unary(self)

def aten〇ones_like〡shape(self: List[int], dtype: Optional[int] = None, layout: Optional[int] = None, device: Optional[device] = None, pin_memory: Optional[bool] = None, memory_format: Optional[int] = None) -> List[int]:
    return upstream_shape_functions.unary(self)

def aten〇empty_like〡shape(self: List[int], dtype: Optional[int] = None, layout: Optional[int] = None, device: Optional[device] = None, pin_memory: Optional[bool] = None, memory_format: Optional[int] = None) -> List[int]:
    return upstream_shape_functions.unary(self)

def aten〇new_zeros〡shape(self: List[int], size: List[int], dtype: Optional[int] = None, layout: Optional[int] = None, device: Optional[device] = None, pin_memory: Optional[bool] = None) -> List[int]:
    return size

def aten〇new_ones〡shape(self: List[int], size: List[int], dtype: Optional[int] = None, layout: Optional[int] = None, device: Optional[device] = None, pin_memory: Optional[bool] = None) -> List[int]:
    return size

def aten〇new_empty〡shape(self: List[int], size: List[int], dtype: Optional[int] = None, layout: Optional[int] = None, device: Optional[device] = None, pin_memory: Optional[bool] = None) -> List[int]:
    return size

def aten〇new_empty_strided〡shape(self: List[int], size: List[int], stride: List[int], dtype: Optional[int] = None, layout: Optional[int] = None, device: Optional[device] = None, pin_memory: Optional[bool] = None) -> List[int]:
    return size

def aten〇_to_copy〡shape(self: List[int], dtype: Optional[int] = None, layout: Optional[int] = None, device: Optional[device] = None, pin_memory: Optional[bool] = None, non_blocking: bool = False, memory_format: Optional[int] = None) -> List[int]:
    return upstream_shape_functions.unary(self)

def aten〇masked_fill〇Scalar〡shape(self: List[int], mask: List[int], value: float) -> List[int]:
    return upstream_shape_functions.unary(self)

def aten〇masked_fill〇Tensor〡shape(self: List[int], mask: List[int], value: List[int]) -> List[int]:
    return upstream_shape_functions.unary(self)

def aten〇zero〡shape(self: List[int]) -> List[int]:
    return self

def aten〇fill〇Tensor〡shape(self: List[int], value: List[int]) -> List[int]:
    return self

def aten〇fill〇Scalar〡shape(self: List[int], value: float) -> List[int]:
    return self

def aten〇copy〡shape(self: List[int], src: List[int], non_blocking: bool = False) -> List[int]:
    return upstream_shape_functions.unary(self)

def aten〇uniform〡shape(self: List[int], from_: float = 0., to: float = 1., generator: Any = None) -> List[int]:
    return self

def aten〇rand〡shape(size: List[int], dtype: Optional[int] = None, layout: Optional[int] = None, device: Optional[device] = None, pin_memory: Optional[bool] = None) -> List[int]:
    return size

@not_present_in_registry
def aten〇bernoulli〇float〡shape(self: List[int], p: float = 0.5, generator: Any = None) -> List[int]:
    return self

def aten〇bernoulli〇Tensor〡shape(self: List[int], p: List[int], generator: Any = None) -> List[int]:
    return self

def aten〇bernoulli〇p〡shape(self: List[int], p: float, generator: Any = None) -> List[int]:
    return self

def aten〇_index_put_impl〡shape(self: List[int], indices: List[Optional[List[int]]], values: List[int], accumulate: bool = False, unsafe: bool = False) -> List[int]:
    return upstream_shape_functions.unary(self)

def aten〇bernoulli〡shape(self: List[int], generator: Any = None) -> List[int]:
    return self

def aten〇cumsum〡shape(self: List[int], dim: int, dtype: Optional[int] = None) -> List[int]:
    return self

def aten〇rand_like〡shape(self: List[int], dtype: Optional[int] = None, layout: Optional[int] = None, device: Optional[device] = None, pin_memory: Optional[bool] = None, memory_format: Optional[int] = None) -> List[int]:
    return self

def aten〇randn_like〡shape(self: List[int], dtype: Optional[int] = None, layout: Optional[int] = None, device: Optional[device] = None, pin_memory: Optional[bool] = None, memory_format: Optional[int] = None) -> List[int]:
    return self

def aten〇randint〇low〡shape(low: int, high: int, size: List[int], dtype: Optional[int] = 4, layout: Optional[int] = None, device: Optional[device] = None, pin_memory: Optional[bool] = None) -> List[int]:
    return size

def aten〇randint〡shape(high: int, size: List[int], dtype: Optional[int] = 4, layout: Optional[int] = None, device: Optional[device] = None, pin_memory: Optional[bool] = None) -> List[int]:
    return size

def aten〇randn〡shape(size: List[int], dtype: Optional[int] = None, layout: Optional[int] = None, device: Optional[device] = None, pin_memory: Optional[bool] = None) -> List[int]:
    return size

def aten〇randn〇generator〡shape(size: List[int], generator: Any, dtype: Optional[int] = None, layout: Optional[int] = None, device: Optional[device] = None, pin_memory: Optional[bool] = None) -> List[int]:
    return size

def aten〇arange〇start_step〡shape(start: float, end: float, step: float = 1, dtype: Optional[int] = None, layout: Optional[int] = None, device: Optional[device] = None, pin_memory: Optional[bool] = None) -> List[int]:
    return upstream_shape_functions.arange_start_step(start, end, step, dtype, layout, device, pin_memory)

def aten〇arange〇start〡shape(start: float, end: float, dtype: Optional[int] = None, layout: Optional[int] = None, device: Optional[device] = None, pin_memory: Optional[bool] = None) -> List[int]:
    return upstream_shape_functions.arange_start(start, end, dtype, layout, device, pin_memory)

def aten〇arange〡shape(end: float, dtype: Optional[int] = None, layout: Optional[int] = None, device: Optional[device] = None, pin_memory: Optional[bool] = None) -> List[int]:
    return upstream_shape_functions.arange_end(end, dtype, layout, device, pin_memory)

def aten〇fake_quantize_per_tensor_affine_cachemask〡shape(self: List[int], scale: float, zero_point: int, quant_min: int, quant_max: int) -> Tuple[List[int], List[int]]:
    return (upstream_shape_functions.unary(self), upstream_shape_functions.unary(self))

def aten〇fake_quantize_per_tensor_affine_cachemask〡dtype(self_rank_dtype: Tuple[int, int], scale: float, zero_point: int, quant_min: int, quant_max: int) -> Tuple[int, int]:
    return (self_rank_dtype[1], torch.bool)

def aten〇fake_quantize_per_tensor_affine〡shape(self: List[int], scale: float, zero_point: int, quant_min: int, quant_max: int) -> List[int]:
    return upstream_shape_functions.unary(self)

def aten〇fake_quantize_per_tensor_affine〡dtype(self_rank_dtype: Tuple[int, int], scale: float, zero_point: int, quant_min: int, quant_max: int) -> int:
    return self_rank_dtype[1]

@check_shape_function([
    Invocation(TensorOfShape(2, 3), TensorOfShape(2, 3)), # Basic case.
    Invocation(TensorOfShape(2, 3), TensorOfShape(3)), # Rank broadcasting.
    Invocation(TensorOfShape(2, 3), TensorOfShape(1, 3)), # Size-1 broadcasting.
    ErrorInvocation(TensorOfShape(2, 3), TensorOfShape(4, 3)), # Non-size-1 dimension size mismatch.
])
def aten〇add〇Tensor〡shape(self: List[int], other: List[int], alpha: float = 1) -> List[int]:
    return upstream_shape_functions.broadcast(self, other)

def aten〇sub〇Tensor〡shape(self: List[int], other: List[int], alpha: float = 1) -> List[int]:
    return upstream_shape_functions.broadcast(self, other)

def aten〇mul〇Tensor〡shape(self: List[int], other: List[int]) -> List[int]:
    return upstream_shape_functions.broadcast(self, other)

def aten〇div〇Tensor〡shape(self: List[int], other: List[int]) -> List[int]:
    return upstream_shape_functions.broadcast(self, other)

def aten〇div〇Tensor_mode〡shape(self: List[int], other: List[int], rounding_mode: Optional[str]) -> List[int]:
    return upstream_shape_functions.broadcast(self, other)

def aten〇floor_divide〡shape(self: List[int], other: List[int]) -> List[int]:
    return upstream_shape_functions.broadcast(self, other)

def aten〇atan2〡shape(self: List[int], other: List[int]) -> List[int]:
    return upstream_shape_functions.broadcast(self, other)

def aten〇__and__〇Tensor〡shape(self: List[int], other: List[int]) -> List[int]:
    return upstream_shape_functions.broadcast(self, other)

def aten〇__or__〇Tensor〡shape(self: List[int], other: List[int]) -> List[int]:
    return upstream_shape_functions.broadcast(self, other)

def aten〇minimum〡shape(self: List[int], other: List[int]) -> List[int]:
    return upstream_shape_functions.broadcast(self, other)

def aten〇maximum〡shape(self: List[int], other: List[int]) -> List[int]:
    return upstream_shape_functions.broadcast(self, other)

def aten〇bitwise_or〇Tensor〡shape(self: List[int], other: List[int]) -> List[int]:
    return upstream_shape_functions.broadcast(self, other)

def aten〇bitwise_and〇Tensor〡shape(self: List[int], other: List[int]) -> List[int]:
    return upstream_shape_functions.broadcast(self, other)

def aten〇bitwise_and〇Scalar〡shape(self: List[int], other: float) -> List[int]:
    return upstream_shape_functions.unary(self)

def aten〇bitwise_xor〇Tensor〡shape(self: List[int], other: List[int]) -> List[int]:
    return upstream_shape_functions.broadcast(self, other)

def aten〇bitwise_right_shift〇Tensor〡shape(self: List[int], other: List[int]) -> List[int]:
    return upstream_shape_functions.broadcast(self, other)

def aten〇bitwise_not〡shape(self: List[int]) -> List[int]:
    return upstream_shape_functions.unary(self)

def aten〇logical_or〡shape(self: List[int], other: List[int]) -> List[int]:
    return upstream_shape_functions.broadcast(self, other)

def aten〇logical_and〡shape(self: List[int], other: List[int]) -> List[int]:
    return upstream_shape_functions.broadcast(self, other)

def aten〇logical_xor〡shape(self: List[int], other: List[int]) -> List[int]:
    return upstream_shape_functions.broadcast(self, other)

def aten〇logical_not〡shape(self: List[int]) -> List[int]:
    return upstream_shape_functions.unary(self)

def aten〇threshold〡shape(self: List[int], threshold: float, value: float) -> List[int]:
    return upstream_shape_functions.unary(self)

def aten〇threshold_backward〡shape(grad_output: List[int], self: List[int], threshold: float) -> List[int]:
    return upstream_shape_functions.broadcast(grad_output, self)

def aten〇eq〇Tensor〡shape(self: List[int], other: List[int]) -> List[int]:
    return upstream_shape_functions.broadcast(self, other)

def aten〇gt〇Tensor〡shape(self: List[int], other: List[int]) -> List[int]:
    return upstream_shape_functions.broadcast(self, other)

def aten〇ge〇Tensor〡shape(self: List[int], other: List[int]) -> List[int]:
    return upstream_shape_functions.broadcast(self, other)

def aten〇lt〇Tensor〡shape(self: List[int], other: List[int]) -> List[int]:
    return upstream_shape_functions.broadcast(self, other)

def aten〇le〇Tensor〡shape(self: List[int], other: List[int]) -> List[int]:
    return upstream_shape_functions.broadcast(self, other)

def aten〇isclose〡shape(self: List[int], other: List[int], rtol: float = 1.0000000000000001e-05, atol: float = 1e-08, equal_nan: bool = False) -> List[int]:
    return upstream_shape_functions.broadcast(self, other)

def aten〇unsqueeze〡shape(self: List[int], dim: int) -> List[int]:
    return upstream_shape_functions.unsqueeze(self, dim)

def aten〇squeeze〡shape(self: List[int]) -> List[int]:
    return upstream_shape_functions.squeeze_nodim(self)

def aten〇squeeze〇dim〡shape(self: List[int], dim: int) -> List[int]:
    return upstream_shape_functions.squeeze(self, dim)

def prims〇squeeze〡shape(a: List[int], dimensions: List[int]) -> List[int]:
    return upstream_shape_functions.squeeze_dims(a, dimensions)


def prims〇view_of〡shape(a: List[int]) -> List[int]:
    return a

def prims〇view_of〡dtype(a_rank_dtype: Tuple[int, int]) -> int:
    _, a_dtype = a_rank_dtype
    return a_dtype

def prim〇NumToTensor〇Scalar〡shape(a: float) -> List[int]:
    return []

def aten〇tensor〇float〡shape(t: float, dtype: Optional[int] = None, device: Optional[device] = None, requires_grad: bool = False) -> List[int]:
    return []

def aten〇tensor〇int〡shape(t: int, dtype: Optional[int] = None, device: Optional[device] = None, requires_grad: bool = False) -> List[int]:
    return []

def aten〇tensor〇bool〡shape(t: bool, dtype: Optional[int] = None, device: Optional[device] = None, requires_grad: bool = False) -> List[int]:
    return []

def aten〇scalar_tensor〡shape(s: float, dtype: Optional[int] = None, layout: Optional[int] = None, device: Optional[device] = None, pin_memory: Optional[bool] = None) -> List[int]:
    return []

@check_dtype_function([Invocation(-1), Invocation(-1.0)])
def aten〇scalar_tensor〡dtype(s: Union[int, float, complex], dtype: Optional[int] = None, layout: Optional[int] = None, device: Optional[device] = None, pin_memory: Optional[bool] = None) -> int:
    if dtype is not None:
        return dtype
    else:
        return torch.float32

@check_shape_function([
    Invocation(TensorOfShape()),
    Invocation(TensorOfShape(2, 3)),
])
def aten〇_shape_as_tensor〡shape(self: List[int]) -> List[int]:
    return [len(self)]

def aten〇where〇self〡shape(condition: List[int], self: List[int], other: List[int]) -> List[int]:
    return upstream_shape_functions.broadcast(condition, upstream_shape_functions.broadcast(self, other))

def aten〇where〇Scalar〡shape(condition: List[int], self: float, other: float) -> List[int]:
    return upstream_shape_functions.unary(condition)

def aten〇where〇ScalarOther〡shape(condition: List[int], self: List[int], other: float) -> List[int]:
    return upstream_shape_functions.broadcast(condition, self)

def aten〇where〇ScalarSelf〡shape(condition: List[int], self: float, other: List[int]) -> List[int]:
    return upstream_shape_functions.broadcast(condition, other)

def aten〇lerp〇Tensor〡shape(self: List[int], end: List[int], weight: List[int]) -> List[int]:
    return upstream_shape_functions.broadcast(self, upstream_shape_functions.broadcast(end, weight))

def aten〇addcmul〡shape(self: List[int], tensor1: List[int], tensor2: List[int], value: float = 1) -> List[int]:
    return upstream_shape_functions.broadcast(self, upstream_shape_functions.broadcast(tensor1, tensor2))

def aten〇addcdiv〡shape(self: List[int], tensor1: List[int], tensor2: List[int], value: float = 1) -> List[int]:
    return upstream_shape_functions.broadcast(self, upstream_shape_functions.broadcast(tensor1, tensor2))

@check_shape_function([
    Invocation(TensorOfShape(2, 3), 1), # Basic case.
    Invocation(TensorOfShape(2, 3), 2, dim=0), # Test explicit `dim`.
    ErrorInvocation(TensorOfShape(2, 3), 10), # `k` too big.
    ErrorInvocation(TensorOfShape(2, 3), 2, dim=100), # `dim` out of bounds.
])
def aten〇topk〡shape(self: List[int], k: int, dim: int = -1, largest: bool = True, sorted: bool = True) -> Tuple[List[int], List[int]]:
    return upstream_shape_functions.topk(self, k, dim)

def aten〇topk〡dtype(self_rank_dtype: Tuple[int, int], k: int, dim: int = -1, largest: bool = True, sorted: bool = True) -> Tuple[int, int]:
    _, self_dtype = self_rank_dtype
    return self_dtype, torch.int64

def complex_to_float(self_dtype: int) -> int:
    if self_dtype == torch.complex32:
        return torch.half
    elif self_dtype == torch.complex64:
        return torch.float
    elif self_dtype == torch.complex128:
        return torch.double
    else:
        assert False, "Unsupported dtype"

def aten〇real〡shape(self: List[int]) -> List[int]:
    return upstream_shape_functions.unary(self)

def aten〇imag〡shape(self: List[int]) -> List[int]:
    return upstream_shape_functions.unary(self)

def aten〇real〡dtype(self_rank_dtype: Tuple[int, int]) -> int:
    return complex_to_float(self_rank_dtype[1])

def aten〇imag〡dtype(self_rank_dtype: Tuple[int, int]) -> int:
    return complex_to_float(self_rank_dtype[1])

def aten〇view_as_complex〡shape(self: List[int]) -> List[int]:
    out: List[int] = []
    n = len(self)
    for i in range(n-1):
        out.append(self[i])
    return out

def aten〇view_as_complex〡dtype(self_rank_dtype: Tuple[int, int]) -> int:
    self_rank, self_dtype = self_rank_dtype
    if self_dtype == torch.half:
        return torch.complex32
    elif self_dtype == torch.float:
        return torch.complex64
    elif self_dtype == torch.double:
        return torch.complex128
    elif self_dtype == torch.bool or self_dtype == torch.uint8 or \
         self_dtype == torch.int8 or self_dtype == torch.int16 or \
         self_dtype == torch.int32 or self_dtype == torch.int64:
        return torch.complex64
    else:
        assert False, "Unsupported dtype"

def aten〇view_as_real〡shape(self: List[int]) -> List[int]:
    return self + [2]
def aten〇view_as_real〡dtype(self_rank_dtype: Tuple[int, int]) -> int:
    self_rank, self_dtype = self_rank_dtype
    if self_dtype == torch.complex64:
        return torch.float
    elif self_dtype == torch.complex128:
        return torch.double
    else:
        assert False, "Unsupported dtype"


def aten〇conv2d〡shape(input: List[int], weight: List[int], bias: Optional[List[int]] = None, stride: List[int] = (1, 1,), padding: List[int] = (0, 0,), dilation: List[int] = (1, 1,), groups: int = 1) -> List[int]:
    return upstream_shape_functions.conv2d(input, weight, bias, stride, padding, dilation, groups)

def aten〇conv_transpose2d〇input〡shape(input: List[int], weight: List[int], bias: Optional[List[int]] = None, stride: List[int] = (1, 1,), padding: List[int] = (0, 0,), output_padding: List[int] = (0, 0,), groups: int = 1, dilation: List[int] = (1, 1,)) -> List[int]:
    return upstream_shape_functions.conv_transpose2d_input(input, weight, bias, stride, padding, output_padding, groups, dilation)

def aten〇convolution〡shape(input: List[int], weight: List[int], bias: Optional[List[int]], stride: List[int], padding: List[int], dilation: List[int], transposed: bool, output_padding: List[int], groups: int) -> List[int]:
    return upstream_shape_functions.conv_forwards(input, weight, bias, stride, padding, dilation, transposed, output_padding, groups)

def aten〇_convolution〡shape(input: List[int], weight: List[int], bias: Optional[List[int]], stride: List[int], padding: List[int], dilation: List[int], transposed: bool, output_padding: List[int], groups: int, benchmark: bool, deterministic: bool, cudnn_enabled: bool, allow_tf32: bool) -> List[int]:
    return aten〇convolution〡shape(input, weight, bias, stride, padding, dilation, transposed, output_padding, groups)

def aten〇_convolution〇deprecated〡shape(input: List[int], weight: List[int], bias: Optional[List[int]], stride: List[int], padding: List[int], dilation: List[int], transposed: bool, output_padding: List[int], groups: int, benchmark: bool, deterministic: bool, cudnn_enabled: bool) -> List[int]:
    return aten〇convolution〡shape(input, weight, bias, stride, padding, dilation, transposed, output_padding, groups)

def aten〇flip〡shape(self: List[int], dims: List[int]) -> List[int]:
    return self

def aten〇convolution_backward〡shape(grad_output: List[int], input: List[int], weight: List[int], bias_sizes: Optional[List[int]], stride: List[int], padding: List[int], dilation: List[int], transposed: bool, output_padding: List[int], groups: int, output_mask: List[bool]) -> Tuple[List[int], List[int], List[int]]:
    return upstream_shape_functions.conv_backwards(grad_output, input, weight, bias_sizes)

def aten〇batch_norm〡shape(input: List[int], weight: Optional[List[int]], bias: Optional[List[int]], running_mean: Optional[List[int]], running_var: Optional[List[int]], training: bool, momentum: float, eps: float, cudnn_enabled: bool) -> List[int]:
    return upstream_shape_functions.batch_norm(input, weight, bias, running_mean, running_var, training, momentum, eps, cudnn_enabled)

def aten〇slice〇Tensor〡shape(self: List[int], dim: int = 0, start: Optional[int] = None, end: Optional[int] = None, step: int = 1) -> List[int]:
    return upstream_shape_functions.slice(self, dim, start, end, step)

def aten〇sort〡shape(self: List[int], dim: int = -1, descending: bool = False) -> Tuple[List[int], List[int]]:
    return self, self

def aten〇sort〡dtype(self_rank_dtype: Tuple[int, int], dim: int = -1, descending: bool = False) -> Tuple[int, int]:
    _, input_dtype = self_rank_dtype
    return input_dtype, torch.long

def aten〇narrow〡shape(self: List[int], dim: int, start: int, length: int) -> List[int]:
    return upstream_shape_functions.slice(self, dim, start, start + length, 1)

# This shape function is a little hacky, because we don't know the start index which is determined by a tensor param.
def aten〇narrow〇Tensor〡shape(self: List[int], dim: int, start: List[int], length: int) -> List[int]:
    self[dim] = length
    return self

def aten〇slice_scatter〡shape(self: List[int], src: List[int], dim: int = 0, start: Optional[int] = None, end: Optional[int] = None, step: int = 1) -> List[int]:
    return self

def aten〇masked_scatter〡shape(self: List[int], mask: List[int], source: List[int]) -> List[int]:
    return self

def aten〇select〇int〡shape(self: List[int], dim: int, index: int) -> List[int]:
    return upstream_shape_functions.select(self, dim, index)

def aten〇select_scatter〡shape(self: List[int], src: List[int], dim: int, index: int) -> List[int]:
    return self

def aten〇scatter_reduce〇two〡shape(self: List[int], dim: int, index: List[int], src: List[int], reduce: str, include_self: bool = True) -> List[int]:
    return self

def aten〇scatter〇src〡shape(self: List[int], dim: int, index: List[int], src: List[int]) -> List[int]:
    return self

def aten〇scatter〇value〡shape(self: List[int], dim: int, index: List[int], value: float) -> List[int]:
    return self

def aten〇index_select〡shape(self: List[int], dim: int, index: List[int]) -> List[int]:
    return upstream_shape_functions.index_select(self, dim, index)

def aten〇index_put〡shape(self: List[int], indices: List[Optional[List[int]]], values: List[int], accumulate: bool = False) -> List[int]:
    return upstream_shape_functions.unary(self)

def aten〇index_put〇hacked_twin〡shape(self: List[int], indices: List[List[int]], values: List[int], accumulate: bool = False) -> List[int]:
    return upstream_shape_functions.unary(self)

def aten〇embedding〡shape(weight: List[int], indices: List[int], padding_idx: int = -1, scale_grad_by_freq: bool = False, sparse: bool = False) -> List[int]:
    return upstream_shape_functions.embedding(weight, indices, padding_idx, scale_grad_by_freq, sparse)

def aten〇embedding_bag〇padding_idx〡shape(weight: List[int], indices: List[int], offsets: List[int], scale_grad_by_freq: bool, mode: int, sparse: bool, per_sample_weights: Optional[List[int]], include_last_offset: bool, padding_idx: Optional[int]) -> Tuple[List[int], List[int], List[int], List[int]]:
    return _embedding_bag_helper(weight, indices, offsets, include_last_offset,
                                 mode, per_sample_weights, padding_idx)

def aten〇_embedding_bag〡shape(weight: List[int], indices: List[int], offsets: List[int], scale_grad_by_freq: bool = False, mode: int = 0, sparse: bool = False, per_sample_weights: Optional[List[int]] = None, include_last_offset: bool = False, padding_idx: int = -1) -> Tuple[List[int], List[int], List[int], List[int]]:
     return _embedding_bag_helper(weight, indices, offsets, include_last_offset,
                                 mode, per_sample_weights, padding_idx)

@check_shape_function([
    Invocation(TensorOfShape(2, 3), LongTensorOfShape(2), None, 1, -100), # Basic case.
    Invocation(TensorOfShape(3), LongTensorOfShape(), None, 1, -100), # No batch dim.
    Invocation(TensorOfShape(2, 3), LongTensorOfShape(2), None, 0, -100), # No reduction.
    ErrorInvocation(TensorOfShape(2, 3), LongTensorOfShape(7), None, 1, -100), # Mismatched batch dimension.
])
def aten〇nll_loss_forward〡shape(self: List[int], target: List[int], weight: Optional[List[int]], reduction: int, ignore_index: int) -> Tuple[List[int], List[int]]:
    return upstream_shape_functions.nll_loss_forward(self, target, weight, reduction)

def aten〇nll_loss_backward〡shape(grad_output: List[int], self: List[int], target: List[int], weight: Optional[List[int]], reduction: int, ignore_index: int, total_weight: List[int]) -> List[int]:
    return upstream_shape_functions.unary(self)

# TODO: upstream this
def aten〇mse_loss〡shape(self: List[int], target: List[int], reduction: int = 1) -> List[int]:
    if reduction == 0:
        return upstream_shape_functions.unary(self)
    return []

def aten〇cross_entropy_loss〡shape(self: List[int], target: List[int], weight: Optional[List[int]] = None, reduction: int = 1, ignore_index: int = -100, label_smoothing: float = 0.) -> List[int]:
    return upstream_shape_functions.cross_entropy_loss(self, target, weight, reduction, ignore_index, label_smoothing)

@check_shape_function([
    Invocation(TensorOfShape(2, 5, 2, 2, 3), [2, 2, 3], None, None, 1e-6), # Basic case.
])
def aten〇native_layer_norm〡shape(input: List[int], normalized_shape: List[int], weight: Optional[List[int]], bias: Optional[List[int]], eps: float) -> Tuple[List[int], List[int], List[int]]:
    return upstream_shape_functions.native_layer_norm(input, normalized_shape)

# Use CPU because META device results in the wrong behavior
# https://github.com/pytorch/pytorch/issues/100985
# TODO: This should be fixed by switching to FakeTensor instead of Meta tensor
@check_shape_function([
    Invocation(TensorOfShape(2, 3), None, None, None, None, True, 1e-4, 1e-6), # Training basic case.
    Invocation(TensorOfShape(2, 3, device="cpu"), None, None, TensorOfShape(3, device="cpu"), TensorOfShape(3, device="cpu"), False, 1e-4, 1e-6), # Inference basic case.
    Invocation(TensorOfShape(2, 3, 4, 5, 6), None, None, None, None, True, 1e-4, 1e-6), # Training high-D case.
    Invocation(TensorOfShape(2, 3, 4, 5, 6, device="cpu"), None, None, TensorOfShape(3, device="cpu"), TensorOfShape(3, device="cpu"), False, 1e-4, 1e-6), # Inference high-D case.
    ErrorInvocation(TensorOfShape(2, device="cpu"), None, None, None, None, True, 1e-4, 1e-6) # Dimensionality too low.
])
def aten〇native_batch_norm〡shape(input: List[int], weight: Optional[List[int]], bias: Optional[List[int]], running_mean: Optional[List[int]], running_var: Optional[List[int]], training: bool, momentum: float, eps: float) -> Tuple[List[int], List[int], List[int]]:
    return upstream_shape_functions.native_batch_norm(input, weight, bias, running_mean, running_var, training)

# TODO: This should be upstreamed.
# See https://github.com/pytorch/pytorch/pull/76889 for an example.
def pad_shape_fn(input: List[int], pad: List[int]):
    assert len(pad) % 2 == 0, "Must have paired low-high pad amount values"
    assert len(pad) // 2 <= len(input), "Number of padded dimensions must be less than or equal to the input dimension"
    # The `pad` list takes the form of Low-high pairs starting at the
    # *rightmost* dimension of `self`.
    for i in range(len(pad) // 2):
        input[-(i + 1)] += pad[2 * i] + pad[2 * i + 1]
    return input

@check_shape_function([
    Invocation(TensorOfShape(2), [1, 2]), # Basic case.
    Invocation(TensorOfShape(2, 3), [1, 2, 3, 4]), # More dimensions.
    Invocation(TensorOfShape(2, 3, 4), [1, 2, 3, 4]), # More dimensions than padded dimensions.
    ErrorInvocation(TensorOfShape(2), [1, 2, 3, 4]), # Too many pad values.
    ErrorInvocation(TensorOfShape(2), [1]), # Unpaired pad value.
])
def aten〇constant_pad_nd〡shape(self: List[int], pad: List[int], value: float = 0) -> List[int]:
    return pad_shape_fn(self, pad)

def aten〇pad〡shape(self: List[int], pad: List[int], mode: str = "constant", value: Optional[float] = None) -> List[int]:
    return pad_shape_fn(self, pad)

# TODO: upstream this
def index_tensor_like(self: List[int], indices: List[Optional[List[int]]]) -> List[int]:
    assert len(indices) <= len(self), "More indices than dimensions to index"
    broadcasted_shape: List[int] = []
    unused_dim_sizes: List[int] = []
    for i in range(len(self)):
        if i >= len(indices):
            unused_dim_sizes.append(self[i])
        else:
            index_tensor_shape = indices[i]
            if index_tensor_shape is not None:
                broadcasted_shape = upstream_shape_functions.broadcast(broadcasted_shape, index_tensor_shape)
            else:
                unused_dim_sizes.append(self[i])

    if len(unused_dim_sizes) == 0:
        return broadcasted_shape

    first_index_tensor_location = -1
    last_used_index_location = -1
    index_tensors_are_together = True
    for e, index_tensor_shape in enumerate(indices):
        if index_tensor_shape is not None:
            if first_index_tensor_location == -1:
                first_index_tensor_location = e
            elif e - last_used_index_location != 1:
                index_tensors_are_together = False
            last_used_index_location = e

    if not index_tensors_are_together:
        return broadcasted_shape + unused_dim_sizes

    # If index tensors are all in consecutive dimensions, the broadcasted
    # shape is inserted in the location of the consecutive index tensors.
    result_shape: List[int] = []
    for i in range(first_index_tensor_location):
        result_shape.append(unused_dim_sizes[i])
    for broadcasted_size in broadcasted_shape:
        result_shape.append(broadcasted_size)
    for i in range(first_index_tensor_location, len(unused_dim_sizes)):
        result_shape.append(unused_dim_sizes[i])
    return result_shape

# See https://numpy.org/doc/stable/user/basics.indexing.html
@check_shape_function([
    Invocation(TensorOfShape(2), [LongTensorOfShape(4)]), # Basic case.
    Invocation(TensorOfShape(2, 3), [LongTensorOfShape(4), LongTensorOfShape(4)]), # More dimensions.
    Invocation(TensorOfShape(2, 3), [LongTensorOfShape(4), LongTensorOfShape(6, 4)]), # Multidimensional index tensor along a dimension.
    Invocation(TensorOfShape(2, 3), [LongTensorOfShape(4), None]), # Explicit None value.
    Invocation(TensorOfShape(2, 3, 4, 5), [None, LongTensorOfShape(4), LongTensorOfShape(4)]), # Indexing tensors on consecutive dimensions.
    Invocation(TensorOfShape(2, 3, 4, 5), [None, LongTensorOfShape(4), None, LongTensorOfShape(4)]), # Indexing tensors on non-consecutive dimensions.
    Invocation(TensorOfShape(2, 3, 4, 5), [LongTensorOfShape(4, 2), None, LongTensorOfShape(2)]), # Indexing tensors on non-consecutive dimensions.
    Invocation(TensorOfShape(2, 3), [LongTensorOfShape(4, 5, 6), LongTensorOfShape(1, 5, 1)]), # Broadcasting of index tensors.
    Invocation(TensorOfShape(2, 3), [LongTensorOfShape(4)]), # Fewer index tensors than dimensions.
    ErrorInvocation(TensorOfShape(2, 3), [LongTensorOfShape(4), LongTensorOfShape(4), LongTensorOfShape(4)]), # More index tensors than dimensions.
])
def aten〇index〇Tensor〡shape(self: List[int], indices: List[Optional[List[int]]]) -> List[int]:
    return index_tensor_like(self, indices)

def aten〇index〇Tensor_hacked_twin〡shape(self: List[int], indices: List[List[int]]) -> List[int]:
    optional_indices: List[Optional[List[int]]] = [x for x in indices]
    return index_tensor_like(self, optional_indices)

def aten〇cat〡shape(tensors: List[List[int]], dim: int = 0) -> List[int]:
    return upstream_shape_functions.cat(tensors, dim)

def aten〇stack〡shape(tensors: List[List[int]], dim: int = 0) -> List[int]:
    return upstream_shape_functions.stack(tensors, dim)

def aten〇fft_fft〡shape(self: List[int], n: Optional[int] = None, dim: int = -1, norm: Optional[str] = None) -> List[int]:
    return self

class DummyClassType:
    def __init__(self):
        pass

def hacky_get_unknown_dimension_size():
    """Gets a value which symbolically represents an unknown dimension size.

    Note that this is a pretty gross hack, because it breaks the invariant
    that shape functions are executable code that calculates a correct shape.

    We use this for ops that have data-dependent shapes, such as
    `aten::bincount` -- for those, all we need is that
    `torch-shape-refinement-pipeline` sees an opaque integer, but at least we
    can return a shape with a known rank. The way we hackily accomplish that is
    by calling `id` on a freshly allocated class type object, which isn't
    something the compiler can easily reason about.

    TODO: Fix this properly.
    There are 4 main approaches I can think of for fixing this properly:
    1. Add another mechanism in the compiler to allow writing symbolic shape
       functions in C++, which only work for deducing e.g. ranks. The hard part
       here is for this refinement to run to a fixed-point together with
       the rest of the shape functions (i.e., it somehow needs to run in tandem
       with torch-simplify-shape-calculations).
    2. Teach the shape library mechanism how to handle data-dependent shapes,
       such as by allowing passing the actual tensor value (not just its shape)
       to the shape function. This could work for cases like bincount, but
       for other ops the work of determining the size is equivalent to
       actually executing the op (like `torch.unique`), so this gets recursive.
    3. Teach the shape library mechanism about a new type of shape function
       that only returns the rank of the tensor.
    4. Teach the shape library mechanism how to properly indicate a symbolic
       unknown dimension size, along with some sort of way of annotating that
       such a shape function is "not executable".
    Approach 4 seems the most promising, and could probably be implemented by
    registering a custom Torch-MLIR-specific operator in the registry.
    """
    return id(DummyClassType())

def aten〇bincount〡shape(self: List[int], weights: Optional[List[int]] = None, minlength: int = 0) -> List[int]:
    return [hacky_get_unknown_dimension_size()]

def aten〇nonzero〡shape(self: List[int]) -> List[int]:
    return [hacky_get_unknown_dimension_size(), len(self)]

def aten〇masked_select〡shape(self: List[int], mask: List[int]) -> List[int]:
    return [hacky_get_unknown_dimension_size()]

def aten〇nonzero_static〡shape(self: List[int], size: int, fill_value: int = -1) -> List[int]:
    return [size, len(self)]

def aten〇linalg_vector_norm〡shape(self: List[int], ord: float = 2, dim: Optional[List[int]] = None, keepdim: bool = False, dtype: Optional[int] = None) -> List[int]:
    return upstream_shape_functions.sum_mean_dim(self, dim, keepdim, dtype)

def aten〇frobenius_norm〇dim〡shape(self: List[int], dim: List[int], keepdim: bool = False) -> List[int]:
    return upstream_shape_functions.sum_mean_dim(self, dim, keepdim, 0)

def aten〇norm〇ScalarOpt_dim〡shape(self: List[int], p: Optional[float], dim: List[int], keepdim: bool = False) -> List[int]:
    return upstream_shape_functions.sum_mean_dim(self, dim, keepdim, 0)

def aten〇upsample_nearest2d〡shape(self: List[int], output_size: List[int], scales_h: Optional[float] = None, scales_w: Optional[float] = None) -> List[int]:
    return [self[0], self[1], output_size[0], output_size[1]]

# ==============================================================================
# Dtype Functions
# ==============================================================================

# All the torch types sorted in decreasing order of priority during type promotion.
_SORTED_TORCH_TYPES = [
    torch.complex128, torch.complex64,
    torch.float64, torch.float32, torch.float16, torch.bfloat16,
    torch.int64, torch.int32, torch.int16, torch.int8, torch.uint8, torch.bool
]

def _check_tensors_with_the_same_dtype(
        num_of_tensors: Optional[int] = None,
        tensor_shapes: Optional[list[tuple[int]]] = None,
        tensor_device: Optional[torch.device] = None,
        error_types: Optional[set[int]] = None, *args, **kwargs):
    """Create invocations where all tensors have the same dtype.

    This function generates invocations with `num_of_tensors` tensors
    that all have the same dtype. It creates an invocation for every
    possible dtype. For dtypes in `error_types`, the invocations are
    error invocations.

    One can also specify the shapes of the tensors. Either `num_of_tensors`
    or `tensor_shapes` must be specified whenever this function is called.

    The extra *args and **kwargs arguments are passed to the invocations.
    """
    invocations = []
    for type_ in _SORTED_TORCH_TYPES:
        tensors = []
        if tensor_shapes is None and num_of_tensors is not None:
            tensors = [NonZeroDTensorWithDtype(type_, device=tensor_device)] * num_of_tensors
        elif tensor_shapes is not None and num_of_tensors is None:
            for tensor_shape in tensor_shapes:
                tensors.append(TensorOfShape(*tensor_shape, dtype=type_, device=tensor_device))
        else:
            assert False, \
                "Either `num_of_tensors` or `tensor_shapes` must be specified"

        if error_types is not None and type_ in error_types:
            invocations.append(ErrorInvocation(*tensors, *args, **kwargs))
        else:
            invocations.append(Invocation(*tensors, *args, **kwargs))
    return invocations

def _check_two_tensor_op(
        tensor_shapes: Optional[list[tuple[int]]] = None,
        tensor_device: Optional[torch.device] = None,
        input_error_types: Optional[set[int]] = None,
        output_error_types: Optional[set[int]] = None, **kwargs):
    """Generate invocations for basic two-tensor dtype functions.

    This helper function is meant to be used to check dtype functions that
    take two tensor operands and either return the promoted result or
    return a constant dtype based on the tensor dtypes.

    The testing performed is thorough enough to be able to detect if dtypes
    are invalid as inputs or as outputs to the PyTorch op. Invalid dtypes
    must be specified in `input_error_types` and `output_error_types` to
    ensure the invocations are error invocations.
    """
    if tensor_shapes is None:
        tensor_shapes = [(1,), (1,)]
    shape_1, shape_2 = tensor_shapes

    if input_error_types is not None and output_error_types is not None:
        assert len(input_error_types.intersection(output_error_types)) == 0, \
            "An invalid input type implies an invalid output type, " \
            "so there is no need to repeat the type in the `output_error_types` set"
    all_error_types = set()
    all_error_types |= set() if input_error_types is None else input_error_types
    all_error_types |= set() if output_error_types is None else output_error_types

    def check_two_tensors_with_one_varying_dtype_at_a_time(**kwargs):
        """Create invocations where one tensor varies its dtype.

        This helper function creates invocations with two tensors where one
        tensor varies its dtype while the other one stays constant. The varying
        is done for both tensors and the varying is performed over every possible
        dtype.

        This function helps identify when a dtype is an invalid input dtype
        for dtype functions that do promotion.
        """
        # We will only create invocations for dtypes with priorities less than
        # or equal to the highest priority valid type. By setting the non-varying
        # tensor dtype to be the highest priority valid type, we ensure that
        # every promotion results in a valid dtype. This allows the invocations
        # to test in isolation assertions on input types.
        constant_type = None
        constant_type_index = None
        for e, type_ in enumerate(_SORTED_TORCH_TYPES):
            if type_ not in all_error_types:
                constant_type = type_
                constant_type_index = e
                break
        assert constant_type is not None, \
            "Unable to find a constant type. Make sure the union of " \
            "`input_error_types` and `output_error_types` is not all possible types."

        invocations = []
        for type_ in _SORTED_TORCH_TYPES[constant_type_index:]:
            if input_error_types is not None and type_ in input_error_types:
                invocation_type = ErrorInvocation
            else:
                invocation_type = Invocation
            invocations += [invocation_type(TensorOfShape(*shape_1, dtype=type_, device=tensor_device), TensorOfShape(*shape_2, dtype=constant_type, device=tensor_device), **kwargs),
                            invocation_type(TensorOfShape(*shape_1, dtype=constant_type, device=tensor_device), TensorOfShape(*shape_2, dtype=type_, device=tensor_device), **kwargs)]
        return invocations

    same_dtype_invocations = _check_tensors_with_the_same_dtype(
        tensor_shapes=tensor_shapes, tensor_device=tensor_device, error_types=all_error_types, **kwargs)

    varying_dtype_invocations = \
        check_two_tensors_with_one_varying_dtype_at_a_time(**kwargs)
    return same_dtype_invocations + varying_dtype_invocations

def _get_dtype_of_floating_point_op(input_dtype: int) -> int:
    if (is_float_dtype(input_dtype) and input_dtype != torch.float32) \
       or is_complex_dtype(input_dtype):
        return input_dtype
    return torch.float32

@check_dtype_function(_check_tensors_with_the_same_dtype(num_of_tensors=1, error_types=[
    torch.float64, torch.float32, torch.float16, torch.bfloat16,
    torch.int64, torch.int32, torch.int16, torch.int8, torch.uint8, torch.bool
]))
def aten〇view_as_real〡dtype(self_rank_dtype: Tuple[int, int]) -> int:
    self_rank, self_dtype = self_rank_dtype
    assert is_complex_dtype(self_dtype)
    if self_dtype == torch.complex64:
        return torch.float
    else:
        return torch.double

@check_dtype_function(_check_tensors_with_the_same_dtype(num_of_tensors=1))
def aten〇tanh〡dtype(self_rank_dtype: Tuple[int, int]) -> int:
    self_rank, self_dtype = self_rank_dtype
    return _get_dtype_of_floating_point_op(self_dtype)


@check_dtype_function(_check_tensors_with_the_same_dtype(num_of_tensors=1))
def aten〇exp〡dtype(self_rank_dtype: Tuple[int, int]) -> int:
    self_rank, self_dtype = self_rank_dtype
    return _get_dtype_of_floating_point_op(self_dtype)

@check_dtype_function(_check_tensors_with_the_same_dtype(num_of_tensors=1))
def aten〇expm1〡dtype(self_rank_dtype: Tuple[int, int]) -> int:
    self_rank, self_dtype = self_rank_dtype
    return _get_dtype_of_floating_point_op(self_dtype)

@check_dtype_function(_check_tensors_with_the_same_dtype(num_of_tensors=1))
def aten〇sin〡dtype(self_rank_dtype: Tuple[int, int]) -> int:
    self_rank, self_dtype = self_rank_dtype
    return _get_dtype_of_floating_point_op(self_dtype)

@check_dtype_function(_check_tensors_with_the_same_dtype(num_of_tensors=1))
def aten〇cos〡dtype(self_rank_dtype: Tuple[int, int]) -> int:
    self_rank, self_dtype = self_rank_dtype
    return _get_dtype_of_floating_point_op(self_dtype)

@check_dtype_function(_check_tensors_with_the_same_dtype(num_of_tensors=1))
def aten〇asin〡dtype(self_rank_dtype: Tuple[int, int]) -> int:
    self_rank, self_dtype = self_rank_dtype
    return _get_dtype_of_floating_point_op(self_dtype)

@check_dtype_function(_check_tensors_with_the_same_dtype(num_of_tensors=1))
def aten〇acos〡dtype(self_rank_dtype: Tuple[int, int]) -> int:
    self_rank, self_dtype = self_rank_dtype
    return _get_dtype_of_floating_point_op(self_dtype)

@check_dtype_function(_check_tensors_with_the_same_dtype(num_of_tensors=1))
def aten〇sigmoid〡dtype(self_rank_dtype: Tuple[int, int]) -> int:
    self_rank, self_dtype = self_rank_dtype
    return _get_dtype_of_floating_point_op(self_dtype)

@check_dtype_function(_check_tensors_with_the_same_dtype(num_of_tensors=1))
def aten〇reciprocal〡dtype(self_rank_dtype: Tuple[int, int]) -> int:
    self_rank, self_dtype = self_rank_dtype
    return _get_dtype_of_floating_point_op(self_dtype)

@check_dtype_function(_check_tensors_with_the_same_dtype(num_of_tensors=1))
def aten〇sqrt〡dtype(self_rank_dtype: Tuple[int, int]) -> int:
    self_rank, self_dtype = self_rank_dtype
    return _get_dtype_of_floating_point_op(self_dtype)

@check_dtype_function(_check_tensors_with_the_same_dtype(num_of_tensors=1))
def aten〇log〡dtype(self_rank_dtype: Tuple[int, int]) -> int:
    self_rank, self_dtype = self_rank_dtype
    return _get_dtype_of_floating_point_op(self_dtype)

@check_dtype_function(_check_tensors_with_the_same_dtype(num_of_tensors=1))
def aten〇log2〡dtype(self_rank_dtype: Tuple[int, int]) -> int:
    self_rank, self_dtype = self_rank_dtype
    return _get_dtype_of_floating_point_op(self_dtype)

@check_dtype_function(_check_tensors_with_the_same_dtype(num_of_tensors=1))
def aten〇log10〡dtype(self_rank_dtype: Tuple[int, int]) -> int:
    self_rank, self_dtype = self_rank_dtype
    return _get_dtype_of_floating_point_op(self_dtype)

@check_dtype_function(_check_tensors_with_the_same_dtype(num_of_tensors=1))
def aten〇log1p〡dtype(self_rank_dtype: Tuple[int, int]) -> int:
    self_rank, self_dtype = self_rank_dtype
    return _get_dtype_of_floating_point_op(self_dtype)

@check_dtype_function(_check_tensors_with_the_same_dtype(num_of_tensors=1))
def aten〇rsqrt〡dtype(self_rank_dtype: Tuple[int, int]) -> int:
    self_rank, self_dtype = self_rank_dtype
    return _get_dtype_of_floating_point_op(self_dtype)

@check_dtype_function(_check_tensors_with_the_same_dtype(num_of_tensors=1))
def aten〇erf〡dtype(self_rank_dtype: Tuple[int, int]) -> int:
    self_rank, self_dtype = self_rank_dtype
    return _get_dtype_of_floating_point_op(self_dtype)

@check_dtype_function(_check_tensors_with_the_same_dtype(num_of_tensors=1))
def aten〇softplus〡dtype(self_rank_dtype: Tuple[int, int], beta: Union[int, float, complex] = 1, threshold: Union[int, float, complex] = 20) -> int:
    self_rank, self_dtype = self_rank_dtype
    if is_integer_dtype(self_dtype):
        return self_dtype
    return _get_dtype_of_floating_point_op(self_dtype)

@check_dtype_function(_check_tensors_with_the_same_dtype(
    num_of_tensors=1,
    error_types={torch.bool, torch.uint8, torch.int8, torch.int16, torch.int32, torch.int64}, dim=[0]))
def aten〇frobenius_norm〇dim〡dtype(self_rank_dtype: Tuple[int, int], dim: List[int], keepdim: bool = False) -> int:
    self_rank, self_dtype = self_rank_dtype
    assert not is_integer_dtype(self_dtype)
    if self_dtype == torch.complex128:
        return torch.float64
    elif self_dtype == torch.complex64:
        return torch.float32
    return _get_dtype_of_floating_point_op(self_dtype)

@check_dtype_function(_check_tensors_with_the_same_dtype(num_of_tensors=1))
def prims〇sqrt〡dtype(self_rank_dtype: Tuple[int, int]) -> int:
    self_rank, self_dtype = self_rank_dtype
    if is_integer_dtype(self_dtype):
        return self_dtype
    return _get_dtype_of_floating_point_op(self_dtype)

@check_dtype_function(_check_tensors_with_the_same_dtype(num_of_tensors=1, dims=[0]))
def prims〇sum〡dtype(inp_rank_dtype: Tuple[int, int], dims: Optional[List[int]], output_dtype: Optional[int] = None) -> int:
    # When invoking prims.sum() with the output_dtype argument, pytorch
    # complains that the argument is not known.
    # See https://github.com/pytorch/pytorch/issues/102610
    assert output_dtype is None
    inp_rank, inp_dtype = inp_rank_dtype
    return inp_dtype

@check_dtype_function(_check_tensors_with_the_same_dtype(num_of_tensors=1))
def aten〇abs〡dtype(self_rank_dtype: Tuple[int, int]) -> int:
    self_rank, self_dtype = self_rank_dtype
    if self_dtype == torch.complex128:
        return torch.float64
    elif self_dtype == torch.complex64:
        return torch.float32
    return self_dtype

@check_dtype_function(_check_tensors_with_the_same_dtype(tensor_shapes=[(2, 3, 7)], output_size=[2]))
def aten〇adaptive_avg_pool1d〡dtype(self_rank_dtype: Tuple[int, int], output_size: List[int]) -> int:
    self_rank, self_dtype = self_rank_dtype
    return self_dtype

@check_dtype_function(_check_tensors_with_the_same_dtype(tensor_shapes=[(4, 1, 1)], upscale_factor = 2))
def aten〇pixel_shuffle〡dtype(self_rank_dtype: Tuple[int, int], upscale_factor: int) -> int:
    self_rank, self_dtype = self_rank_dtype
    return self_dtype

@check_dtype_function(_check_tensors_with_the_same_dtype(tensor_shapes=[(2, 3, 7)], kernel_size=[2]))
def aten〇avg_pool1d〡dtype(self_rank_dtype: Tuple[int, int], kernel_size: List[int], stride: List[int] = (), padding: List[int] = (0,), ceil_mode: bool = False, count_include_pad: bool = True) -> int:
    self_rank, self_dtype = self_rank_dtype
    return self_dtype

@check_dtype_function(_check_tensors_with_the_same_dtype(tensor_shapes=[(2, 3, 5, 7)], output_size=[2, 2]))
def aten〇adaptive_avg_pool2d〡dtype(self_rank_dtype: Tuple[int, int], output_size: List[int]) -> int:
    self_rank, self_dtype = self_rank_dtype
    return self_dtype

@check_dtype_function(_check_tensors_with_the_same_dtype(tensor_shapes=[(2, 3, 5, 7)], kernel_size=[2, 2]))
def aten〇avg_pool2d〡dtype(self_rank_dtype: Tuple[int, int], kernel_size: List[int], stride: List[int] = (), padding: List[int] = (0, 0,), ceil_mode: bool = False, count_include_pad: bool = True, divisor_override: Optional[int] = None) -> int:
    self_rank, self_dtype = self_rank_dtype
    return self_dtype

@check_dtype_function(_check_tensors_with_the_same_dtype(
    tensor_shapes=[(2, 3, 5), (3,), (3,), (3,), (3,)], training=False, momentum=0.1, eps=1e-5, cudnn_enabled=True))
def aten〇batch_norm〡dtype(input_rank_dtype: Tuple[int, int], weight_rank_dtype: Optional[Tuple[int, int]], bias_rank_dtype: Optional[Tuple[int, int]], running_mean_rank_dtype: Optional[Tuple[int, int]], running_var_rank_dtype: Optional[Tuple[int, int]], training: bool, momentum: float, eps: float, cudnn_enabled: bool) -> int:
    input_rank, input_dtype = input_rank_dtype
    return input_dtype

@check_dtype_function(_check_tensors_with_the_same_dtype(num_of_tensors=1))
def aten〇bernoulli_〇float〡dtype(self_rank_dtype: Tuple[int, int], p: float = 0.5, generator: Any = None) -> int:
    self_rank, self_dtype = self_rank_dtype
    return self_dtype

@check_dtype_function(_check_tensors_with_the_same_dtype(num_of_tensors=1))
def aten〇bernoulli〡dtype(self_rank_dtype: Tuple[int, int], generator: Any = None) -> int:
    self_rank, self_dtype = self_rank_dtype
    return self_dtype

@check_dtype_function(_check_tensors_with_the_same_dtype(num_of_tensors=2))
def aten〇bernoulli〇Tensor〡dtype(self_rank_dtype: Tuple[int, int], p_rank_dtype: Tuple[int, int], generator: Any = None) -> int:
    self_rank, self_dtype = self_rank_dtype
    return self_dtype

@check_dtype_function(_check_tensors_with_the_same_dtype(num_of_tensors=1))
def aten〇bitwise_not〡dtype(self_rank_dtype: Tuple[int, int]) -> int:
    self_rank, self_dtype = self_rank_dtype
    return self_dtype

@check_dtype_function(_check_tensors_with_the_same_dtype(num_of_tensors=1, size=[2, 2]))
def aten〇broadcast_to〡dtype(self_rank_dtype: Tuple[int, int], size: List[int]) -> int:
    self_rank, self_dtype = self_rank_dtype
    return self_dtype

@check_dtype_function(
    _check_tensors_with_the_same_dtype(num_of_tensors=2,dim=0, error_types={torch.complex128, torch.complex64, *all_integer_dtypes()}))
def aten〇cosine_similarity〡dtype(x1_rank_dtype: Tuple[int, int], x2_rank_dtype: Tuple[int, int], dim: int = 1, eps: float = 1e-08) -> int:
    x1_rank, x1_dtype = x1_rank_dtype
    x2_rank, x2_dtype = x2_rank_dtype
    assert x1_dtype == x2_dtype
    assert not x1_dtype not in [torch.bfloat16, torch.float16, torch.float32, torch.float64]
    return x1_dtype

@check_dtype_function(_check_tensors_with_the_same_dtype(num_of_tensors=1))
def aten〇ceil〡dtype(self_rank_dtype: Tuple[int, int]) -> int:
    self_rank, self_dtype = self_rank_dtype
    return self_dtype

@check_dtype_function(_check_tensors_with_the_same_dtype(num_of_tensors=1, max=0))
def aten〇clamp_max〡dtype(self_rank_dtype: Tuple[int, int], max: Union[int, float, complex]) -> int:
    self_rank, self_dtype = self_rank_dtype
    if self_dtype == torch.bool:
        return torch.int64
    return self_dtype

@check_dtype_function(_check_tensors_with_the_same_dtype(num_of_tensors=1, min=0))
def aten〇clamp_min〡dtype(self_rank_dtype: Tuple[int, int], min: Union[int, float, complex]) -> int:
    self_rank, self_dtype = self_rank_dtype
    if self_dtype == torch.bool:
        return torch.int64
    return self_dtype

@check_dtype_function(_check_tensors_with_the_same_dtype(num_of_tensors=1, min=-1, max=1))
def aten〇clamp〡dtype(self_rank_dtype: Tuple[int, int], min: Optional[Union[int, float, complex]] = None, max: Optional[Union[int, float, complex]] = None) -> int:
    self_rank, self_dtype = self_rank_dtype
    if self_dtype == torch.bool:
        return torch.int64
    return self_dtype

@check_dtype_function(_check_tensors_with_the_same_dtype(num_of_tensors=1))
def aten〇clone〡dtype(self_rank_dtype: Tuple[int, int], memory_format: Optional[int] = None) -> int:
    self_rank, self_dtype = self_rank_dtype
    return self_dtype

@check_dtype_function(_check_tensors_with_the_same_dtype(num_of_tensors=1, pad=[1, 1]))
def aten〇constant_pad_nd〡dtype(self_rank_dtype: Tuple[int, int], pad: List[int], value: Union[int, float, complex] = 0) -> int:
    self_rank, self_dtype = self_rank_dtype
    return self_dtype

@check_dtype_function(_check_tensors_with_the_same_dtype(num_of_tensors=1))
def aten〇contiguous〡dtype(self_rank_dtype: Tuple[int, int], memory_format: int = 0) -> int:
    self_rank, self_dtype = self_rank_dtype
    return self_dtype

@check_dtype_function(_check_two_tensor_op())
def aten〇copy〡dtype(self_rank_dtype: Tuple[int, int], src_rank_dtype: Tuple[int, int], non_blocking: bool = False) -> int:
    self_rank, self_dtype = self_rank_dtype
    return self_dtype

# TODO: This should be fixed by switching to FakeTensor instead of Meta tensor
@check_dtype_function(_check_tensors_with_the_same_dtype(num_of_tensors=1, tensor_device="cpu"))
def aten〇cpu〡dtype(self_rank_dtype: Tuple[int, int]) -> int:
    self_rank, self_dtype = self_rank_dtype
    return self_dtype

@check_dtype_function(
    _check_tensors_with_the_same_dtype(num_of_tensors=1, dim=0) +
    _check_tensors_with_the_same_dtype(num_of_tensors=1, dim=0, dtype=torch.float32))
def aten〇cumsum〡dtype(self_rank_dtype: Tuple[int, int], dim: int, dtype: Optional[int] = None) -> int:
    if dtype is not None:
        return dtype
    self_rank, self_dtype = self_rank_dtype
    if is_integer_dtype(self_dtype):
        return torch.int64
    return self_dtype

@check_dtype_function(_check_tensors_with_the_same_dtype(num_of_tensors=1))
def aten〇detach〡dtype(self_rank_dtype: Tuple[int, int]) -> int:
    self_rank, self_dtype = self_rank_dtype
    return self_dtype

@check_dtype_function(_check_tensors_with_the_same_dtype(num_of_tensors=1, p=0.5, train=False))
def aten〇dropout〡dtype(input_rank_dtype: Tuple[int, int], p: float, train: bool) -> int:
    input_rank, input_dtype = input_rank_dtype
    return input_dtype

@check_dtype_function(_check_tensors_with_the_same_dtype(num_of_tensors=1, p=0.5, train=False))
def aten〇native_dropout〡dtype(input_rank_dtype: Tuple[int, int], p: float, train: Optional[bool]) -> Tuple[int, int]:
    input_rank, input_dtype = input_rank_dtype
    return input_dtype, torch.bool

@check_dtype_function(_check_two_tensor_op())
def aten〇expand_as〡dtype(self_rank_dtype: Tuple[int, int], other_rank_dtype: Tuple[int, int]) -> int:
    self_rank, self_dtype = self_rank_dtype
    return self_dtype

@check_dtype_function(_check_tensors_with_the_same_dtype(num_of_tensors=1, size=[2, 2]))
def aten〇expand〡dtype(self_rank_dtype: Tuple[int, int], size: List[int], implicit: bool = False) -> int:
    self_rank, self_dtype = self_rank_dtype
    return self_dtype

@check_dtype_function(_check_tensors_with_the_same_dtype(num_of_tensors=1, value=0))
def aten〇fill〇Scalar〡dtype(self_rank_dtype: Tuple[int, int], value: Union[int, float, complex]) -> int:
    self_rank, self_dtype = self_rank_dtype
    return self_dtype

@check_dtype_function(_check_tensors_with_the_same_dtype(tensor_shapes=[(1,), ()]))
def aten〇fill〇Tensor〡dtype(self_rank_dtype: Tuple[int, int], value_rank_dtype: Tuple[int, int]) -> int:
    self_rank, self_dtype = self_rank_dtype
    return self_dtype

@check_dtype_function(_check_tensors_with_the_same_dtype(num_of_tensors=1))
def aten〇flatten〇using_ints〡dtype(self_rank_dtype: Tuple[int, int], start_dim: int = 0, end_dim: int = -1) -> int:
    self_rank, self_dtype = self_rank_dtype
    return self_dtype

@check_dtype_function(_check_tensors_with_the_same_dtype(num_of_tensors=1, dim=0, sizes=[-1]))
def aten〇unflatten〇int〡dtype(self_rank_dtype: Tuple[int, int], dim: int, sizes: List[int]) -> int:
    self_rank, self_dtype = self_rank_dtype
    return self_dtype

@check_dtype_function(_check_tensors_with_the_same_dtype(num_of_tensors=1, dims=[0]))
def aten〇flip〡dtype(self_rank_dtype: Tuple[int, int], dims: List[int]) -> int:
    self_rank, self_dtype = self_rank_dtype
    return self_dtype

@check_dtype_function(_check_tensors_with_the_same_dtype(num_of_tensors=1))
def aten〇sign〡dtype(self_rank_dtype: Tuple[int, int]) -> int:
    self_rank, self_dtype = self_rank_dtype
    return self_dtype

@check_dtype_function(_check_tensors_with_the_same_dtype(num_of_tensors=1))
def aten〇floor〡dtype(self_rank_dtype: Tuple[int, int]) -> int:
    self_rank, self_dtype = self_rank_dtype
    return self_dtype

@check_dtype_function(_check_tensors_with_the_same_dtype(None, [(5,)], None, None, 0, TensorOfShape(1, dtype=torch.int64)))
def aten〇gather〡dtype(self_rank_dtype: Tuple[int, int], dim: int, index_rank_dtype: Tuple[int, int], sparse_grad: bool = False) -> int:
    self_rank, self_dtype = self_rank_dtype
    return self_dtype

@check_dtype_function(_check_two_tensor_op())
def aten〇gelu_backward〡dtype(grad_output_rank_dtype: Tuple[int, int], self_rank_dtype: Tuple[int, int], approximate: str = "none") -> int:
    grad_output_rank, grad_output_dtype = grad_output_rank_dtype
    self_rank, self_dtype = self_rank_dtype
    ranks: List[Optional[int]] = [grad_output_rank, self_rank]
    dtypes = [grad_output_dtype, self_dtype]
    promoted_dtype = promote_dtypes(ranks, dtypes)
    return promoted_dtype

@check_dtype_function(_check_tensors_with_the_same_dtype(num_of_tensors=1))
def aten〇gelu〡dtype(self_rank_dtype: Tuple[int, int], approximate: str = "none") -> int:
    self_rank, self_dtype = self_rank_dtype
    return self_dtype

@check_dtype_function(_check_tensors_with_the_same_dtype(num_of_tensors=1))
def aten〇hardsigmoid〡dtype(self_rank_dtype: Tuple[int, int]) -> int:
    self_rank, self_dtype = self_rank_dtype
    return self_dtype

@check_dtype_function(_check_tensors_with_the_same_dtype(num_of_tensors=1))
def aten〇hardswish〡dtype(self_rank_dtype: Tuple[int, int]) -> int:
    self_rank, self_dtype = self_rank_dtype
    return self_dtype

@check_dtype_function(_check_two_tensor_op(min_val=0.2, max_val=0.5))
def aten〇hardtanh_backward〡dtype(grad_output_rank_dtype: Tuple[int, int], self_rank_dtype: Tuple[int, int], min_val: Union[int, float, complex], max_val: Union[int, float, complex]) -> int:
    grad_output_rank, grad_output_dtype = grad_output_rank_dtype
    if is_integer_dtype(grad_output_dtype):
        return torch.float32
    return grad_output_dtype

@check_dtype_function(_check_tensors_with_the_same_dtype(num_of_tensors=1, error_types={torch.uint8, torch.bool}))
def aten〇hardtanh〡dtype(self_rank_dtype: Tuple[int, int], min_val: Union[int, float, complex] = -1, max_val: Union[int, float, complex] = 1) -> int:
    self_rank, self_dtype = self_rank_dtype
    assert self_dtype not in [torch.uint8, torch.bool]
    return self_dtype

_index_put_invocations = [
    # same dtype
    Invocation(TensorOfShape(3, dtype=dtype), [TensorOfShape(3, dtype=torch.int64)], TensorOfShape(3, dtype=dtype)) for dtype in _SORTED_TORCH_TYPES
] + [
    # different dtypes
    Invocation(TensorOfShape(3, dtype=dtype), [TensorOfShape(3, dtype=torch.int64)], TensorOfShape(3, dtype=torch.float32)) for dtype in _SORTED_TORCH_TYPES
] + [
    # index dtype
    Invocation(TensorOfShape(3, dtype=torch.float32), [TensorOfShape(3, dtype=dtype)], TensorOfShape(3, dtype=torch.float32)) for dtype in _SORTED_TORCH_TYPES
]
@check_dtype_function(_index_put_invocations)
def aten〇index_put〇hacked_twin〡dtype(self_rank_dtype: Tuple[int, int], indices_rank_dtype: List[Tuple[int, int]], values_rank_dtype: Tuple[int, int], accumulate: bool = False) -> int:
    self_rank, self_dtype = self_rank_dtype
    return self_dtype

@check_dtype_function(_index_put_invocations)
def aten〇_unsafe_index_put〇hacked_twin〡dtype(self_rank_dtype: Tuple[int, int], indices_rank_dtype: List[Tuple[int, int]], values_rank_dtype: Tuple[int, int], accumulate: bool = False) -> int:
    self_rank, self_dtype = self_rank_dtype
    return self_dtype

@check_dtype_function(_index_put_invocations)
def aten〇_index_put_impl〡dtype(self_rank_dtype: Tuple[int, int], indices_rank_dtype: List[Optional[Tuple[int, int]]], values_rank_dtype: Tuple[int, int], accumulate: bool = False, unsafe: bool = False) -> int:
    self_rank, self_dtype = self_rank_dtype
    return self_dtype

@check_dtype_function(_index_put_invocations)
def aten〇index_put〡dtype(self_rank_dtype: Tuple[int, int], indices_rank_dtype: List[Optional[Tuple[int, int]]], values_rank_dtype: Tuple[int, int], accumulate: bool = False) -> int:
    self_rank, self_dtype = self_rank_dtype
    return self_dtype

@check_dtype_function(_check_tensors_with_the_same_dtype(None, [(5,)], None, None, 0, TensorOfShape(1, dtype=torch.int64)))
def aten〇index_select〡dtype(self_rank_dtype: Tuple[int, int], dim: int, index_rank_dtype: Tuple[int, int]) -> int:
    self_rank, self_dtype = self_rank_dtype
    return self_dtype

@check_dtype_function(_check_tensors_with_the_same_dtype(None, [(5,)], None, None, [TensorOfShape(1, dtype=torch.int64)]))
def aten〇index〇Tensor_hacked_twin〡dtype(self_rank_dtype: Tuple[int, int], indices_rank_dtype: List[Tuple[int, int]]) -> int:
    self_rank, self_dtype = self_rank_dtype
    return self_dtype

@check_dtype_function(_check_tensors_with_the_same_dtype(None, [(5,)], None, None, [TensorOfShape(1, dtype=torch.int64)]))
def aten〇index〇Tensor〡dtype(self_rank_dtype: Tuple[int, int], indices_rank_dtype: List[Optional[Tuple[int, int]]]) -> int:
    self_rank, self_dtype = self_rank_dtype
    return self_dtype

@check_dtype_function(_check_tensors_with_the_same_dtype(
    num_of_tensors=1, error_types={*all_integer_dtypes()}, normalized_shape=[1]))
def aten〇layer_norm〡dtype(input_rank_dtype: Tuple[int, int], normalized_shape: List[int], weight_rank_dtype: Optional[Tuple[int, int]] = None, bias_rank_dtype: Optional[Tuple[int, int]] = None, eps: float = 1.0000000000000001e-05, cudnn_enable: bool = True) -> int:
    input_rank, input_dtype = input_rank_dtype
    assert not is_integer_dtype(input_dtype)
    return input_dtype

@check_dtype_function(_check_two_tensor_op(negative_slope=0.1, self_is_result=False))
def aten〇leaky_relu_backward〡dtype(grad_output_rank_dtype: Tuple[int, int], self_rank_dtype: Tuple[int, int], negative_slope: Union[int, float, complex], self_is_result: bool) -> int:
    grad_output_rank, grad_output_dtype = grad_output_rank_dtype
    self_rank, self_dtype = self_rank_dtype
    ranks: List[Optional[int]] = [grad_output_rank, self_rank]
    dtypes = [grad_output_dtype, self_dtype]
    promoted_dtype = promote_dtypes(ranks, dtypes)
    return promoted_dtype

@check_dtype_function(_check_tensors_with_the_same_dtype(num_of_tensors=1))
def aten〇lift_fresh_copy〡dtype(self_rank_dtype: Tuple[int, int]) -> int:
    self_rank, self_dtype = self_rank_dtype
    return self_dtype

@check_dtype_function(
    _check_two_tensor_op(dim=0, input_dtype=torch.float32) +
    _check_two_tensor_op(dim=0, input_dtype=torch.float64))
def aten〇_log_softmax_backward_data〡dtype(grad_output_rank_dtype: Tuple[int, int], output_rank_dtype: Tuple[int, int], dim: int, input_dtype: int) -> int:
    return input_dtype

@check_dtype_function(_check_tensors_with_the_same_dtype(None, [(3,)], None, None, TensorOfShape(1, dtype=torch.bool), 0))
def aten〇masked_fill〇Scalar〡dtype(self_rank_dtype: Tuple[int, int], mask_rank_dtype: Tuple[int, int], value: Union[int, float, complex]) -> int:
    self_rank, self_dtype = self_rank_dtype
    return self_dtype

@check_dtype_function(_check_tensors_with_the_same_dtype(None, [(3,)], None, None, TensorOfShape(1, dtype=torch.bool), 0))
def aten〇masked_fill_〇Scalar〡dtype(self_rank_dtype: Tuple[int, int], mask_rank_dtype: Tuple[int, int], value: Union[int, float, complex]) -> int:
    self_rank, self_dtype = self_rank_dtype
    return self_dtype

@check_dtype_function(_check_tensors_with_the_same_dtype(None, [(3,)], None, None, TensorOfShape(1, dtype=torch.bool), TensorOfShape(dtype=torch.float32)))
def aten〇masked_fill〇Tensor〡dtype(self_rank_dtype: Tuple[int, int], mask_rank_dtype: Tuple[int, int], value_rank_dtype: Tuple[int, int]) -> int:
    self_rank, self_dtype = self_rank_dtype
    return self_dtype

# Could not run 'aten::masked_select' with arguments from the 'Meta' backend.
# TODO: This should be fixed by switching to FakeTensor instead of Meta tensor
@check_dtype_function(
    _check_tensors_with_the_same_dtype(1, None, "cpu", None, NonZeroDTensorWithDtype(torch.bool, device="cpu")))
def aten〇masked_select〡dtype(self_rank_dtype: Tuple[int, int], mask_rank_dtype: Tuple[int, int]) -> int:
    self_rank, self_dtype = self_rank_dtype
    return self_dtype

@check_dtype_function(_check_tensors_with_the_same_dtype(tensor_shapes=[(2, 3, 5, 7)], kernel_size=[2, 2]))
def aten〇max_pool2d〡dtype(self_rank_dtype: Tuple[int, int], kernel_size: List[int], stride: List[int] = (), padding: List[int] = (0, 0,), dilation: List[int] = (1, 1,), ceil_mode: bool = False) -> int:
    self_rank, self_dtype = self_rank_dtype
    return self_dtype

@check_dtype_function(_check_tensors_with_the_same_dtype(tensor_shapes=[(2, 3, 5, 7)], kernel_size=[2, 2]))
def aten〇max_pool2d_with_indices〡dtype(self_rank_dtype: Tuple[int, int], kernel_size: List[int], stride: List[int] = (), padding: List[int] = (0, 0,), dilation: List[int] = (1, 1,), ceil_mode: bool = False) -> Tuple[int, int]:
    self_rank, self_dtype = self_rank_dtype
    return self_dtype, torch.int64

@check_dtype_function(_check_tensors_with_the_same_dtype(num_of_tensors=1))
def aten〇mish〡dtype(self_rank_dtype: Tuple[int, int]) -> int:
    self_rank, self_dtype = self_rank_dtype
    return self_dtype

@check_dtype_function(_check_tensors_with_the_same_dtype(num_of_tensors=1, dim=0, start=0, length=1))
def aten〇narrow〡dtype(self_rank_dtype: Tuple[int, int], dim: int, start: int, length: int) -> int:
    self_rank, self_dtype = self_rank_dtype
    return self_dtype

@check_dtype_function([Invocation(TensorOfShape(3, 4, dtype=dtype, device=torch.device("cpu")), 0, ZeroDTensorWithDtype(dtype=torch.int64, device=torch.device("cpu")), 1) for dtype in _SORTED_TORCH_TYPES])
def aten〇narrow〇Tensor〡dtype(self_rank_dtype: Tuple[int, int], dim: int, start_rank_dtype: Tuple[int, int], length: int) -> int:
    self_rank, self_dtype = self_rank_dtype
    return self_dtype

@check_dtype_function(_check_tensors_with_the_same_dtype(num_of_tensors=1, error_types={torch.bool}))
def aten〇neg〡dtype(self_rank_dtype: Tuple[int, int]) -> int:
    self_rank, self_dtype = self_rank_dtype
    assert self_dtype != torch.bool
    return self_dtype

@check_dtype_function(_check_tensors_with_the_same_dtype(num_of_tensors=1))
def aten〇numpy_T〡dtype(self_rank_dtype: Tuple[int, int]) -> int:
    self_rank, self_dtype = self_rank_dtype
    return self_dtype

@check_dtype_function(_check_tensors_with_the_same_dtype(num_of_tensors=1, pad=[1, 1]))
def aten〇pad〡dtype(self_rank_dtype: Tuple[int, int], pad: List[int], mode: str = "constant", value: Optional[float] = None) -> int:
    self_rank, self_dtype = self_rank_dtype
    return self_dtype

@check_dtype_function(_check_tensors_with_the_same_dtype(num_of_tensors=1, dims=[0]))
def aten〇permute〡dtype(self_rank_dtype: Tuple[int, int], dims: List[int]) -> int:
    self_rank, self_dtype = self_rank_dtype
    return self_dtype


@check_dtype_function(_check_two_tensor_op())
def aten〇pow〇Tensor_Tensor〡dtype(self_rank_dtype: Tuple[int, int], exponent_rank_dtype: Tuple[int, int]) -> int:
    self_rank, self_dtype = self_rank_dtype
    exponent_rank, exponent_dtype = exponent_rank_dtype
    ranks: List[Optional[int]] = [self_rank, exponent_rank]
    dtypes = [self_dtype, exponent_dtype]
    promoted_dtype = promote_dtypes(ranks, dtypes)
    if promoted_dtype == torch.bool:
        return torch.int64
    return promoted_dtype

@check_dtype_function(
    _check_tensors_with_the_same_dtype(num_of_tensors=2) +
    [ErrorInvocation(TensorOfShape(1, dtype=torch.float32), TensorOfShape(1, dtype=torch.float64)),
     ErrorInvocation(TensorOfShape(1, dtype=torch.float64), TensorOfShape(1, dtype=torch.float32))])
def aten〇prelu〡dtype(self_rank_dtype: Tuple[int, int], weight_rank_dtype: Tuple[int, int]) -> int:
    self_rank, self_dtype = self_rank_dtype
    weight_rank, weight_dtype = weight_rank_dtype
    assert self_dtype == weight_dtype
    return self_dtype

@check_dtype_function(_check_tensors_with_the_same_dtype(num_of_tensors=1, error_types={torch.bool}))
def aten〇relu6〡dtype(self_rank_dtype: Tuple[int, int]) -> int:
    self_rank, self_dtype = self_rank_dtype
    assert self_dtype != torch.bool
    return self_dtype

@check_dtype_function(_check_tensors_with_the_same_dtype(num_of_tensors=1))
def aten〇relu〡dtype(self_rank_dtype: Tuple[int, int]) -> int:
    self_rank, self_dtype = self_rank_dtype
    return self_dtype

@check_dtype_function(_check_tensors_with_the_same_dtype(num_of_tensors=1, repeats=[1]))
def aten〇repeat〡dtype(self_rank_dtype: Tuple[int, int], repeats: List[int]) -> int:
    self_rank, self_dtype = self_rank_dtype
    return self_dtype

def aten〇repeat_interleave〇Tensor〡dtype(repeats_rank_dtype: Tuple[int, int], output_size: Optional[int] = None) -> int:
    repeats_rank, repeats_dtype = repeats_rank_dtype
    return repeats_dtype

@check_dtype_function(_check_tensors_with_the_same_dtype(num_of_tensors=1, dims=[1]))
def aten〇tile〡dtype(self_rank_dtype: Tuple[int, int], dims: List[int]) -> int:
    self_rank, self_dtype = self_rank_dtype
    return self_dtype

@check_dtype_function(_check_tensors_with_the_same_dtype(num_of_tensors=1, size=[1], stride=[1]))
def aten〇_reshape_alias〡dtype(self_rank_dtype: Tuple[int, int], size: List[int], stride: List[int]) -> int:
    self_rank, self_dtype = self_rank_dtype
    return self_dtype

@check_dtype_function(_check_tensors_with_the_same_dtype(num_of_tensors=1, shape=[1]))
def aten〇reshape〡dtype(self_rank_dtype: Tuple[int, int], shape: List[int]) -> int:
    self_rank, self_dtype = self_rank_dtype
    return self_dtype

@check_dtype_function(_check_two_tensor_op())
def aten〇reshape_as〡dtype(self_rank_dtype: Tuple[int, int], other_rank_dtype: Tuple[int, int]) -> int:
    self_rank, self_dtype = self_rank_dtype
    return self_dtype

@check_dtype_function(_check_tensors_with_the_same_dtype(num_of_tensors=1, size=[1]))
def aten〇resize_〡dtype(self_rank_dtype: Tuple[int, int], size: List[int], memory_format: Optional[int] = None) -> int:
    self_rank, self_dtype = self_rank_dtype
    return self_dtype

@check_dtype_function(_check_tensors_with_the_same_dtype(num_of_tensors=1, shifts=[0], dims=[0]))
def aten〇roll〡dtype(self_rank_dtype: Tuple[int, int], shifts: List[int], dims: List[int] = ()) -> int:
    self_rank, self_dtype = self_rank_dtype
    return self_dtype

@check_dtype_function(_check_tensors_with_the_same_dtype(num_of_tensors=1))
def aten〇round〡dtype(self_rank_dtype: Tuple[int, int]) -> int:
    self_rank, self_dtype = self_rank_dtype
    return self_dtype

@check_dtype_function(_check_tensors_with_the_same_dtype(tensor_shapes=[(100,)], dim=0))
def aten〇glu〡dtype(self_rank_dtype: Tuple[int, int], dim: int = -1) -> int:
    self_rank, self_dtype = self_rank_dtype
    return self_dtype

@check_dtype_function(
    [Invocation(TensorOfShape(3, dtype=dtype), 0, TensorOfShape(3, dtype=torch.int64), TensorOfShape(3, dtype=dtype), "sum") for dtype in _SORTED_TORCH_TYPES])
def aten〇scatter_reduce〇two〡dtype(self_rank_dtype: Tuple[int, int], dim: int, index_rank_dtype: Tuple[int, int], src_rank_dtype: Tuple[int, int], reduce: str, include_self: bool = True) -> int:
    self_rank, self_dtype = self_rank_dtype
    return self_dtype

@check_dtype_function(_check_tensors_with_the_same_dtype(num_of_tensors=1, dim=0, index=0))
def aten〇select〇int〡dtype(self_rank_dtype: Tuple[int, int], dim: int, index: int) -> int:
    self_rank, self_dtype = self_rank_dtype
    return self_dtype

@check_dtype_function(_check_two_tensor_op(tensor_shapes=[(1, 1), (1,)], dim=0, index=0))
def aten〇select_scatter〡dtype(self_rank_dtype: Tuple[int, int], src_rank_dtype: Tuple[int, int], dim: int, index: int) -> int:
    self_rank, self_dtype = self_rank_dtype
    return self_dtype

@check_dtype_function(
    [Invocation(TensorOfShape(3, dtype=dtype), 0, TensorOfShape(3, dtype=torch.int64), TensorOfShape(3, dtype=dtype)) for dtype in _SORTED_TORCH_TYPES])
def aten〇scatter〇src〡dtype(self_rank_dtype: Tuple[int, int], dim: int, index_rank_dtype: Tuple[int, int], src_rank_dtype: Tuple[int, int]) -> int:
    self_rank, self_dtype = self_rank_dtype
    return self_dtype

@check_dtype_function(
    [Invocation(TensorOfShape(3, dtype=dtype), 0, TensorOfShape(3, dtype=torch.int64), 1.0) for dtype in _SORTED_TORCH_TYPES])
def aten〇scatter〇value〡dtype(self_rank_dtype: Tuple[int, int], dim: int, index_rank_dtype: Tuple[int, int], value: Union[int, float, complex]) -> int:
    self_rank, self_dtype = self_rank_dtype
    return self_dtype

@check_dtype_function(
    [Invocation(TensorOfShape(3, dtype=dtype), TensorOfShape(3, dtype=torch.bool), TensorOfShape(3, dtype=dtype)) for dtype in _SORTED_TORCH_TYPES])
def aten〇masked_scatter〡dtype(self_rank_dtype: Tuple[int, int], mask_rank_dtype: Tuple[int, int], source_rank_dtype: Tuple[int, int]) -> int:
    self_rank, self_dtype = self_rank_dtype
    return self_dtype

@check_dtype_function(_check_tensors_with_the_same_dtype(num_of_tensors=1))
def aten〇silu〡dtype(self_rank_dtype: Tuple[int, int]) -> int:
    self_rank, self_dtype = self_rank_dtype
    return self_dtype

@check_dtype_function(_check_two_tensor_op(dim=0))
def aten〇slice_scatter〡dtype(self_rank_dtype: Tuple[int, int], src_rank_dtype: Tuple[int, int], dim: int = 0, start: Optional[int] = None, end: Optional[int] = None, step: int = 1) -> int:
    self_rank, self_dtype = self_rank_dtype
    return self_dtype

@check_dtype_function(_check_tensors_with_the_same_dtype(num_of_tensors=1))
def aten〇slice〇Tensor〡dtype(self_rank_dtype: Tuple[int, int], dim: int = 0, start: Optional[int] = None, end: Optional[int] = None, step: int = 1) -> int:
    self_rank, self_dtype = self_rank_dtype
    return self_dtype

@check_dtype_function(
    _check_tensors_with_the_same_dtype(num_of_tensors=2, dim=0, input_dtype=torch.float32) +
    _check_tensors_with_the_same_dtype(num_of_tensors=2, dim=0, input_dtype=torch.float64) +
    [Invocation(TensorOfShape(1, dtype=torch.float32), TensorOfShape(1, dtype=torch.float64), dim=0, input_dtype=torch.float32),
     Invocation(TensorOfShape(1, dtype=torch.float64), TensorOfShape(1, dtype=torch.float32), dim=0, input_dtype=torch.float32)])
def aten〇_softmax_backward_data〡dtype(grad_output_rank_dtype: Tuple[int, int], output_rank_dtype: Tuple[int, int], dim: int, input_dtype: int) -> int:
    return input_dtype

@check_dtype_function(_check_tensors_with_the_same_dtype(num_of_tensors=1))
def aten〇square〡dtype(self_rank_dtype: Tuple[int, int]) -> int:
    self_rank, self_dtype = self_rank_dtype
    if self_dtype == torch.bool:
        return torch.int64
    return self_dtype

@check_dtype_function(_check_tensors_with_the_same_dtype(num_of_tensors=1, dim=0))
def aten〇squeeze〇dim〡dtype(self_rank_dtype: Tuple[int, int], dim: int) -> int:
    self_rank, self_dtype = self_rank_dtype
    return self_dtype

@check_dtype_function(_check_tensors_with_the_same_dtype(num_of_tensors=1))
def aten〇squeeze〡dtype(self_rank_dtype: Tuple[int, int]) -> int:
    self_rank, self_dtype = self_rank_dtype
    return self_dtype

@check_dtype_function(_check_two_tensor_op())
def aten〇tanh_backward〡dtype(grad_output_rank_dtype: Tuple[int, int], output_rank_dtype: Tuple[int, int]) -> int:
    grad_output_rank, grad_output_dtype = grad_output_rank_dtype
    output_rank, output_dtype = output_rank_dtype
    ranks: List[Optional[int]] = [grad_output_rank, output_rank]
    dtypes = [grad_output_dtype, output_dtype]
    promoted_dtype = promote_dtypes(ranks, dtypes)
    return promoted_dtype

@check_dtype_function(_check_tensors_with_the_same_dtype(num_of_tensors=1, threshold=0, value=0))
def aten〇threshold〡dtype(self_rank_dtype: Tuple[int, int], threshold: Union[int, float, complex], value: Union[int, float, complex]) -> int:
    self_rank, self_dtype = self_rank_dtype
    return self_dtype

@check_dtype_function(_check_tensors_with_the_same_dtype(num_of_tensors=1))
def aten〇t〡dtype(self_rank_dtype: Tuple[int, int]) -> int:
    self_rank, self_dtype = self_rank_dtype
    return self_dtype

@check_dtype_function(_check_tensors_with_the_same_dtype(1, tensor_device="meta", device=torch.device("meta")))
def aten〇to〇prim_Device〡dtype(self_rank_dtype: Tuple[int, int], device: Optional[device], dtype: Optional[int] = None, non_blocking: bool = False, copy: bool = False) -> int:
    self_rank, self_dtype = self_rank_dtype
    return self_dtype

@check_dtype_function(_check_tensors_with_the_same_dtype(tensor_shapes=[(2, 3)], dim0=0, dim1=1))
def aten〇transpose〇int〡dtype(self_rank_dtype: Tuple[int, int], dim0: int, dim1: int) -> int:
    self_rank, self_dtype = self_rank_dtype
    return self_dtype

@check_dtype_function(_check_tensors_with_the_same_dtype(tensor_shapes=[(2, 3)]))
def aten〇triu〡dtype(self_rank_dtype: Tuple[int, int], diagonal: int = 0) -> int:
    self_rank, self_dtype = self_rank_dtype
    return self_dtype

@check_dtype_function(_check_tensors_with_the_same_dtype(tensor_shapes=[(2, 3)]))
def aten〇tril〡dtype(self_rank_dtype: Tuple[int, int], diagonal: int = 0) -> int:
    self_rank, self_dtype = self_rank_dtype
    return self_dtype

@check_dtype_function(_check_tensors_with_the_same_dtype(num_of_tensors=1))
def aten〇uniform〡dtype(self_rank_dtype: Tuple[int, int], from_: float = 0., to: float = 1., generator: Any = None) -> int:
    self_rank, self_dtype = self_rank_dtype
    return self_dtype

@check_dtype_function([Invocation([1]),
                       Invocation([1], dtype=torch.float16),
                       Invocation([1], dtype=torch.complex64)])
def aten〇rand〡dtype(size: List[int], dtype: Optional[int] = None, layout: Optional[int] = None, device: Optional[device] = None, pin_memory: Optional[bool] = None) -> int:
    return torch.float32 if dtype is None else dtype

@check_dtype_function(_check_tensors_with_the_same_dtype(num_of_tensors=1, size=[1]))
def aten〇_unsafe_view〡dtype(self_rank_dtype: Tuple[int, int], size: List[int]) -> int:
    self_rank, self_dtype = self_rank_dtype
    return self_dtype

@check_dtype_function(_check_tensors_with_the_same_dtype(num_of_tensors=1, dim=0))
def aten〇unsqueeze〡dtype(self_rank_dtype: Tuple[int, int], dim: int) -> int:
    self_rank, self_dtype = self_rank_dtype
    return self_dtype

@check_dtype_function(_check_tensors_with_the_same_dtype(tensor_shapes=[(1, 1, 4, 8)], output_size=[4, 8], input_size=[1, 1, 2, 3]))
def aten〇upsample_nearest2d_backward〡dtype(grad_output_rank_dtype: Tuple[int, int], output_size: List[int], input_size: List[int], scales_h: Optional[float] = None, scales_w: Optional[float] = None) -> int:
    grad_output_rank, grad_output_dtype = grad_output_rank_dtype
    return grad_output_dtype

@check_dtype_function(_check_tensors_with_the_same_dtype(tensor_shapes=[(2, 3, 5, 7)], output_size=[11, 13]))
def aten〇upsample_nearest2d〡dtype(self_rank_dtype: Tuple[int, int], output_size: List[int], scales_h: Optional[float] = None, scales_w: Optional[float] = None) -> int:
    self_rank, self_dtype = self_rank_dtype
    return self_dtype

@check_dtype_function(_check_tensors_with_the_same_dtype(num_of_tensors=1, size=[1]))
def aten〇view〡dtype(self_rank_dtype: Tuple[int, int], size: List[int]) -> int:
    self_rank, self_dtype = self_rank_dtype
    return self_dtype

@check_dtype_function(_check_tensors_with_the_same_dtype(num_of_tensors=1))
def aten〇zero〡dtype(self_rank_dtype: Tuple[int, int]) -> int:
    self_rank, self_dtype = self_rank_dtype
    return self_dtype

@check_dtype_function(_check_tensors_with_the_same_dtype(num_of_tensors=1))
def aten〇zero_〡dtype(self_rank_dtype: Tuple[int, int]) -> int:
    self_rank, self_dtype = self_rank_dtype
    return self_dtype

@check_dtype_function([Invocation(-1), Invocation(-1.0)])
def prim〇abs〇Scalar〡dtype(a: Union[int, float, complex]) -> int:
    return get_dtype_of_scalar(a)

@check_dtype_function(_check_tensors_with_the_same_dtype(
    None, [(3,), (3, 4)], None, None,
    TensorOfShape(3, dtype=torch.int64), None, 0, 10, TensorOfShape(1, dtype=torch.float32)) +
    [Invocation(TensorOfShape(3, dtype=torch.float32), TensorOfShape(3, 4, dtype=torch.float64), TensorOfShape(3, dtype=torch.int64), None, 0, 10, TensorOfShape(1, dtype=torch.float32)),
     Invocation(TensorOfShape(3, dtype=torch.float64), TensorOfShape(3, 4, dtype=torch.float32), TensorOfShape(3, dtype=torch.int64), None, 0, 10, TensorOfShape(1, dtype=torch.float32))])
def aten〇nll_loss_backward〡dtype(grad_output_rank_dtype: Tuple[int, int], self_rank_dtype: Tuple[int, int], target_rank_dtype: Tuple[int, int], weight_rank_dtype: Optional[Tuple[int, int]], reduction: int, ignore_index: int, total_weight_rank_dtype: Tuple[int, int]) -> int:
    grad_output_rank, grad_output_dtype = grad_output_rank_dtype
    self_rank, self_dtype = self_rank_dtype
    ranks: List[Optional[int]] = [self_rank, grad_output_rank]
    dtypes = [self_dtype, grad_output_dtype]
    result = promote_dtypes(ranks, dtypes)
    if result == torch.bool:
        return torch.int64
    return result

@check_dtype_function(_check_tensors_with_the_same_dtype(
    None, [(2, 4, 7, 6), (2, 4, 6, 5)], None, None,
    [2, 2], [1, 1], [1, 1], [1, 1], False, TensorOfShape(2, 4, 7, 6, dtype=torch.int64)) +
    [ErrorInvocation(TensorOfShape(2, 4, 7, 6, dtype=torch.float32), TensorOfShape(2, 4, 6, 5, dtype=torch.float64), [2, 2], [1, 1], [1, 1], [1, 1], False, TensorOfShape(2, 4, 7, 6, dtype=torch.int64)),
     ErrorInvocation(TensorOfShape(2, 4, 7, 6, dtype=torch.float64), TensorOfShape(2, 4, 6, 5, dtype=torch.float32), [2, 2], [1, 1], [1, 1], [1, 1], False, TensorOfShape(2, 4, 7, 6, dtype=torch.int64))])
def aten〇max_pool2d_with_indices_backward〡dtype(grad_output_rank_dtype: Tuple[int, int], self_rank_dtype: Tuple[int, int], kernel_size: List[int], stride: List[int], padding: List[int], dilation: List[int], ceil_mode: bool, indices_rank_dtype: Tuple[int, int]) -> int:
    grad_output_rank, grad_output_dtype = grad_output_rank_dtype
    self_rank, self_dtype = self_rank_dtype
    assert grad_output_dtype == self_dtype
    return self_dtype

@check_dtype_function(_check_tensors_with_the_same_dtype(num_of_tensors=1))
def aten〇all〡dtype(self_rank_dtype: Tuple[int, int]) -> int:
    self_rank, self_dtype = self_rank_dtype
    return torch.uint8 if self_dtype == torch.uint8 else torch.bool

@check_dtype_function(_check_tensors_with_the_same_dtype(num_of_tensors=1))
def aten〇any〡dtype(self_rank_dtype: Tuple[int, int]) -> int:
    self_rank, self_dtype = self_rank_dtype
    return torch.uint8 if self_dtype == torch.uint8 else torch.bool

@check_dtype_function(_check_tensors_with_the_same_dtype(num_of_tensors=1, other=0.0) +
                      _check_tensors_with_the_same_dtype(num_of_tensors=1, other=0))
def aten〇eq〇Scalar〡dtype(self_rank_dtype: Tuple[int, int], other: Union[int, float, complex]) -> int:
    return torch.bool

@check_dtype_function(_check_two_tensor_op())
def aten〇eq〇Tensor〡dtype(self_rank_dtype: Tuple[int, int], other_rank_dtype: Tuple[int, int]) -> int:
    return torch.bool

@check_dtype_function(
    _check_tensors_with_the_same_dtype(num_of_tensors=1, other=0.0) +
    _check_tensors_with_the_same_dtype(num_of_tensors=1, other=0))
def aten〇ge〇Scalar〡dtype(self_rank_dtype: Tuple[int, int], other: Union[int, float, complex]) -> int:
    return torch.bool

@check_dtype_function(
    _check_tensors_with_the_same_dtype(num_of_tensors=1, other=0.0) +
    _check_tensors_with_the_same_dtype(num_of_tensors=1, other=0))
def aten〇gt〇Scalar〡dtype(self_rank_dtype: Tuple[int, int], other: Union[int, float, complex]) -> int:
    return torch.bool

@check_dtype_function(_check_two_tensor_op())
def aten〇gt〇Tensor〡dtype(self_rank_dtype: Tuple[int, int], other_rank_dtype: Tuple[int, int]) -> int:
    return torch.bool

@check_dtype_function(_check_two_tensor_op())
def aten〇ge〇Tensor〡dtype(self_rank_dtype: Tuple[int, int], other_rank_dtype: Tuple[int, int]) -> int:
    return torch.bool

@check_dtype_function(
    _check_tensors_with_the_same_dtype(num_of_tensors=1, other=0.0) +
    _check_tensors_with_the_same_dtype(num_of_tensors=1, other=0))
def aten〇le〇Scalar〡dtype(self_rank_dtype: Tuple[int, int], other: Union[int, float, complex]) -> int:
    return torch.bool

@check_dtype_function(_check_two_tensor_op())
def aten〇logical_and〡dtype(self_rank_dtype: Tuple[int, int], other_rank_dtype: Tuple[int, int]) -> int:
    return torch.bool

@check_dtype_function(_check_tensors_with_the_same_dtype(num_of_tensors=1))
def aten〇logical_not〡dtype(self_rank_dtype: Tuple[int, int]) -> int:
    return torch.bool

@check_dtype_function(_check_tensors_with_the_same_dtype(num_of_tensors=2))
def aten〇isclose〡dtype(self_rank_dtype: Tuple[int, int], other_rank_dtype: Tuple[int, int], rtol: float = 1.0000000000000001e-05, atol: float = 1e-08, equal_nan: bool = False) -> int:
    return torch.bool

@check_dtype_function(_check_tensors_with_the_same_dtype(tensor_shapes=[(3, 4, 32, 16), (3, 4, 32, 16), (3, 4, 32, 16)]))
def aten〇scaled_dot_product_attention〡dtype(query_rank_dtype: Tuple[int, int], key_rank_dtype: Tuple[int, int], value_rank_dtype: Tuple[int, int], attn_mask_rank_dtype: Optional[Tuple[int, int]] = None, dropout_p: float = 0., is_causal: bool = False, scale: Optional[float] = None) -> int:
    _, query_dtype = query_rank_dtype
    return query_dtype

@check_dtype_function(_check_two_tensor_op())
def aten〇logical_or〡dtype(self_rank_dtype: Tuple[int, int], other_rank_dtype: Tuple[int, int]) -> int:
    return torch.bool

@check_dtype_function(_check_two_tensor_op())
def aten〇logical_xor〡dtype(self_rank_dtype: Tuple[int, int], other_rank_dtype: Tuple[int, int]) -> int:
    return torch.bool

@check_dtype_function(
    _check_tensors_with_the_same_dtype(num_of_tensors=1, other=0.0) +
    _check_tensors_with_the_same_dtype(num_of_tensors=1, other=0))
def aten〇lt〇Scalar〡dtype(self_rank_dtype: Tuple[int, int], other: Union[int, float, complex]) -> int:
    return torch.bool

@check_dtype_function(_check_two_tensor_op())
def aten〇lt〇Tensor〡dtype(self_rank_dtype: Tuple[int, int], other_rank_dtype: Tuple[int, int]) -> int:
    return torch.bool

@check_dtype_function(_check_two_tensor_op())
def aten〇le〇Tensor〡dtype(self_rank_dtype: Tuple[int, int], other_rank_dtype: Tuple[int, int]) -> int:
    return torch.bool

@check_dtype_function(_check_tensors_with_the_same_dtype(num_of_tensors=1))
def aten〇isnan〡dtype(self_rank_dtype: Tuple[int, int]) -> int:
    return torch.bool

@check_dtype_function(_check_tensors_with_the_same_dtype(num_of_tensors=1))
def aten〇isinf〡dtype(self_rank_dtype: Tuple[int, int]) -> int:
    return torch.bool

@check_dtype_function(_check_two_tensor_op())
def aten〇ne〇Tensor〡dtype(self_rank_dtype: Tuple[int, int], other_rank_dtype: Tuple[int, int]) -> int:
    return torch.bool

@check_dtype_function(
    _check_tensors_with_the_same_dtype(num_of_tensors=1, other=0.0) +
    _check_tensors_with_the_same_dtype(num_of_tensors=1, other=0))
def aten〇ne〇Scalar〡dtype(self_rank_dtype: Tuple[int, int], other: Union[int, float, complex]) -> int:
    return torch.bool

@check_dtype_function([
    Invocation(0.0, 0.0), # float, float
    Invocation(0.0, 0), # float, int
    Invocation(0, 0.0), # int, float
    Invocation(0, 0), # int, int
])
def aten〇add〡dtype(a: Union[int, float, complex], b: Union[int, float, complex]) -> int:
    ranks: List[Optional[int]] = [None, None]
    dtypes = [get_dtype_of_scalar(a), get_dtype_of_scalar(b)]
    return promote_dtypes(ranks, dtypes)

@check_dtype_function(
    _check_tensors_with_the_same_dtype(num_of_tensors=1, error_types={torch.bfloat16}))
def aten〇fft_fft〡dtype(self_rank_dtype: Tuple[int, int], n: Optional[int] = None, dim: int = -1, norm: Optional[str] = None) -> int:
    self_rank, self_dtype = self_rank_dtype
    if is_complex_dtype(self_dtype):
        return self_dtype
    elif self_dtype == torch.float16:
        return torch.complex32
    elif self_dtype == torch.float32:
        return torch.complex64
    elif self_dtype == torch.float64:
        return torch.complex128
    elif is_integer_dtype(self_dtype):
        return torch.complex64
    else:
        assert False, "Unsupported dtype"

@check_dtype_function(
    _check_tensors_with_the_same_dtype(num_of_tensors=1, other=0.0) +
    _check_tensors_with_the_same_dtype(num_of_tensors=1, other=0))
def aten〇rsub〇Scalar〡dtype(self_rank_dtype: Tuple[int, int], other: Union[int, float, complex], alpha: Union[int, float, complex] = 1) -> int:
    self_rank, self_dtype = self_rank_dtype
    return promote_dtypes([self_rank, None], [self_dtype, get_dtype_of_scalar(other)])

@check_dtype_function(_check_two_tensor_op())
def aten〇__and__〇Tensor〡dtype(self_rank_dtype: Tuple[int, int], other_rank_dtype: Tuple[int, int]) -> int:
    other_rank, other_dtype = other_rank_dtype
    self_rank, self_dtype = self_rank_dtype
    ranks: List[Optional[int]] = [self_rank, other_rank]
    dtypes = [self_dtype, other_dtype]
    return promote_dtypes(ranks, dtypes)

@check_dtype_function(_check_two_tensor_op())
def aten〇__or__〇Tensor〡dtype(self_rank_dtype: Tuple[int, int], other_rank_dtype: Tuple[int, int]) -> int:
    other_rank, other_dtype = other_rank_dtype
    self_rank, self_dtype = self_rank_dtype
    ranks: List[Optional[int]] = [self_rank, other_rank]
    dtypes = [self_dtype, other_dtype]
    return promote_dtypes(ranks, dtypes)

@check_dtype_function(_check_two_tensor_op())
def aten〇add〇Tensor〡dtype(self_rank_dtype: Tuple[int, int], other_rank_dtype: Tuple[int, int], alpha: Union[int, float, complex] = 1) -> int:
    other_rank, other_dtype = other_rank_dtype
    self_rank, self_dtype = self_rank_dtype
    ranks: List[Optional[int]] = [self_rank, other_rank]
    dtypes = [self_dtype, other_dtype]
    return promote_dtypes(ranks, dtypes)

@check_dtype_function(_check_two_tensor_op())
def aten〇bitwise_and〇Tensor〡dtype(self_rank_dtype: Tuple[int, int], other_rank_dtype: Tuple[int, int]) -> int:
    other_rank, other_dtype = other_rank_dtype
    self_rank, self_dtype = self_rank_dtype
    ranks: List[Optional[int]] = [self_rank, other_rank]
    dtypes = [self_dtype, other_dtype]
    return promote_dtypes(ranks, dtypes)

@check_dtype_function(_check_tensors_with_the_same_dtype(num_of_tensors=1, other=1) +
                      _check_tensors_with_the_same_dtype(num_of_tensors=1, other=1.0))
def aten〇bitwise_and〇Scalar〡dtype(self_rank_dtype: Tuple[int, int], other: Union[int, float, complex]) -> int:
    self_rank, self_dtype = self_rank_dtype
    ranks: List[Optional[int]] = [self_rank, None]
    dtypes = [self_dtype, get_dtype_of_scalar(other)]
    return promote_dtypes(ranks, dtypes)

@check_dtype_function(_check_two_tensor_op())
def aten〇bitwise_or〇Tensor〡dtype(self_rank_dtype: Tuple[int, int], other_rank_dtype: Tuple[int, int]) -> int:
    other_rank, other_dtype = other_rank_dtype
    self_rank, self_dtype = self_rank_dtype
    ranks: List[Optional[int]] = [self_rank, other_rank]
    dtypes = [self_dtype, other_dtype]
    return promote_dtypes(ranks, dtypes)

@check_dtype_function(_check_two_tensor_op())
def aten〇bitwise_xor〇Tensor〡dtype(self_rank_dtype: Tuple[int, int], other_rank_dtype: Tuple[int, int]) -> int:
    other_rank, other_dtype = other_rank_dtype
    self_rank, self_dtype = self_rank_dtype
    ranks: List[Optional[int]] = [self_rank, other_rank]
    dtypes = [self_dtype, other_dtype]
    return promote_dtypes(ranks, dtypes)

@check_dtype_function(_check_two_tensor_op())
def aten〇bitwise_right_shift〇Tensor〡dtype(self_rank_dtype: Tuple[int, int], other_rank_dtype: Tuple[int, int]) -> int:
    other_rank, other_dtype = other_rank_dtype
    self_rank, self_dtype = self_rank_dtype
    ranks: List[Optional[int]] = [self_rank, other_rank]
    dtypes = [self_dtype, other_dtype]
    return promote_dtypes(ranks, dtypes)

@check_dtype_function(
    _check_tensors_with_the_same_dtype(tensor_shapes=[(2, 3, 4), (2, 4, 3)]) +
    # Different width
    [Invocation(TensorOfShape(2, 3, 4, dtype=torch.float64),
                TensorOfShape(2, 4, 3, dtype=torch.float32)),
     # Two f16 types
     Invocation(TensorOfShape(2, 3, 4, dtype=torch.float16),
                TensorOfShape(2, 4, 3, dtype=torch.bfloat16)),
     # Different type
     Invocation(TensorOfShape(2, 3, 4, dtype=torch.float32),
                TensorOfShape(2, 4, 3, dtype=torch.int32))])
def aten〇bmm〡dtype(self_rank_dtype: Tuple[int, int], mat2_rank_dtype: Tuple[int, int]) -> int:
    mat2_rank, mat2_dtype = mat2_rank_dtype
    self_rank, self_dtype = self_rank_dtype
    mat2_priority = get_priority_of_dtype(mat2_dtype)
    self_priority = get_priority_of_dtype(self_dtype)
    return mat2_dtype if mat2_priority < self_priority else self_dtype

@check_dtype_function(_check_two_tensor_op(input_error_types={torch.complex64, torch.complex128}, output_error_types={torch.bool}))
def aten〇floor_divide〡dtype(self_rank_dtype: Tuple[int, int], other_rank_dtype: Tuple[int, int]) -> int:
    other_rank, other_dtype = other_rank_dtype
    self_rank, self_dtype = self_rank_dtype
    assert not is_complex_dtype(self_dtype), "`self` cannot be complex"
    assert not is_complex_dtype(other_dtype), "`other` cannot be complex"
    ranks: List[Optional[int]] = [self_rank, other_rank]
    dtypes = [self_dtype, other_dtype]
    promoted_dtype = promote_dtypes(ranks, dtypes)
    assert promoted_dtype != torch.bool, "Result dtype for aten.floor_divide bool"
    return promoted_dtype

@check_dtype_function(_check_two_tensor_op())
def aten〇div〇Tensor〡dtype(self_rank_dtype: Tuple[int, int], other_rank_dtype: Tuple[int, int]) -> int:
    other_rank, other_dtype = other_rank_dtype
    self_rank, self_dtype = self_rank_dtype
    ranks: List[Optional[int]] = [self_rank, other_rank]
    dtypes = [self_dtype, other_dtype]
    promoted_dtype = promote_dtypes(ranks, dtypes)
    if is_complex_dtype(promoted_dtype) or \
       (is_float_dtype(promoted_dtype) and promoted_dtype != torch.float32):
        return promoted_dtype
    else:
        return torch.float32

@check_dtype_function(_check_two_tensor_op(rounding_mode=None) +
                      _check_two_tensor_op(input_error_types={torch.complex64, torch.complex128}, output_error_types={torch.bool}, rounding_mode="floor") +
                      _check_two_tensor_op(rounding_mode="trunc"))
def aten〇div〇Tensor_mode〡dtype(self_rank_dtype: Tuple[int, int], other_rank_dtype: Tuple[int, int], rounding_mode: Optional[str]) -> int:
    if rounding_mode is not None and rounding_mode == "floor":
        return aten〇floor_divide〡dtype(self_rank_dtype, other_rank_dtype)
    other_rank, other_dtype = other_rank_dtype
    self_rank, self_dtype = self_rank_dtype
    ranks: List[Optional[int]] = [self_rank, other_rank]
    dtypes = [self_dtype, other_dtype]
    promoted_dtype = promote_dtypes(ranks, dtypes)
    if is_complex_dtype(promoted_dtype) or \
       (is_float_dtype(promoted_dtype) and promoted_dtype != torch.float32) or \
        (rounding_mode is not None and rounding_mode == "trunc"):
        return promoted_dtype
    else:
        return torch.float32

@check_dtype_function(
    _check_tensors_with_the_same_dtype(tensor_shapes=[(2, 3, 4), (2, 4, 3)]) +
    # Different width
    [Invocation(TensorOfShape(2, 3, 4, dtype=torch.float64),
                TensorOfShape(2, 4, 3, dtype=torch.float32)),
     # Two f16 types
     Invocation(TensorOfShape(2, 3, 4, dtype=torch.float16),
                TensorOfShape(2, 4, 3, dtype=torch.bfloat16)),
     # Different type
     Invocation(TensorOfShape(2, 3, 4, dtype=torch.float32),
                TensorOfShape(2, 4, 3, dtype=torch.int32))])
def aten〇matmul〡dtype(self_rank_dtype: Tuple[int, int], other_rank_dtype: Tuple[int, int]) -> int:
    other_rank, other_dtype = other_rank_dtype
    self_rank, self_dtype = self_rank_dtype
    other_priority = get_priority_of_dtype(other_dtype)
    self_priority = get_priority_of_dtype(self_dtype)
    return other_dtype if other_priority < self_priority else self_dtype

@check_dtype_function(_check_two_tensor_op())
def aten〇maximum〡dtype(self_rank_dtype: Tuple[int, int], other_rank_dtype: Tuple[int, int]) -> int:
    other_rank, other_dtype = other_rank_dtype
    self_rank, self_dtype = self_rank_dtype
    ranks: List[Optional[int]] = [self_rank, other_rank]
    dtypes = [self_dtype, other_dtype]
    return promote_dtypes(ranks, dtypes)

@check_dtype_function(_check_two_tensor_op())
def aten〇minimum〡dtype(self_rank_dtype: Tuple[int, int], other_rank_dtype: Tuple[int, int]) -> int:
    other_rank, other_dtype = other_rank_dtype
    self_rank, self_dtype = self_rank_dtype
    ranks: List[Optional[int]] = [self_rank, other_rank]
    dtypes = [self_dtype, other_dtype]
    return promote_dtypes(ranks, dtypes)

@check_dtype_function(
    _check_tensors_with_the_same_dtype(tensor_shapes=[(3, 4), (4, 3)]) +
    # Different width
    [Invocation(TensorOfShape(3, 4, dtype=torch.float64),
                TensorOfShape(4, 3, dtype=torch.float32)),
     # Two f16 types
     Invocation(TensorOfShape(3, 4, dtype=torch.float16),
                TensorOfShape(4, 3, dtype=torch.bfloat16)),
     # Different type
     Invocation(TensorOfShape(3, 4, dtype=torch.float32),
                TensorOfShape(4, 3, dtype=torch.int32))])
def aten〇mm〡dtype(self_rank_dtype: Tuple[int, int], mat2_rank_dtype: Tuple[int, int]) -> int:
    mat2_rank, mat2_dtype = mat2_rank_dtype
    self_rank, self_dtype = self_rank_dtype

    float16_types = [torch.bfloat16, torch.float16]
    if self_dtype in float16_types and mat2_dtype in float16_types and self_dtype != mat2_dtype:
        return torch.float16

    ranks: List[Optional[int]] = [self_rank, mat2_rank]
    dtypes = [self_dtype, mat2_dtype]
    return promote_dtypes(ranks, dtypes)

@check_dtype_function(_check_two_tensor_op(
    output_error_types={torch.bool, torch.int8, torch.uint8, torch.int16, torch.int32, torch.int64}))
def aten〇mse_loss〡dtype(self_rank_dtype: Tuple[int, int], target_rank_dtype: Tuple[int, int], reduction: int = 1) -> int:
    self_rank, self_dtype = self_rank_dtype
    target_rank, target_dtype = target_rank_dtype
    ranks: List[Optional[int]] = [self_rank, target_rank]
    dtypes = [self_dtype, target_dtype]
    promoted_dtype = promote_dtypes(ranks, dtypes)
    assert not is_integer_dtype(promoted_dtype)
    return promoted_dtype

@check_dtype_function(_check_two_tensor_op())
def aten〇mul〇Tensor〡dtype(self_rank_dtype: Tuple[int, int], other_rank_dtype: Tuple[int, int]) -> int:
    other_rank, other_dtype = other_rank_dtype
    self_rank, self_dtype = self_rank_dtype
    ranks: List[Optional[int]] = [self_rank, other_rank]
    dtypes = [self_dtype, other_dtype]
    return promote_dtypes(ranks, dtypes)

@check_dtype_function(_check_tensors_with_the_same_dtype(tensor_shapes=[(3, 4), (4,)]) +
    # Different width
    [Invocation(TensorOfShape(3, 4, dtype=torch.float64),
                TensorOfShape(4, dtype=torch.float32)),
     # Two f16 types
     Invocation(TensorOfShape(3, 4, dtype=torch.float16),
                TensorOfShape(4, dtype=torch.bfloat16)),
     # Different type
     Invocation(TensorOfShape(3, 4, dtype=torch.float32),
                TensorOfShape(4, dtype=torch.int32))])
def aten〇mv〡dtype(self_rank_dtype: Tuple[int, int], vec_rank_dtype: Tuple[int, int]) -> int:
    self_rank, self_dtype = self_rank_dtype
    vec_rank, vec_dtype = vec_rank_dtype
    ranks: List[Optional[int]] = [self_rank, vec_rank]
    dtypes = [self_dtype, vec_dtype]
    return promote_dtypes(ranks, dtypes)

@check_dtype_function(_check_two_tensor_op())
def aten〇sub〇Tensor〡dtype(self_rank_dtype: Tuple[int, int], other_rank_dtype: Tuple[int, int], alpha: Union[int, float, complex] = 1) -> int:
    other_rank, other_dtype = other_rank_dtype
    self_rank, self_dtype = self_rank_dtype
    ranks: List[Optional[int]] = [self_rank, other_rank]
    dtypes = [self_dtype, other_dtype]
    return promote_dtypes(ranks, dtypes)

# Use CPU because META device results in the wrong behavior
# https://github.com/pytorch/pytorch/issues/100921
# TODO: This should be fixed by switching to FakeTensor instead of Meta tensor
@check_dtype_function(_check_two_tensor_op(tensor_device="cpu", input_error_types={torch.complex64, torch.complex128}, output_error_types={torch.bool}, threshold=0))
def aten〇threshold_backward〡dtype(grad_output_rank_dtype: Tuple[int, int], self_rank_dtype: Tuple[int, int], threshold: Union[int, float, complex]) -> int:
    self_rank, self_dtype = self_rank_dtype
    grad_output_rank, grad_output_dtype = grad_output_rank_dtype
    assert not is_complex_dtype(grad_output_dtype), "`grad_output` cannot be complex"
    assert not is_complex_dtype(self_dtype), "`self` cannot be complex"
    ranks: List[Optional[int]] = [grad_output_rank, self_rank]
    dtypes = [grad_output_dtype, self_dtype]
    promoted_dtype = promote_dtypes(ranks, dtypes)
    assert promoted_dtype not in [torch.bool], \
        "Result dtype for aten.threshold_backward cannot be bool or float16"
    return promoted_dtype

_convolution_kwargs = {
    "stride" : [1, 1], "padding" : [0, 0], "dilation" : [1, 1], "transposed" : False, "output_padding" : [0, 0],
    "groups" : 1, "benchmark" : False, "deterministic" : False, "cudnn_enabled" : False, "allow_tf32" : False}
# This op fails when using meta backend with error:
# Op raised error 'convolution_overrideable not implemented.
# You are likely triggering this with tensor backend other than
# CPU/CUDA/MKLDNN, if this is intended, please use TORCH_LIBRARY_IMPL
# to override this function ' but dtype function did not raise any error.
#
# This is similar to https://github.com/pytorch/pytorch/issues/97481
# TODO: This should be fixed by switching to FakeTensor instead of Meta tensor
@check_dtype_function(
    _check_tensors_with_the_same_dtype(
        tensor_shapes=[(1, 1, 1, 1), (1, 1, 1, 1), (1,)],
        tensor_device="cpu",
        error_types={torch.bool, torch.complex64, torch.complex128}, **_convolution_kwargs) +
    [ErrorInvocation(TensorOfShape(1, 1, 1, 1, dtype=torch.bool, device="cpu"), TensorOfShape(1, 1, 1, 1, dtype=torch.float32, device="cpu"),
                     TensorOfShape(1, dtype=torch.float32, device="cpu"), **_convolution_kwargs),
     ErrorInvocation(TensorOfShape(1, 1, 1, 1, dtype=torch.float32, device="cpu"), TensorOfShape(1, 1, 1, 1, dtype=torch.bool, device="cpu"),
                     TensorOfShape(1, dtype=torch.float32, device="cpu"), **_convolution_kwargs),
     ErrorInvocation(TensorOfShape(1, 1, 1, 1, dtype=torch.float16, device="cpu"), TensorOfShape(1, 1, 1, 1, dtype=torch.float32, device="cpu"),
                     TensorOfShape(1, dtype=torch.float32, device="cpu"), **_convolution_kwargs),
     ErrorInvocation(TensorOfShape(1, 1, 1, 1, dtype=torch.float32, device="cpu"), TensorOfShape(1, 1, 1, 1, dtype=torch.float16, device="cpu"),
                     TensorOfShape(1, dtype=torch.float32, device="cpu"), **_convolution_kwargs)])
def aten〇_convolution〡dtype(input_rank_dtype: Tuple[int, int], weight_rank_dtype: Tuple[int, int], bias_rank_dtype: Optional[Tuple[int, int]], stride: List[int], padding: List[int], dilation: List[int], transposed: bool, output_padding: List[int], groups: int, benchmark: bool, deterministic: bool, cudnn_enabled: bool, allow_tf32: bool) -> int:
    input_rank, input_dtype = input_rank_dtype
    weight_rank, weight_dtype = weight_rank_dtype
    assert input_dtype == weight_dtype
    assert not is_complex_dtype(input_dtype) and input_dtype is not torch.bool
    assert not is_complex_dtype(weight_dtype) and weight_dtype is not torch.bool
    ranks: List[Optional[int]] = [input_rank, weight_rank]
    dtypes = [input_dtype, weight_dtype]
    return promote_dtypes(ranks, dtypes)

_convolution_deprecated_kwargs = {
    "stride" : [1, 1], "padding" : [0, 0], "dilation" : [1, 1], "transposed" : False, "output_padding" : [0, 0],
    "groups" : 1, "benchmark" : False, "deterministic" : False, "cudnn_enabled" : False}
# This op fails when using meta backend with error:
# Op raised error 'convolution_overrideable not implemented.
# You are likely triggering this with tensor backend other than
# CPU/CUDA/MKLDNN, if this is intended, please use TORCH_LIBRARY_IMPL
# to override this function ' but dtype function did not raise any error.
#
# This is similar to https://github.com/pytorch/pytorch/issues/97481
# TODO: This should be fixed by switching to FakeTensor instead of Meta tensor
@check_dtype_function(
    _check_tensors_with_the_same_dtype(
        tensor_shapes=[(1, 1, 1, 1), (1, 1, 1, 1), (1,)],
        tensor_device="cpu",
        error_types={torch.bool, torch.complex64, torch.complex128}, **_convolution_deprecated_kwargs) +
    [ErrorInvocation(TensorOfShape(1, 1, 1, 1, dtype=torch.bool, device="cpu"), TensorOfShape(1, 1, 1, 1, dtype=torch.float32, device="cpu"),
                     TensorOfShape(1, dtype=torch.float32, device="cpu"), **_convolution_deprecated_kwargs),
     ErrorInvocation(TensorOfShape(1, 1, 1, 1, dtype=torch.float32, device="cpu"), TensorOfShape(1, 1, 1, 1, dtype=torch.bool, device="cpu"),
                     TensorOfShape(1, dtype=torch.float32, device="cpu"), **_convolution_deprecated_kwargs),
     ErrorInvocation(TensorOfShape(1, 1, 1, 1, dtype=torch.float16, device="cpu"), TensorOfShape(1, 1, 1, 1, dtype=torch.float32, device="cpu"),
                     TensorOfShape(1, dtype=torch.float32, device="cpu"), **_convolution_deprecated_kwargs),
     ErrorInvocation(TensorOfShape(1, 1, 1, 1, dtype=torch.float32, device="cpu"), TensorOfShape(1, 1, 1, 1, dtype=torch.float16, device="cpu"),
                     TensorOfShape(1, dtype=torch.float32, device="cpu"), **_convolution_deprecated_kwargs)
])
def aten〇_convolution〇deprecated〡dtype(input_rank_dtype: Tuple[int, int], weight_rank_dtype: Tuple[int, int], bias_rank_dtype: Optional[Tuple[int, int]], stride: List[int], padding: List[int], dilation: List[int], transposed: bool, output_padding: List[int], groups: int, benchmark: bool, deterministic: bool, cudnn_enabled: bool) -> int:
    input_rank, input_dtype = input_rank_dtype
    weight_rank, weight_dtype = weight_rank_dtype
    assert input_dtype == weight_dtype
    assert not is_complex_dtype(input_dtype) and input_dtype is not torch.bool
    assert not is_complex_dtype(weight_dtype) and weight_dtype is not torch.bool
    ranks: List[Optional[int]] = [input_rank, weight_rank]
    dtypes = [input_dtype, weight_dtype]
    return promote_dtypes(ranks, dtypes)

@check_dtype_function(
    _check_tensors_with_the_same_dtype(tensor_shapes=[(1, 1, 1, 1), (1, 1, 1, 1)]) +
    [Invocation(TensorOfShape(1, 1, 1, 1, dtype=torch.bool), TensorOfShape(1, 1, 1, 1, dtype=torch.float32)),
     Invocation(TensorOfShape(1, 1, 1, 1, dtype=torch.float32), TensorOfShape(1, 1, 1, 1, dtype=torch.bool)),
     Invocation(TensorOfShape(1, 1, 1, 1, dtype=torch.float16), TensorOfShape(1, 1, 1, 1, dtype=torch.float32)),
     Invocation(TensorOfShape(1, 1, 1, 1, dtype=torch.float32), TensorOfShape(1, 1, 1, 1, dtype=torch.float16))
])
def aten〇conv2d〡dtype(input_rank_dtype: Tuple[int, int], weight_rank_dtype: Tuple[int, int], bias_rank_dtype: Optional[Tuple[int, int]] = None, stride: List[int] = (1, 1,), padding: List[int] = (0, 0,), dilation: List[int] = (1, 1,), groups: int = 1) -> int:
    input_rank, input_dtype = input_rank_dtype
    return input_dtype

@check_dtype_function(
    _check_tensors_with_the_same_dtype(tensor_shapes=[(1, 1, 1, 1), (1, 1, 1, 1)]) +
    [Invocation(TensorOfShape(1, 1, 1, 1, dtype=torch.bool), TensorOfShape(1, 1, 1, 1, dtype=torch.float32)),
     Invocation(TensorOfShape(1, 1, 1, 1, dtype=torch.float32), TensorOfShape(1, 1, 1, 1, dtype=torch.bool)),
     Invocation(TensorOfShape(1, 1, 1, 1, dtype=torch.float16), TensorOfShape(1, 1, 1, 1, dtype=torch.float32)),
     Invocation(TensorOfShape(1, 1, 1, 1, dtype=torch.float32), TensorOfShape(1, 1, 1, 1, dtype=torch.float16))
])
def aten〇conv_transpose2d〇input〡dtype(input_rank_dtype: Tuple[int, int], weight_rank_dtype: Tuple[int, int], bias_rank_dtype: Optional[Tuple[int, int]] = None, stride: List[int] = (1, 1,), padding: List[int] = (0, 0,), output_padding: List[int] = (0, 0,), groups: int = 1, dilation: List[int] = (1, 1,)) -> int:
    input_rank, input_dtype = input_rank_dtype
    return input_dtype

convolution_kwargs = {
    "stride" : [1, 1], "padding" : [0, 0], "dilation" : [1, 1], "transposed" : False, "output_padding" : [0, 0], "groups" : 1}
@check_dtype_function(
    _check_tensors_with_the_same_dtype(
        tensor_shapes=[(1, 1, 1, 1), (1, 1, 1, 1), (1,)], **convolution_kwargs) +
    [Invocation(TensorOfShape(1, 1, 1, 1, dtype=torch.bool), TensorOfShape(1, 1, 1, 1, dtype=torch.float32),
                TensorOfShape(1, dtype=torch.float32), **convolution_kwargs),
     Invocation(TensorOfShape(1, 1, 1, 1, dtype=torch.float32), TensorOfShape(1, 1, 1, 1, dtype=torch.bool),
                TensorOfShape(1, dtype=torch.float32), **convolution_kwargs),
     Invocation(TensorOfShape(1, 1, 1, 1, dtype=torch.float16), TensorOfShape(1, 1, 1, 1, dtype=torch.float32),
                TensorOfShape(1, dtype=torch.float32), **convolution_kwargs),
     Invocation(TensorOfShape(1, 1, 1, 1, dtype=torch.float32), TensorOfShape(1, 1, 1, 1, dtype=torch.float16),
                TensorOfShape(1, dtype=torch.float32), **convolution_kwargs)
])
def aten〇convolution〡dtype(input_rank_dtype: Tuple[int, int], weight_rank_dtype: Tuple[int, int], bias_rank_dtype: Optional[Tuple[int, int]], stride: List[int], padding: List[int], dilation: List[int], transposed: bool, output_padding: List[int], groups: int) -> int:
    input_rank, input_dtype = input_rank_dtype
    return input_dtype

convolution_backward_kwargs = {
    "bias_sizes" : [1], "stride" : [1, 1], "padding" : [0, 0], "dilation" : [1, 1], "transposed" : False, "output_padding" : [0, 0], "groups" : 1, "output_mask" : [True, True, True]}
@check_dtype_function(
    _check_tensors_with_the_same_dtype(
        tensor_shapes=[(1, 1, 1, 1), (1, 1, 1, 1), (1, 1, 1, 1)],
        **convolution_backward_kwargs) +
    # dtype of first three tensors must be float
    [Invocation(TensorOfShape(1, 1, 1, 1, dtype=torch.int32), TensorOfShape(1, 1, 1, 1, dtype=torch.float32),
                TensorOfShape(1, 1, 1, 1, dtype=torch.float32), **convolution_backward_kwargs),
     # dtype of first three tensors must be float
     Invocation(TensorOfShape(1, 1, 1, 1, dtype=torch.float32), TensorOfShape(1, 1, 1, 1, dtype=torch.int32),
                TensorOfShape(1, 1, 1, 1, dtype=torch.float32), **convolution_backward_kwargs),
     # dtype of first three tensors must be float
     Invocation(TensorOfShape(1, 1, 1, 1, dtype=torch.float32), TensorOfShape(1, 1, 1, 1, dtype=torch.float32),
                TensorOfShape(1, 1, 1, 1, dtype=torch.int32), **convolution_backward_kwargs),
     # dtype of first three tensors must be float
     Invocation(TensorOfShape(1, 1, 1, 1, dtype=torch.float32), TensorOfShape(1, 1, 1, 1, dtype=torch.float32),
                TensorOfShape(1, 1, 1, 1, dtype=torch.float32), **convolution_backward_kwargs),
     # grad_output, input, and weight must have same dtype
     Invocation(TensorOfShape(1, 1, 1, 1, dtype=torch.float64), TensorOfShape(1, 1, 1, 1, dtype=torch.float32),
                TensorOfShape(1, 1, 1, 1, dtype=torch.float32), **convolution_backward_kwargs),
     # grad_output, input, and weight must have same dtype
     Invocation(TensorOfShape(1, 1, 1, 1, dtype=torch.float32), TensorOfShape(1, 1, 1, 1, dtype=torch.float64),
                TensorOfShape(1, 1, 1, 1, dtype=torch.float32), **convolution_backward_kwargs),
     # grad_output, input, and weight must have same dtype
     Invocation(TensorOfShape(1, 1, 1, 1, dtype=torch.float32), TensorOfShape(1, 1, 1, 1, dtype=torch.float32),
                TensorOfShape(1, 1, 1, 1, dtype=torch.float64), **convolution_backward_kwargs),
])
def aten〇convolution_backward〡dtype(grad_output_rank_dtype: Tuple[int, int], input_rank_dtype: Tuple[int, int], weight_rank_dtype: Tuple[int, int], bias_sizes: Optional[List[int]], stride: List[int], padding: List[int], dilation: List[int], transposed: bool, output_padding: List[int], groups: int, output_mask: List[bool]) -> Tuple[int, int, int]:
    grad_output_rank, grad_output_dtype = grad_output_rank_dtype
    input_rank, input_dtype = input_rank_dtype
    weight_rank, weight_dtype = weight_rank_dtype
    return grad_output_dtype, grad_output_dtype, grad_output_dtype

# TODO: This should be fixed by switching to FakeTensor instead of Meta tensor
@check_dtype_function(_check_tensors_with_the_same_dtype(
    num_of_tensors=2,
    tensor_device="cpu",
    error_types={torch.bool, torch.bfloat16, torch.float16, torch.float32, torch.float64,
                 torch.complex64, torch.complex128}) +
    _check_tensors_with_the_same_dtype(
    num_of_tensors=1,
        tensor_device="cpu",
    error_types={torch.bool, torch.bfloat16, torch.float16, torch.float32, torch.float64,
                 torch.complex64, torch.complex128}))
def aten〇bincount〡dtype(self_rank_dtype: Tuple[int, int], weights_rank_dtype: Optional[Tuple[int, int]] = None, minlength: int = 0) -> int:
    self_rank, self_dtype = self_rank_dtype
    assert is_integer_dtype(self_dtype) and self_dtype != torch.bool
    if weights_rank_dtype is None:
        return torch.int64
    return torch.float64

@check_dtype_function(_check_tensors_with_the_same_dtype(num_of_tensors=1, tensor_device=torch.device("cpu")))
def aten〇nonzero〡dtype(self_rank_dtype: Tuple[int, int]) -> int:
    return torch.int64

@check_dtype_function(_check_tensors_with_the_same_dtype(num_of_tensors=1, size=5, tensor_device=torch.device("cpu")))
def aten〇nonzero_static〡dtype(self_rank_dtype: Tuple[int, int], size: int, fill_value: int = -1) -> int:
    return torch.int64

@check_dtype_function(
    _check_tensors_with_the_same_dtype(tensor_shapes=[(1, 1), (1, 1), (1, 1)]) +
    # Different width
    [Invocation(TensorOfShape(3, 3, dtype=torch.float32),
                TensorOfShape(3, 4, dtype=torch.float64),
                TensorOfShape(4, 3, dtype=torch.float32)),
     # Different type
     Invocation(TensorOfShape(3, 3, dtype=torch.float32),
                TensorOfShape(3, 4, dtype=torch.float32),
                TensorOfShape(4, 3, dtype=torch.int32)),
     Invocation(TensorOfShape(3, 3, dtype=torch.int32),
                TensorOfShape(3, 4, dtype=torch.float32),
                TensorOfShape(4, 3, dtype=torch.float32))])
def aten〇addmm〡dtype(self_rank_dtype: Tuple[int, int], mat1_rank_dtype: Tuple[int, int], mat2_rank_dtype: Tuple[int, int], beta: Union[int, float, complex] = 1, alpha: Union[int, float, complex] = 1) -> int:
    self_rank, self_dtype = self_rank_dtype
    mat1_rank, mat1_dtype = mat1_rank_dtype
    mat2_rank, mat2_dtype = mat2_rank_dtype

    ranks: List[Optional[int]] = [self_rank, mat1_rank, mat2_rank]
    dtypes = [self_dtype, mat1_dtype, mat2_dtype]
    return promote_dtypes(ranks, dtypes)

@check_dtype_function(
    _check_tensors_with_the_same_dtype(tensor_shapes=[(1, 1), (1, 1), (1, 1)]) +
    # Different width
    [Invocation(TensorOfShape(4, 3, dtype=torch.float32),
                TensorOfShape(4, 3, dtype=torch.float64),
                TensorOfShape(4, 3, dtype=torch.float32)),
     # Different type
     Invocation(TensorOfShape(4, 3, dtype=torch.float32),
                TensorOfShape(4, 3, dtype=torch.float32),
                TensorOfShape(4, 3, dtype=torch.int32)),
     Invocation(TensorOfShape(4, 3, dtype=torch.int32),
                TensorOfShape(4, 3, dtype=torch.float32),
                TensorOfShape(4, 3, dtype=torch.float32))])
def aten〇lerp〇Tensor〡dtype(self_rank_dtype: Tuple[int, int], end_rank_dtype: Tuple[int, int], weight_rank_dtype: Tuple[int, int]) -> int:
    self_rank, self_dtype = self_rank_dtype
    end_rank, end_dtype = end_rank_dtype
    weight_rank, weight_dtype = weight_rank_dtype

    ranks: List[Optional[int]] = [self_rank, end_rank, weight_rank]
    dtypes = [self_dtype, end_dtype, weight_dtype]
    return promote_dtypes(ranks, dtypes)

@check_dtype_function(
    _check_tensors_with_the_same_dtype(tensor_shapes=[(1, 1), (1, 1), (1, 1)], error_types={torch.bool}) +
    # Different width
    [Invocation(TensorOfShape(3, 3, dtype=torch.float32),
                TensorOfShape(3, 3, dtype=torch.float64),
                TensorOfShape(3, 3, dtype=torch.float32)),
     # Different type
     Invocation(TensorOfShape(3, 3, dtype=torch.float32),
                TensorOfShape(3, 3, dtype=torch.float32),
                TensorOfShape(3, 3, dtype=torch.int32)),
     Invocation(TensorOfShape(3, 3, dtype=torch.int32),
                TensorOfShape(3, 3, dtype=torch.float32),
                TensorOfShape(3, 3, dtype=torch.float32))])
def aten〇addcmul〡dtype(self_rank_dtype: Tuple[int, int], tensor1_rank_dtype: Tuple[int, int], tensor2_rank_dtype: Tuple[int, int], value: Union[int, float, complex] = 1) -> int:
    self_rank, self_dtype = self_rank_dtype
    tensor1_rank, tensor1_dtype = tensor1_rank_dtype
    tensor2_rank, tensor2_dtype = tensor2_rank_dtype

    assert self_dtype != torch.bool
    assert tensor1_dtype != torch.bool
    assert tensor2_dtype != torch.bool

    ranks: List[Optional[int]] = [self_rank, tensor1_rank, tensor2_rank]
    dtypes = [self_dtype, tensor1_dtype, tensor2_dtype]
    return promote_dtypes(ranks, dtypes)

@check_dtype_function(
    _check_tensors_with_the_same_dtype(tensor_shapes=[(1, 1), (1, 1), (1, 1)]) +
    # Different width
    [Invocation(TensorOfShape(3, 3, dtype=torch.float32),
                TensorOfShape(3, 3, dtype=torch.float64),
                TensorOfShape(3, 3, dtype=torch.float32)),
     # Different type
     Invocation(TensorOfShape(3, 3, dtype=torch.float32),
                TensorOfShape(3, 3, dtype=torch.float32),
                TensorOfShape(3, 3, dtype=torch.int32)),
     Invocation(TensorOfShape(3, 3, dtype=torch.int32),
                TensorOfShape(3, 3, dtype=torch.float32),
                TensorOfShape(3, 3, dtype=torch.float32))])
def aten〇addcdiv〡dtype(self_rank_dtype: Tuple[int, int], tensor1_rank_dtype: Tuple[int, int], tensor2_rank_dtype: Tuple[int, int], value: Union[int, float, complex] = 1) -> int:
    self_rank, self_dtype = self_rank_dtype
    tensor1_rank, tensor1_dtype = tensor1_rank_dtype
    tensor2_rank, tensor2_dtype = tensor2_rank_dtype

    ranks: List[Optional[int]] = [self_rank, tensor1_rank, tensor2_rank]
    dtypes = [self_dtype, tensor1_dtype, tensor2_dtype]
    result = promote_dtypes(ranks, dtypes)
    if is_integer_dtype(result):
        return torch.float32
    return result

@check_dtype_function(_check_tensors_with_the_same_dtype(num_of_tensors=1, other=1) +
                      _check_tensors_with_the_same_dtype(num_of_tensors=1, other=1.0))
def aten〇add〇Scalar〡dtype(self_rank_dtype: Tuple[int, int], other: Union[int, float, complex], alpha: Union[int, float, complex] = 1) -> int:
    self_rank, self_dtype = self_rank_dtype
    ranks: List[Optional[int]] = [self_rank, None]
    dtypes = [self_dtype, get_dtype_of_scalar(other)]
    return promote_dtypes(ranks, dtypes)

@check_dtype_function(
    _check_tensors_with_the_same_dtype(num_of_tensors=1, other=1) +
    _check_tensors_with_the_same_dtype(num_of_tensors=1, other=1.0))
def aten〇sub〇Scalar〡dtype(self_rank_dtype: Tuple[int, int], other: Union[int, float, complex], alpha: Union[int, float, complex] = 1) -> int:
    self_rank, self_dtype = self_rank_dtype
    ranks: List[Optional[int]] = [self_rank, None]
    dtypes = [self_dtype, get_dtype_of_scalar(other)]
    return promote_dtypes(ranks, dtypes)

@check_dtype_function(_check_tensors_with_the_same_dtype(num_of_tensors=1, other=1) +
                      _check_tensors_with_the_same_dtype(num_of_tensors=1, other=1.0))
def aten〇mul〇Scalar〡dtype(self_rank_dtype: Tuple[int, int], other: Union[int, float, complex]) -> int:
    self_rank, self_dtype = self_rank_dtype
    ranks: List[Optional[int]] = [self_rank, None]
    dtypes = [self_dtype, get_dtype_of_scalar(other)]
    return promote_dtypes(ranks, dtypes)

@check_dtype_function(_check_tensors_with_the_same_dtype(num_of_tensors=1, other=1) +
                      _check_tensors_with_the_same_dtype(num_of_tensors=1, other=1.0))
def aten〇div〇Scalar〡dtype(self_rank_dtype: Tuple[int, int], other: Union[int, float, complex]) -> int:
    self_rank, self_dtype = self_rank_dtype
    ranks: List[Optional[int]] = [self_rank, None]
    dtypes = [self_dtype, get_dtype_of_scalar(other)]
    promoted_dtype = promote_dtypes(ranks, dtypes)
    if is_integer_dtype(promoted_dtype):
        return torch.float32
    return promoted_dtype

@check_dtype_function(
    _check_tensors_with_the_same_dtype(num_of_tensors=1, other=1) +
    _check_tensors_with_the_same_dtype(num_of_tensors=1, other=1.0))
def aten〇fmod〇Scalar〡dtype(self_rank_dtype: Tuple[int, int], other: Union[int, float, complex]) -> int:
    self_rank, self_dtype = self_rank_dtype
    ranks: List[Optional[int]] = [self_rank, None]
    dtypes = [self_dtype, get_dtype_of_scalar(other)]
    return promote_dtypes(ranks, dtypes)

@check_dtype_function(
    _check_tensors_with_the_same_dtype(num_of_tensors=1, error_types={torch.complex64, torch.complex128}, other=1) +
    _check_tensors_with_the_same_dtype(num_of_tensors=1, error_types={torch.complex64, torch.complex128}, other=1.0))
def aten〇floor_divide〇Scalar〡dtype(self_rank_dtype: Tuple[int, int], other: Union[int, float, complex]) -> int:
    self_rank, self_dtype = self_rank_dtype
    assert not is_complex_dtype(self_dtype)
    ranks: List[Optional[int]] = [self_rank, None]
    dtypes = [self_dtype, get_dtype_of_scalar(other)]
    return promote_dtypes(ranks, dtypes)

def aten〇pow〇Scalar〡dtype(self: Union[int, float, complex], exponent_rank_dtype: Tuple[int, int]) -> int:
    exponent_rank, exponent_dtype = exponent_rank_dtype
    ranks: List[Optional[int]] = [None, exponent_rank]
    dtypes = [get_dtype_of_scalar(self), exponent_dtype]
    return promote_dtypes(ranks, dtypes)

@check_dtype_function(_check_tensors_with_the_same_dtype(num_of_tensors=1, exponent=1) +
                      _check_tensors_with_the_same_dtype(num_of_tensors=1, exponent=1.0))
def aten〇pow〇Tensor_Scalar〡dtype(self_rank_dtype: Tuple[int, int], exponent: Union[int, float, complex]) -> int:
    self_rank, self_dtype = self_rank_dtype
    ranks: List[Optional[int]] = [self_rank, None]
    dtypes = [self_dtype, get_dtype_of_scalar(exponent)]
    return promote_dtypes(ranks, dtypes)

@check_dtype_function(
    _check_tensors_with_the_same_dtype(num_of_tensors=1, error_types={torch.bool}, negative_slope=1) +
    _check_tensors_with_the_same_dtype(num_of_tensors=1, error_types={torch.bool, torch.int8, torch.uint8, torch.int16, torch.int32, torch.int64}, negative_slope=1.0))
def aten〇leaky_relu〡dtype(self_rank_dtype: Tuple[int, int], negative_slope: Union[int, float, complex] = 0.01) -> int:
    self_rank, self_dtype = self_rank_dtype
    assert self_dtype != torch.bool
    ranks: List[Optional[int]] = [self_rank, None]
    negative_slope_dtype = get_dtype_of_scalar(negative_slope)
    if is_float_dtype(negative_slope_dtype):
        assert not is_integer_dtype(self_dtype)
    dtypes = [self_dtype, negative_slope_dtype]
    return promote_dtypes(ranks, dtypes)

@check_dtype_function(
    _check_tensors_with_the_same_dtype(num_of_tensors=1, error_types={torch.bool}, alpha=1, scale=1, input_scale=2) +
    _check_tensors_with_the_same_dtype(num_of_tensors=1, error_types={torch.bool, torch.int8, torch.uint8, torch.int16, torch.int32, torch.int64}, alpha=1.0, scale=1.0, input_scale=2.0))
def aten〇elu〡dtype(self_rank_dtype: Tuple[int, int], alpha: Union[int, float, complex] = 1, scale: Union[int, float, complex] = 1, input_scale: Union[int, float, complex] = 1) -> int:
    self_rank, self_dtype = self_rank_dtype
    assert self_dtype != torch.bool
    param_dtypes = [get_dtype_of_scalar(p) for p in [alpha, scale, input_scale]]
    if any([is_float_dtype(d) for d in param_dtypes]):
        assert not is_integer_dtype(self_dtype)
    return self_dtype

@check_dtype_function(
    _check_tensors_with_the_same_dtype(num_of_tensors=1, other=1) +
    _check_tensors_with_the_same_dtype(num_of_tensors=1, other=1.0))
def aten〇remainder〇Scalar〡dtype(self_rank_dtype: Tuple[int, int], other: Union[int, float, complex]) -> int:
    self_rank, self_dtype = self_rank_dtype
    ranks: List[Optional[int]] = [self_rank, None]
    dtypes = [self_dtype, get_dtype_of_scalar(other)]
    return promote_dtypes(ranks, dtypes)

# TODO: This should be fixed by switching to FakeTensor instead of Meta tensor
@check_dtype_function(
    _check_tensors_with_the_same_dtype(tensor_shapes=[(1, 1, 1), (1, 1, 1), (1, 1, 1)], tensor_device="cpu", error_types={torch.bool}) +
    [ErrorInvocation(TensorOfShape(
        1, 1, 1, dtype=torch.float64, device="cpu"), TensorOfShape(1, 1, 1, dtype=torch.int16, device="cpu"), TensorOfShape(1, 1, 1, dtype=torch.int32, device="cpu")),
    ErrorInvocation(
        TensorOfShape(1, 1, 1, dtype=torch.float64, device="cpu"), TensorOfShape(1, 1, 1, dtype=torch.int64, device="cpu"), TensorOfShape(1, 1, 1, dtype=torch.float16, device="cpu")),
    ErrorInvocation(
        TensorOfShape(1, 1, 1, dtype=torch.float64, device="cpu"), TensorOfShape(1, 1, 1, dtype=torch.float16, device="cpu"), TensorOfShape(1, 1, 1, dtype=torch.int64, device="cpu")),
    ErrorInvocation(
        TensorOfShape(1, 1, 1, dtype=torch.float64, device="cpu"), TensorOfShape(1, 1, 1, dtype=torch.bfloat16, device="cpu"), TensorOfShape(1, 1, 1, dtype=torch.float16, device="cpu"))])
def aten〇baddbmm〡dtype(self_rank_dtype: Tuple[int, int], batch1_rank_dtype: Tuple[int, int], batch2_rank_dtype: Tuple[int, int], beta: Union[int, float, complex] = 1, alpha: Union[int, float, complex] = 1) -> int:
    batch1_rank, batch1_dtype = batch1_rank_dtype
    batch2_rank, batch2_dtype = batch2_rank_dtype
    assert batch1_dtype is not torch.bool
    assert batch2_dtype is not torch.bool
    assert batch1_dtype == batch2_dtype
    ranks: List[Optional[int]] = [batch1_rank, batch2_rank]
    dtypes = [batch1_dtype, batch2_dtype]
    return promote_dtypes(ranks, dtypes)

@check_dtype_function([
    Invocation(NonZeroDTensorWithDtype(torch.bool), NonZeroDTensorWithDtype(torch.int16), NonZeroDTensorWithDtype(torch.int32)),
    Invocation(NonZeroDTensorWithDtype(torch.bool), NonZeroDTensorWithDtype(torch.int64), NonZeroDTensorWithDtype(torch.float16)),
    Invocation(NonZeroDTensorWithDtype(torch.bool), NonZeroDTensorWithDtype(torch.float16), NonZeroDTensorWithDtype(torch.int64)),
    Invocation(NonZeroDTensorWithDtype(torch.bool), NonZeroDTensorWithDtype(torch.bfloat16), NonZeroDTensorWithDtype(torch.float16))])
def aten〇where〇self〡dtype(condition_rank_dtype: Tuple[int, int], self_rank_dtype: Tuple[int, int], other_rank_dtype: Tuple[int, int]) -> int:
    self_rank, self_dtype = self_rank_dtype
    other_rank, other_dtype = other_rank_dtype
    ranks: List[Optional[int]] = [self_rank, other_rank]
    dtypes = [self_dtype, other_dtype]
    return promote_dtypes(ranks, dtypes)

@check_dtype_function([Invocation(NonZeroDTensorWithDtype(torch.bool), 0, 0),
                       Invocation(NonZeroDTensorWithDtype(torch.bool), 0, 0.0),
                       Invocation(NonZeroDTensorWithDtype(torch.bool), 0.0, 0),
                       Invocation(NonZeroDTensorWithDtype(torch.bool), 0.0, 0.0)])
def aten〇where〇Scalar〡dtype(condition_rank_dtype: Tuple[int, int], self: Union[int, float, complex], other: Union[int, float, complex]) -> int:
    if is_integer_dtype(get_dtype_of_scalar(self)) and is_integer_dtype(get_dtype_of_scalar(other)):
        return torch.int64
    return torch.float32

@check_dtype_function([Invocation(NonZeroDTensorWithDtype(torch.bool), NonZeroDTensorWithDtype(torch.int16), 0),
                       Invocation(NonZeroDTensorWithDtype(torch.bool), NonZeroDTensorWithDtype(torch.int64), 0.0),
                       Invocation(NonZeroDTensorWithDtype(torch.bool), NonZeroDTensorWithDtype(torch.float16), 0),
                       Invocation(NonZeroDTensorWithDtype(torch.bool), NonZeroDTensorWithDtype(torch.float64), 0.0)])
def aten〇where〇ScalarOther〡dtype(condition_rank_dtype: Tuple[int, int], self_rank_dtype: Tuple[int, int], other: Union[int, float, complex]) -> int:
    self_rank, self_dtype = self_rank_dtype
    ranks: List[Optional[int]] = [self_rank, None]
    dtypes = [self_dtype, get_dtype_of_scalar(other)]
    return promote_dtypes(ranks, dtypes)

@check_dtype_function([Invocation(NonZeroDTensorWithDtype(torch.bool), 0, NonZeroDTensorWithDtype(torch.int16)),
                       Invocation(NonZeroDTensorWithDtype(torch.bool), 0.0, NonZeroDTensorWithDtype(torch.int64)),
                       Invocation(NonZeroDTensorWithDtype(torch.bool), 0, NonZeroDTensorWithDtype(torch.float16)),
                       Invocation(NonZeroDTensorWithDtype(torch.bool), 0.0, NonZeroDTensorWithDtype(torch.float64))])
def aten〇where〇ScalarSelf〡dtype(condition_rank_dtype: Tuple[int, int], self: Union[int, float, complex], other_rank_dtype: Tuple[int, int]) -> int:
    other_rank, other_dtype = other_rank_dtype
    ranks: List[Optional[int]] = [None, other_rank]
    dtypes = [get_dtype_of_scalar(self), other_dtype]
    return promote_dtypes(ranks, dtypes)

@check_dtype_function(
    [Invocation(TensorOfShape(2, 3, dtype=torch.float32), TensorOfShape(2, dtype=torch.int64),
                TensorOfShape(3, dtype=torch.float32), reduction=0, ignore_index=0),
     ErrorInvocation(TensorOfShape(2, 3, dtype=torch.float32), TensorOfShape(2, dtype=torch.int32), # target must be int64
                     TensorOfShape(3, dtype=torch.float32), reduction=0, ignore_index=0),
     ErrorInvocation(TensorOfShape(2, 3, dtype=torch.float32), TensorOfShape(2, dtype=torch.float64), # target must be int64
                     TensorOfShape(3, dtype=torch.float32), reduction=0, ignore_index=0),
     Invocation(TensorOfShape(2, 3, dtype=torch.float64), TensorOfShape(2, dtype=torch.int64), # self and weight must have same dtype
                TensorOfShape(3, dtype=torch.float32), reduction=0, ignore_index=0),
     Invocation(TensorOfShape(2, 3, dtype=torch.int32), TensorOfShape(2, dtype=torch.int64), # self and weight must be float
                TensorOfShape(3, dtype=torch.int32), reduction=0, ignore_index=0),
     Invocation(TensorOfShape(2, 3, dtype=torch.complex64), TensorOfShape(2, dtype=torch.int64), # self and weight must be float
                TensorOfShape(3, dtype=torch.complex64), reduction=0, ignore_index=0)])
def aten〇nll_loss_forward〡dtype(self_rank_dtype: Tuple[int, int], target_rank_dtype: Tuple[int, int], weight_rank_dtype: Optional[Tuple[int, int]], reduction: int, ignore_index: int) -> Tuple[int, int]:
    self_rank, self_dtype = self_rank_dtype
    target_rank, target_dtype = target_rank_dtype
    assert target_dtype == torch.int64
    return self_dtype, self_dtype

@check_dtype_function(
    [Invocation(TensorOfShape(2, 3, dtype=torch.float32), [3], TensorOfShape(3, dtype=torch.float32),
                TensorOfShape(3, dtype=torch.float32), eps=0.0),
     Invocation(TensorOfShape(2, 3, dtype=torch.float64), [3], TensorOfShape(3, dtype=torch.float32),
                TensorOfShape(3, dtype=torch.float32), eps=0.0),
     Invocation(TensorOfShape(2, 3, dtype=torch.float32), [3], TensorOfShape(3, dtype=torch.float64),
                TensorOfShape(3, dtype=torch.float32), eps=0.0),
     Invocation(TensorOfShape(2, 3, dtype=torch.float32), [3], TensorOfShape(3, dtype=torch.float32),
                TensorOfShape(3, dtype=torch.float64), eps=0.0),
     # Input must be float or complex
     ErrorInvocation(TensorOfShape(2, 3, dtype=torch.int32), [3], TensorOfShape(3, dtype=torch.int32),
                     TensorOfShape(3, dtype=torch.int32), eps=0.0),
     Invocation(TensorOfShape(2, 3, dtype=torch.complex64), [3], TensorOfShape(3, dtype=torch.complex64),
                TensorOfShape(3, dtype=torch.complex64), eps=0.0),
     Invocation(TensorOfShape(2, 3, dtype=torch.complex128), [3], TensorOfShape(3, dtype=torch.complex64),
                TensorOfShape(3, dtype=torch.complex64), eps=0.0),
     ])
def aten〇native_layer_norm〡dtype(input_rank_dtype: Tuple[int, int], normalized_shape: List[int], weight_rank_dtype: Optional[Tuple[int, int]], bias_rank_dtype: Optional[Tuple[int, int]], eps: float) -> Tuple[int, int, int]:
    input_rank, input_dtype = input_rank_dtype
    assert not is_integer_dtype(input_dtype)
    result_dtype = input_dtype
    if input_dtype == torch.complex64:
        result_dtype = torch.float32
    if input_dtype == torch.complex128:
        result_dtype = torch.float64
    return input_dtype, input_dtype, result_dtype

# note: one_hot doesn't support "meta" device, use "cpu" instead.
@check_dtype_function(_check_tensors_with_the_same_dtype(num_of_tensors=1, num_classes=2, tensor_device="cpu", error_types={torch.complex128, torch.complex64, torch.float64, torch.float32, torch.float16, torch.bfloat16, torch.int32, torch.int16, torch.int8, torch.uint8, torch.bool}))
def aten〇one_hot〡dtype(self_rank_dtype: Tuple[int, int], num_classes: int = -1) -> int:
    self_rank, self_dtype = self_rank_dtype
    assert self_dtype == torch.int64
    return torch.int64

@check_dtype_function(
    [Invocation(TensorOfShape(3, 3, dtype=torch.float32), TensorOfShape(3, dtype=torch.float32),
                TensorOfShape(3, dtype=torch.float32), TensorOfShape(3, dtype=torch.float32),
                TensorOfShape(3, dtype=torch.float32), training=False, momentum=0.0, eps=0.0),
     # Tensors with different dtype
     Invocation(TensorOfShape(3, 3, dtype=torch.float64), TensorOfShape(3, dtype=torch.float32),
                TensorOfShape(3, dtype=torch.float32), TensorOfShape(3, dtype=torch.float32),
                TensorOfShape(3, dtype=torch.float32), training=False, momentum=0.0, eps=0.0),
     Invocation(TensorOfShape(3, 3, dtype=torch.float32), TensorOfShape(3, dtype=torch.float64),
                TensorOfShape(3, dtype=torch.float32), TensorOfShape(3, dtype=torch.float32),
                TensorOfShape(3, dtype=torch.float32), training=False, momentum=0.0, eps=0.0),
     Invocation(TensorOfShape(3, 3, dtype=torch.float32), TensorOfShape(3, dtype=torch.float32),
                TensorOfShape(3, dtype=torch.float64), TensorOfShape(3, dtype=torch.float32),
                TensorOfShape(3, dtype=torch.float32), training=False, momentum=0.0, eps=0.0),
     Invocation(TensorOfShape(3, 3, dtype=torch.float32), TensorOfShape(3, dtype=torch.float32),
                TensorOfShape(3, dtype=torch.float32), TensorOfShape(3, dtype=torch.float64),
                TensorOfShape(3, dtype=torch.float32), training=False, momentum=0.0, eps=0.0),
     Invocation(TensorOfShape(3, 3, dtype=torch.float32), TensorOfShape(3, dtype=torch.float32),
                TensorOfShape(3, dtype=torch.float32), TensorOfShape(3, dtype=torch.float32),
                TensorOfShape(3, dtype=torch.float64), training=False, momentum=0.0, eps=0.0),
     # Non-float tensors
     Invocation(TensorOfShape(3, 3, dtype=torch.int32), TensorOfShape(3, dtype=torch.int32),
                TensorOfShape(3, dtype=torch.int32), TensorOfShape(3, dtype=torch.int32),
                TensorOfShape(3, dtype=torch.int32), training=False, momentum=0.0, eps=0.0),
     Invocation(TensorOfShape(3, 3, dtype=torch.complex64), TensorOfShape(3, dtype=torch.complex64),
                TensorOfShape(3, dtype=torch.complex64), TensorOfShape(3, dtype=torch.complex64),
                TensorOfShape(3, dtype=torch.complex64), training=False, momentum=0.0, eps=0.0),
     ])
def aten〇native_batch_norm〡dtype(input_rank_dtype: Tuple[int, int], weight_rank_dtype: Optional[Tuple[int, int]], bias_rank_dtype: Optional[Tuple[int, int]], running_mean_rank_dtype: Optional[Tuple[int, int]], running_var_rank_dtype: Optional[Tuple[int, int]], training: bool, momentum: float, eps: float) -> Tuple[int, int, int]:
    input_rank, input_dtype = input_rank_dtype
    result_dtype = input_dtype
    if is_integer_dtype(input_dtype):
        result_dtype = torch.float32
    return input_dtype, input_dtype, result_dtype

@check_dtype_function([Invocation(end=0, dtype=None), # No floats
                       Invocation(end=0.0, dtype=None), # One float
                       ErrorInvocation(end=0, dtype=torch.complex64), # Dtype specified
                       Invocation(end=0, dtype=torch.float16), # Dtype specified
                       Invocation(end=0, dtype=torch.int16)]) # Dtype specified
def aten〇arange〡dtype(end: Union[int, float, complex], dtype: Optional[int] = None, layout: Optional[int] = None, device: Optional[device] = None, pin_memory: Optional[bool] = None) -> int:
    if dtype is not None:
        assert not is_complex_dtype(dtype)
        return dtype
    if is_float_dtype(get_dtype_of_scalar(end)):
        return torch.float32
    return torch.int64

@check_dtype_function([Invocation(start=0, end=10, dtype=None), # No floats
                       Invocation(start=0.0, end=10, dtype=None), # One float
                       Invocation(start=0, end=10.0, dtype=None), # One float
                       ErrorInvocation(start=0, end=10, dtype=torch.complex64), # Dtype specified
                       Invocation(start=0, end=10, dtype=torch.float16), # Dtype specified
                       Invocation(start=0, end=10, dtype=torch.int16)]) # Dtype specified
def aten〇arange〇start〡dtype(start: Union[int, float, complex], end: Union[int, float, complex], dtype: Optional[int] = None, layout: Optional[int] = None, device: Optional[device] = None, pin_memory: Optional[bool] = None) -> int:
    if dtype is not None:
        assert not is_complex_dtype(dtype)
        return dtype
    if is_float_dtype(get_dtype_of_scalar(start)) or \
       is_float_dtype(get_dtype_of_scalar(end)):
        return torch.float32
    return torch.int64

@check_dtype_function([Invocation(start=0, end=10, step=1, dtype=None), # No floats
                       Invocation(start=0.0, end=10, step=1, dtype=None), # One float
                       Invocation(start=0, end=10.0, step=1, dtype=None), # One float
                       Invocation(start=0, end=10, step=1.0, dtype=None), # One float
                       ErrorInvocation(start=0, end=10, step=1, dtype=torch.complex64), # Dtype specified
                       Invocation(start=0, end=10, step=1, dtype=torch.float16), # Dtype specified
                       Invocation(start=0, end=10, step=1, dtype=torch.int16)]) # Dtype specified
def aten〇arange〇start_step〡dtype(start: Union[int, float, complex], end: Union[int, float, complex], step: Union[int, float, complex] = 1, dtype: Optional[int] = None, layout: Optional[int] = None, device: Optional[device] = None, pin_memory: Optional[bool] = None) -> int:
    if dtype is not None:
        assert not is_complex_dtype(dtype)
        return dtype
    if is_float_dtype(get_dtype_of_scalar(start)) or \
       is_float_dtype(get_dtype_of_scalar(end)) or \
       is_float_dtype(get_dtype_of_scalar(step)):
        return torch.float32
    return torch.int64

@check_dtype_function(_check_tensors_with_the_same_dtype(num_of_tensors=1) +
                      _check_tensors_with_the_same_dtype(num_of_tensors=1, dtype=torch.float32) +
                      _check_tensors_with_the_same_dtype(num_of_tensors=1, dtype=torch.int32) +
                      _check_tensors_with_the_same_dtype(num_of_tensors=1, dtype=torch.complex64))
def aten〇sum〡dtype(self_rank_dtype: Tuple[int, int], dtype: Optional[int] = None) -> int:
    if dtype is not None:
        return dtype
    self_rank, self_dtype = self_rank_dtype
    if is_integer_dtype(self_dtype):
        return torch.int64
    return self_dtype

@check_dtype_function(_check_tensors_with_the_same_dtype(num_of_tensors=1, dim=None) +
                      _check_tensors_with_the_same_dtype(num_of_tensors=1, dim=None, dtype=torch.float32) +
                      _check_tensors_with_the_same_dtype(num_of_tensors=1, dim=None, dtype=torch.int32) +
                      _check_tensors_with_the_same_dtype(num_of_tensors=1, dim=None, dtype=torch.complex64))
def aten〇sum〇dim_IntList〡dtype(self_rank_dtype: Tuple[int, int], dim: Optional[List[int]], keepdim: bool = False, dtype: Optional[int] = None) -> int:
    return aten〇sum〡dtype(self_rank_dtype, dtype)

@check_dtype_function(_check_tensors_with_the_same_dtype(num_of_tensors=1, dim=0) +
                      _check_tensors_with_the_same_dtype(num_of_tensors=1, dim=0, dtype=torch.float32) +
                      _check_tensors_with_the_same_dtype(num_of_tensors=1, dim=0, dtype=torch.int32) +
                      _check_tensors_with_the_same_dtype(num_of_tensors=1, dim=0, dtype=torch.complex64))
def aten〇prod〇dim_int〡dtype(self_rank_dtype: Tuple[int, int], dim: int, keepdim: bool = False, dtype: Optional[int] = None) -> int:
    if dtype is not None:
        return dtype
    self_rank, self_dtype = self_rank_dtype
    if is_integer_dtype(self_dtype):
        return torch.int64
    return self_dtype

@check_dtype_function(
    _check_tensors_with_the_same_dtype(
        num_of_tensors=1,
        error_types={torch.bool, torch.uint8, torch.int8, torch.int16, torch.int32, torch.int64}, dim=None) +
    _check_tensors_with_the_same_dtype(num_of_tensors=1, dim=None, dtype=torch.float32) +
    _check_tensors_with_the_same_dtype(num_of_tensors=1, dim=None, dtype=torch.complex64) +
    [ErrorInvocation(NonZeroDTensorWithDtype(torch.float32), dim=None, dtype=torch.int32)])
def aten〇mean〇dim〡dtype(self_rank_dtype: Tuple[int, int], dim: Optional[List[int]], keepdim: bool = False, dtype: Optional[int] = None) -> int:
    self_rank, self_dtype = self_rank_dtype
    result = aten〇sum〡dtype(self_rank_dtype, dtype)
    assert not is_integer_dtype(result)
    return result

@check_dtype_function(_check_tensors_with_the_same_dtype(num_of_tensors=1))
def aten〇argmax〡dtype(self_rank_dtype: Tuple[int, int], dim: Optional[int] = None, keepdim: bool = False) -> int:
    self_rank, self_dtype = self_rank_dtype
    return torch.int64

@check_dtype_function(_check_tensors_with_the_same_dtype(num_of_tensors=1, dim=0))
def aten〇any〇dim〡dtype(self_rank_dtype: Tuple[int, int], dim: int, keepdim: bool = False) -> int:
    self_rank, self_dtype = self_rank_dtype
    if self_dtype == torch.uint8:
        return self_dtype
    return torch.bool

@check_dtype_function(_check_tensors_with_the_same_dtype(num_of_tensors=1))
def aten〇min〡dtype(self_rank_dtype: Tuple[int, int]) -> int:
    self_rank, self_dtype = self_rank_dtype
    return self_dtype

@check_dtype_function(_check_two_tensor_op())
def aten〇min〇other〡dtype(self_rank_dtype: Tuple[int, int], other_rank_dtype: Tuple[int, int]) -> int:
    return aten〇minimum〡dtype(self_rank_dtype, other_rank_dtype)

@check_dtype_function(_check_tensors_with_the_same_dtype(num_of_tensors=1))
def aten〇max〡dtype(self_rank_dtype: Tuple[int, int]) -> int:
    self_rank, self_dtype = self_rank_dtype
    return self_dtype

@check_dtype_function(_check_two_tensor_op())
def aten〇max〇other〡dtype(self_rank_dtype: Tuple[int, int], other_rank_dtype: Tuple[int, int]) -> int:
    return aten〇maximum〡dtype(self_rank_dtype, other_rank_dtype)

@check_dtype_function(_check_tensors_with_the_same_dtype(num_of_tensors=1))
def aten〇amax〡dtype(self_rank_dtype: Tuple[int, int], dim: List[int] = (), keepdim: bool = False) -> int:
    return aten〇max〡dtype(self_rank_dtype)

@check_dtype_function(_check_tensors_with_the_same_dtype(num_of_tensors=1, dim=0))
def aten〇max〇dim〡dtype(self_rank_dtype: Tuple[int, int], dim: int, keepdim: bool = False) -> Tuple[int, int]:
    return aten〇max〡dtype(self_rank_dtype), torch.int64

@check_dtype_function(
    _check_tensors_with_the_same_dtype(
        num_of_tensors=1,
        error_types={torch.bool, torch.uint8, torch.int8, torch.int16, torch.int32, torch.int64}) +
    _check_tensors_with_the_same_dtype(num_of_tensors=1, dtype=torch.float32) +
    _check_tensors_with_the_same_dtype(num_of_tensors=1, dtype=torch.complex64) +
    [ErrorInvocation(NonZeroDTensorWithDtype(torch.float32), dtype=torch.int32)])
def aten〇mean〡dtype(self_rank_dtype: Tuple[int, int], dtype: Optional[int] = None) -> int:
    return aten〇mean〇dim〡dtype(self_rank_dtype, dim=None, dtype=dtype)

@check_dtype_function(_check_tensors_with_the_same_dtype(num_of_tensors=1))
def aten〇std〡dtype(self_rank_dtype: Tuple[int, int], unbiased: bool = True) -> int:
    self_rank, self_dtype = self_rank_dtype
    if self_dtype == torch.complex64:
        return torch.float32
    if self_dtype == torch.complex128:
        return torch.float64
    return self_dtype

@check_dtype_function(_check_tensors_with_the_same_dtype(num_of_tensors=1, dim=None))
def aten〇std〇dim〡dtype(self_rank_dtype: Tuple[int, int], dim: Optional[List[int]], unbiased: bool = True, keepdim: bool = False) -> int:
    return aten〇std〡dtype(self_rank_dtype)

@check_dtype_function(_check_tensors_with_the_same_dtype(num_of_tensors=1))
def aten〇std〇correction〡dtype(self_rank_dtype: Tuple[int, int], dim: Optional[List[int]] = None, correction: Optional[Union[int, float, complex]] = None, keepdim: bool = False) -> int:
    return aten〇std〡dtype(self_rank_dtype)

@check_dtype_function(_check_tensors_with_the_same_dtype(num_of_tensors=1))
def aten〇var〡dtype(self_rank_dtype: Tuple[int, int], unbiased: bool = True) -> int:
    return aten〇std〡dtype(self_rank_dtype)

@check_dtype_function(_check_tensors_with_the_same_dtype(num_of_tensors=1, dim=None))
def aten〇var〇dim〡dtype(self_rank_dtype: Tuple[int, int], dim: Optional[List[int]], unbiased: bool = True, keepdim: bool = False) -> int:
    return aten〇std〡dtype(self_rank_dtype)

@check_dtype_function(_check_tensors_with_the_same_dtype(num_of_tensors=1))
def aten〇var〇correction〡dtype(self_rank_dtype: Tuple[int, int], dim: Optional[List[int]] = None, correction: Optional[Union[int, float, complex]] = None, keepdim: bool = False) -> int:
    return aten〇std〡dtype(self_rank_dtype)

@check_dtype_function(_check_tensors_with_the_same_dtype(num_of_tensors=1, dims=[], correction=0.0))
def prims〇var〡dtype(inp_rank_dtype: Tuple[int, int], dims: Optional[List[int]], correction: float, output_dtype: Optional[int] = None) -> int:
    return aten〇std〡dtype(inp_rank_dtype)

@check_dtype_function(
    _check_tensors_with_the_same_dtype(
        num_of_tensors=1,
        error_types={torch.bool, torch.uint8, torch.int8, torch.int16, torch.int32, torch.int64}) +
    _check_tensors_with_the_same_dtype(
        num_of_tensors=1,
        error_types={torch.bool, torch.uint8, torch.int8, torch.int16, torch.int32, torch.int64, torch.complex64, torch.complex128}, dtype=torch.float64) +
    _check_tensors_with_the_same_dtype(
        num_of_tensors=1,
        error_types={torch.bool, torch.uint8, torch.int8, torch.int16, torch.int32, torch.int64, torch.bfloat16, torch.float16, torch.float32, torch.float64}, dtype=torch.complex128) +
    [ErrorInvocation(NonZeroDTensorWithDtype(torch.float32), dtype=torch.int32)])
def aten〇linalg_vector_norm〡dtype(self_rank_dtype: Tuple[int, int], ord: Union[int, float, complex] = 2, dim: Optional[List[int]] = None, keepdim: bool = False, dtype: Optional[int] = None) -> int:
    self_rank, self_dtype = self_rank_dtype
    assert not is_integer_dtype(self_dtype)
    if dtype is not None:
        assert not is_integer_dtype(dtype)
        if is_complex_dtype(self_dtype):
            assert is_complex_dtype(dtype)
            return aten〇std〡dtype((self_rank, dtype))
        assert not is_complex_dtype(dtype)
        return dtype
    return aten〇std〡dtype(self_rank_dtype)

@check_dtype_function([Invocation(0.0),
                       Invocation(0.0, dtype=torch.int32),
                       Invocation(0.0, dtype=torch.float16),
                       Invocation(0.0, dtype=torch.complex64)])
def aten〇tensor〇float〡dtype(t: float, dtype: Optional[int] = None, device: Optional[device] = None, requires_grad: bool = False) -> int:
    if dtype is None:
        return torch.float32
    return dtype

@check_dtype_function([Invocation(0),
                       Invocation(0, dtype=torch.int32),
                       Invocation(0, dtype=torch.float16),
                       Invocation(0, dtype=torch.complex64)])
def aten〇tensor〇int〡dtype(t: int, dtype: Optional[int] = None, device: Optional[device] = None, requires_grad: bool = False) -> int:
    if dtype is None:
        return torch.int64
    return dtype

@check_dtype_function([Invocation(True),
                       Invocation(True, dtype=torch.int32),
                       Invocation(True, dtype=torch.float16),
                       Invocation(True, dtype=torch.complex64)])
def aten〇tensor〇bool〡dtype(t: bool, dtype: Optional[int] = None, device: Optional[device] = None, requires_grad: bool = False) -> int:
    if dtype is None:
        return torch.bool
    return dtype

@check_dtype_function([Invocation([1]),
                       Invocation([1], dtype=torch.int32),
                       Invocation([1], dtype=torch.float16),
                       Invocation([1], dtype=torch.complex64)])
def aten〇zeros〡dtype(size: List[int], dtype: Optional[int] = None, layout: Optional[int] = None, device: Optional[device] = None, pin_memory: Optional[bool] = None) -> int:
    return torch.float32 if dtype is None else dtype

@check_dtype_function([Invocation(2),
                       Invocation(2, dtype=torch.int32),
                       Invocation(2, dtype=torch.float16),
                       Invocation(2, dtype=torch.complex64)])
def aten〇eye〡dtype(n: int, dtype: Optional[int] = None, layout: Optional[int] = None, device: Optional[device] = None, pin_memory: Optional[bool] = None) -> int:
    return torch.float32 if dtype is None else dtype

@check_dtype_function([Invocation(2, 3),
                       Invocation(2, 3, dtype=torch.int32),
                       Invocation(2, 3, dtype=torch.float16),
                       Invocation(2, 3, dtype=torch.complex64)])
def aten〇eye〇m〡dtype(n: int, m: int, dtype: Optional[int] = None, layout: Optional[int] = None, device: Optional[device] = None, pin_memory: Optional[bool] = None) -> int:
    return torch.float32 if dtype is None else dtype

@check_dtype_function([Invocation([1]),
                       Invocation([1], dtype=torch.int32),
                       Invocation([1], dtype=torch.float16),
                       Invocation([1], dtype=torch.complex64)])
def aten〇ones〡dtype(size: List[int], dtype: Optional[int] = None, layout: Optional[int] = None, device: Optional[device] = None, pin_memory: Optional[bool] = None) -> int:
    return torch.float32 if dtype is None else dtype

@check_dtype_function([Invocation([1]),
                       Invocation([1], dtype=torch.int32),
                       Invocation([1], dtype=torch.float16),
                       Invocation([1], dtype=torch.complex64)])
def aten〇empty〇memory_format〡dtype(size: List[int], dtype: Optional[int] = None, layout: Optional[int] = None, device: Optional[device] = None, pin_memory: Optional[bool] = None, memory_format: Optional[int] = None) -> int:
    return torch.float32 if dtype is None else dtype

@check_dtype_function([Invocation([1], 0.0),
                       Invocation([1], 0),
                       Invocation([1], 0.0, dtype=torch.int32),
                       Invocation([1], 0.0, dtype=torch.float16),
                       Invocation([1], 0.0, dtype=torch.complex64)])
def aten〇full〡dtype(size: List[int], fill_value: Union[int, float, complex], dtype: Optional[int] = None, layout: Optional[int] = None, device: Optional[device] = None, pin_memory: Optional[bool] = None) -> int:
    if dtype is not None:
        return dtype
    fill_value_dtype = get_dtype_of_scalar(fill_value)
    if is_float_dtype(fill_value_dtype):
        return torch.float32
    return fill_value_dtype

@check_dtype_function(_check_tensors_with_the_same_dtype(num_of_tensors=1) +
                      _check_tensors_with_the_same_dtype(num_of_tensors=1, dtype=torch.float16) +
                      _check_tensors_with_the_same_dtype(num_of_tensors=1, dtype=torch.int32) +
                      _check_tensors_with_the_same_dtype(num_of_tensors=1, dtype=torch.complex64))
def aten〇zeros_like〡dtype(self_rank_dtype: Tuple[int, int], dtype: Optional[int] = None, layout: Optional[int] = None, device: Optional[device] = None, pin_memory: Optional[bool] = None, memory_format: Optional[int] = None) -> int:
    self_rank, self_dtype = self_rank_dtype
    return self_dtype if dtype is None else dtype

@check_dtype_function(_check_tensors_with_the_same_dtype(num_of_tensors=1) +
                      _check_tensors_with_the_same_dtype(num_of_tensors=1, dtype=torch.float16) +
                      _check_tensors_with_the_same_dtype(num_of_tensors=1, dtype=torch.int32) +
                      _check_tensors_with_the_same_dtype(num_of_tensors=1, dtype=torch.complex64))
def aten〇ones_like〡dtype(self_rank_dtype: Tuple[int, int], dtype: Optional[int] = None, layout: Optional[int] = None, device: Optional[device] = None, pin_memory: Optional[bool] = None, memory_format: Optional[int] = None) -> int:
    self_rank, self_dtype = self_rank_dtype
    return self_dtype if dtype is None else dtype

@check_dtype_function(_check_tensors_with_the_same_dtype(num_of_tensors=1) +
                      _check_tensors_with_the_same_dtype(num_of_tensors=1, dtype=torch.float16) +
                      _check_tensors_with_the_same_dtype(num_of_tensors=1, dtype=torch.int32) +
                      _check_tensors_with_the_same_dtype(num_of_tensors=1, dtype=torch.complex64))
def aten〇empty_like〡dtype(self_rank_dtype: Tuple[int, int], dtype: Optional[int] = None, layout: Optional[int] = None, device: Optional[device] = None, pin_memory: Optional[bool] = None, memory_format: Optional[int] = None) -> int:
    self_rank, self_dtype = self_rank_dtype
    return self_dtype if dtype is None else dtype

@check_dtype_function(
    _check_tensors_with_the_same_dtype(num_of_tensors=0, size=[1], stride=[1]) +
    _check_tensors_with_the_same_dtype(num_of_tensors=0, size=[1], stride=[1], dtype=torch.float16) +
    _check_tensors_with_the_same_dtype(num_of_tensors=0, size=[1], stride=[1], dtype=torch.int32) +
    _check_tensors_with_the_same_dtype(num_of_tensors=0, size=[1], stride=[1], dtype=torch.complex64))
def aten〇empty_strided〡dtype(size: List[int], stride: List[int], dtype: Optional[int] = None, layout: Optional[int] = None, device: Optional[device] = None, pin_memory: Optional[bool] = None) -> int:
    return torch.float32 if dtype is None else dtype
@check_dtype_function(
    _check_tensors_with_the_same_dtype(num_of_tensors=1, fill_value=0.0) +
    _check_tensors_with_the_same_dtype(num_of_tensors=1, fill_value=0) +
    _check_tensors_with_the_same_dtype(num_of_tensors=1, fill_value=0.0, dtype=torch.float16) +
    _check_tensors_with_the_same_dtype(num_of_tensors=1, fill_value=0.0, dtype=torch.int32) +
    _check_tensors_with_the_same_dtype(num_of_tensors=1, fill_value=0.0, dtype=torch.complex64))
def aten〇full_like〡dtype(self_rank_dtype: Tuple[int, int], fill_value: Union[int, float, complex], dtype: Optional[int] = None, layout: Optional[int] = None, device: Optional[device] = None, pin_memory: Optional[bool] = None, memory_format: Optional[int] = None) -> int:
    self_rank, self_dtype = self_rank_dtype
    return self_dtype if dtype is None else dtype

@check_dtype_function(
    _check_tensors_with_the_same_dtype(num_of_tensors=1, size=(1,), fill_value=0.0) +
    _check_tensors_with_the_same_dtype(num_of_tensors=1, size=(1,), fill_value=0) +
    _check_tensors_with_the_same_dtype(num_of_tensors=1, size=(1,), fill_value=0.0, dtype=torch.float16) +
    _check_tensors_with_the_same_dtype(num_of_tensors=1, size=(1,), fill_value=0.0, dtype=torch.int32) +
    _check_tensors_with_the_same_dtype(num_of_tensors=1, size=(1,), fill_value=0.0, dtype=torch.complex64))
def aten〇new_full〡dtype(self_rank_dtype: Tuple[int, int], size: List[int], fill_value: Union[int, float, complex], dtype: Optional[int] = None, layout: Optional[int] = None, device: Optional[device] = None, pin_memory: Optional[bool] = None) -> int:
    self_rank, self_dtype = self_rank_dtype
    return self_dtype if dtype is None else dtype

@check_dtype_function(_check_tensors_with_the_same_dtype(num_of_tensors=1, size=[1]) +
                      _check_tensors_with_the_same_dtype(num_of_tensors=1, size=[1], dtype=torch.float16) +
                      _check_tensors_with_the_same_dtype(num_of_tensors=1, size=[1], dtype=torch.int32) +
                      _check_tensors_with_the_same_dtype(num_of_tensors=1, size=[1], dtype=torch.complex64))
def aten〇new_zeros〡dtype(self_rank_dtype: Tuple[int, int], size: List[int], dtype: Optional[int] = None, layout: Optional[int] = None, device: Optional[device] = None, pin_memory: Optional[bool] = None) -> int:
    self_rank, self_dtype = self_rank_dtype
    return self_dtype if dtype is None else dtype

@check_dtype_function(_check_tensors_with_the_same_dtype(num_of_tensors=1, size=[1]) +
                      _check_tensors_with_the_same_dtype(num_of_tensors=1, size=[1], dtype=torch.float16) +
                      _check_tensors_with_the_same_dtype(num_of_tensors=1, size=[1], dtype=torch.int32) +
                      _check_tensors_with_the_same_dtype(num_of_tensors=1, size=[1], dtype=torch.complex64))
def aten〇new_ones〡dtype(self_rank_dtype: Tuple[int, int], size: List[int], dtype: Optional[int] = None, layout: Optional[int] = None, device: Optional[device] = None, pin_memory: Optional[bool] = None) -> int:
    self_rank, self_dtype = self_rank_dtype
    return self_dtype if dtype is None else dtype

@check_dtype_function(
    _check_tensors_with_the_same_dtype(num_of_tensors=1, size=[1]) +
    _check_tensors_with_the_same_dtype(num_of_tensors=1, size=[1], dtype=torch.float16) +
    _check_tensors_with_the_same_dtype(num_of_tensors=1, size=[1], dtype=torch.int32) +
    _check_tensors_with_the_same_dtype(num_of_tensors=1, size=[1], dtype=torch.complex64))
def aten〇new_empty〡dtype(self_rank_dtype: Tuple[int, int], size: List[int], dtype: Optional[int] = None, layout: Optional[int] = None, device: Optional[device] = None, pin_memory: Optional[bool] = None) -> int:
    self_rank, self_dtype = self_rank_dtype
    return self_dtype if dtype is None else dtype

@check_dtype_function(
    _check_tensors_with_the_same_dtype(num_of_tensors=1, size=[1], stride=[1]) +
    _check_tensors_with_the_same_dtype(num_of_tensors=1, size=[1], stride=[1], dtype=torch.float16) +
    _check_tensors_with_the_same_dtype(num_of_tensors=1, size=[1], stride=[1], dtype=torch.int32) +
    _check_tensors_with_the_same_dtype(num_of_tensors=1, size=[1], stride=[1], dtype=torch.complex64))
def aten〇new_empty_strided〡dtype(self_rank_dtype: Tuple[int, int], size: List[int], stride: List[int], dtype: Optional[int] = None, layout: Optional[int] = None, device: Optional[device] = None, pin_memory: Optional[bool] = None) -> int:
    self_rank, self_dtype = self_rank_dtype
    return self_dtype if dtype is None else dtype

@check_dtype_function(_check_tensors_with_the_same_dtype(num_of_tensors=1) +
                      _check_tensors_with_the_same_dtype(num_of_tensors=1, dtype=torch.float16) +
                      _check_tensors_with_the_same_dtype(num_of_tensors=1, dtype=torch.int32) +
                      _check_tensors_with_the_same_dtype(num_of_tensors=1, dtype=torch.complex64))
def aten〇rand_like〡dtype(self_rank_dtype: Tuple[int, int], dtype: Optional[int] = None, layout: Optional[int] = None, device: Optional[device] = None, pin_memory: Optional[bool] = None, memory_format: Optional[int] = None) -> int:
    self_rank, self_dtype = self_rank_dtype
    return self_dtype if dtype is None else dtype

@check_dtype_function(_check_tensors_with_the_same_dtype(num_of_tensors=1, error_types=all_integer_dtypes()) +
                      _check_tensors_with_the_same_dtype(num_of_tensors=1, dtype=torch.float16) +
                      _check_tensors_with_the_same_dtype(num_of_tensors=1, error_types=all_integer_dtypes() + all_float_dtypes() + all_complex_dtypes(), dtype=torch.int32) +
                      _check_tensors_with_the_same_dtype(num_of_tensors=1, dtype=torch.complex64))
def aten〇randn_like〡dtype(self_rank_dtype: Tuple[int, int], dtype: Optional[int] = None, layout: Optional[int] = None, device: Optional[device] = None, pin_memory: Optional[bool] = None, memory_format: Optional[int] = None) -> int:
    self_rank, self_dtype = self_rank_dtype
    result_dtype = self_dtype if dtype is None else dtype
    assert not is_integer_dtype(result_dtype)
    return result_dtype

@check_dtype_function(_check_tensors_with_the_same_dtype(num_of_tensors=1) +
                      _check_tensors_with_the_same_dtype(num_of_tensors=1, dtype=torch.float16) +
                      _check_tensors_with_the_same_dtype(num_of_tensors=1, dtype=torch.int32) +
                      _check_tensors_with_the_same_dtype(num_of_tensors=1, dtype=torch.complex64))
def aten〇_to_copy〡dtype(self_rank_dtype: Tuple[int, int], dtype: Optional[int] = None, layout: Optional[int] = None, device: Optional[device] = None, pin_memory: Optional[bool] = None, non_blocking: bool = False, memory_format: Optional[int] = None) -> int:
    self_rank, self_dtype = self_rank_dtype
    return self_dtype if dtype is None else dtype

@check_dtype_function(
    _check_tensors_with_the_same_dtype(num_of_tensors=1, dtype=torch.float16) +
    _check_tensors_with_the_same_dtype(num_of_tensors=1, dtype=torch.int32) +
    _check_tensors_with_the_same_dtype(num_of_tensors=1, dtype=torch.complex64))
def aten〇to〇dtype〡dtype(self_rank_dtype: Tuple[int, int], dtype: int, non_blocking: bool = False, copy: bool = False, memory_format: Optional[int] = None) -> int:
    return dtype

@check_dtype_function(
    _check_tensors_with_the_same_dtype(num_of_tensors=1, dtype=torch.float16) +
    _check_tensors_with_the_same_dtype(num_of_tensors=1, dtype=torch.int32) +
    _check_tensors_with_the_same_dtype(num_of_tensors=1, dtype=torch.complex64))
def prims〇convert_element_type〡dtype(a_rank_dtype: Tuple[int, int], dtype: int) -> int:
    return dtype

@check_dtype_function(_check_tensors_with_the_same_dtype(num_of_tensors=1) +
                      _check_tensors_with_the_same_dtype(num_of_tensors=1, dtype=torch.float16) +
                      _check_tensors_with_the_same_dtype(num_of_tensors=1, dtype=torch.int32) +
                      _check_tensors_with_the_same_dtype(num_of_tensors=1, dtype=torch.complex64))
def aten〇to〇dtype_layout〡dtype(self_rank_dtype: Tuple[int, int], dtype: Optional[int] = None, layout: Optional[int] = None, device: Optional[device] = None, pin_memory: Optional[bool] = None, non_blocking: bool = False, copy: bool = False, memory_format: Optional[int] = None) -> int:
    self_rank, self_dtype = self_rank_dtype
    return self_dtype if dtype is None else dtype

@check_dtype_function(
    _check_tensors_with_the_same_dtype(num_of_tensors=1, device="meta", dtype=torch.float16) +
    _check_tensors_with_the_same_dtype(num_of_tensors=1, device="meta", dtype=torch.int32) +
    _check_tensors_with_the_same_dtype(num_of_tensors=1, device="meta", dtype=torch.complex64))
def aten〇to〇device〡dtype(self_rank_dtype: Tuple[int, int], device: device, dtype: int, non_blocking: bool = False, copy: bool = False, memory_format: Optional[int] = None) -> int:
    return dtype

@check_dtype_function(_check_two_tensor_op())
def aten〇to〇other〡dtype(self_rank_dtype: Tuple[int, int], other_rank_dtype: Tuple[int, int], non_blocking: bool = False, copy: bool = False, memory_format: Optional[int] = None) -> int:
    other_rank, other_dtype = other_rank_dtype
    return other_dtype

@check_dtype_function(_check_two_tensor_op())
def aten〇type_as〡dtype(self_rank_dtype: Tuple[int, int], other_rank_dtype: Tuple[int, int]) -> int:
    other_rank, other_dtype = other_rank_dtype
    return other_dtype

@check_dtype_function([Invocation(low=0, high=10, size=[1]),
                       Invocation(low=0, high=10, size=[1], dtype=torch.float32),
                       Invocation(low=0, high=10, size=[1], dtype=torch.int32),
                       ErrorInvocation(low=0, high=10, size=[1], dtype=torch.complex64)])
def aten〇randint〇low〡dtype(low: int, high: int, size: List[int], dtype: Optional[int] = 4, layout: Optional[int] = None, device: Optional[device] = None, pin_memory: Optional[bool] = None) -> int:
    if dtype is None:
        return torch.int64
    assert not is_complex_dtype(dtype)
    return dtype

@check_dtype_function([Invocation(size=[1]),
                       Invocation(size=[1], dtype=torch.float32),
                       ErrorInvocation(size=[1], dtype=torch.int32),
                       Invocation(size=[1], dtype=torch.complex64)])
def aten〇randn〡dtype(size: List[int], dtype: Optional[int] = None, layout: Optional[int] = None, device: Optional[device] = None, pin_memory: Optional[bool] = None) -> int:
    if dtype is None:
        return torch.float32
    assert not is_integer_dtype(dtype)
    return dtype

@check_dtype_function([Invocation(size=[1], generator=None),
                       Invocation(size=[1], generator=None, dtype=torch.float32),
                       ErrorInvocation(size=[1], generator=None, dtype=torch.int32),
                       Invocation(size=[1], generator=None, dtype=torch.complex64)])
def aten〇randn〇generator〡dtype(size: List[int], generator: Any, dtype: Optional[int] = None, layout: Optional[int] = None, device: Optional[device] = None, pin_memory: Optional[bool] = None) -> int:
    if dtype is None:
        return torch.float32
    assert not is_integer_dtype(dtype)
    return dtype

@check_dtype_function(_check_tensors_with_the_same_dtype(num_of_tensors=1, error_types=all_integer_dtypes()))
def aten〇var_mean〇correction〡dtype(self_rank_dtype: Tuple[int, int], dim: Optional[List[int]] = None, correction: Optional[Union[int, float, complex]] = None, keepdim: bool = False) -> Tuple[int, int]:
    self_rank, self_dtype = self_rank_dtype
    assert not is_integer_dtype(self_dtype)
    if self_dtype == torch.complex64:
        return torch.float32, self_dtype
    if self_dtype == torch.complex128:
        return torch.float64, self_dtype
    return self_dtype, self_dtype

@check_dtype_function(_check_tensors_with_the_same_dtype(num_of_tensors=1, error_types=all_integer_dtypes()))
def aten〇var_mean〡dtype(self_rank_dtype: Tuple[int, int], unbiased: bool = True) -> Tuple[int, int]:
    self_rank, self_dtype = self_rank_dtype
    assert not is_integer_dtype(self_dtype)
    if self_dtype == torch.complex64:
        return torch.float32, self_dtype
    if self_dtype == torch.complex128:
        return torch.float64, self_dtype
    return self_dtype, self_dtype

@check_dtype_function(_check_two_tensor_op())
def aten〇atan2〡dtype(self_rank_dtype: Tuple[int, int], other_rank_dtype: Tuple[int, int]) -> int:
    self_rank, self_dtype = self_rank_dtype
    other_rank, other_dtype = other_rank_dtype
    ranks: List[Optional[int]] = [self_rank, other_rank]
    dtypes = [self_dtype, other_dtype]
    promoted_dtype = promote_dtypes(ranks, dtypes)
    if is_integer_dtype(promoted_dtype):
        return torch.float32
    return promoted_dtype

@check_dtype_function(_check_tensors_with_the_same_dtype(num_of_tensors=1))
def aten〇atan〡dtype(self_rank_dtype: Tuple[int, int]) -> int:
    self_rank, self_dtype = self_rank_dtype
    if is_integer_dtype(self_dtype):
        return torch.float32
    return self_dtype

@check_dtype_function(_check_two_tensor_op())
def aten〇linear〡dtype(input_rank_dtype: Tuple[int, int], weight_rank_dtype: Tuple[int, int], bias_rank_dtype: Optional[Tuple[int, int]] = None) -> int:
    input_rank, input_dtype = input_rank_dtype
    weight_rank, weight_dtype = weight_rank_dtype
    ranks: List[Optional[int]] = [input_rank, weight_rank]
    dtypes = [input_dtype, weight_dtype]
    promoted_dtype = promote_dtypes(ranks, dtypes)
    return promoted_dtype

@check_dtype_function(
    [Invocation([NonZeroDTensorWithDtype(torch.float32), NonZeroDTensorWithDtype(torch.int32)]),
     Invocation([NonZeroDTensorWithDtype(torch.float16), NonZeroDTensorWithDtype(torch.float64)]),
     Invocation([NonZeroDTensorWithDtype(torch.float32), NonZeroDTensorWithDtype(torch.int32),
                 NonZeroDTensorWithDtype(torch.complex64)])])
def aten〇cat〡dtype(tensors_rank_dtype: List[Tuple[int, int]], dim: int = 0) -> int:
    ranks: List[Optional[int]] = []
    dtypes: List[int] = []
    assert len(tensors_rank_dtype) != 0
    for tensor_rank_dtype in tensors_rank_dtype:
        tensor_rank, tensor_dtype = tensor_rank_dtype
        ranks.append(tensor_rank)
        dtypes.append(tensor_dtype)
    return promote_dtypes(ranks, dtypes)

@check_dtype_function(_check_tensors_with_the_same_dtype(num_of_tensors=1))
def aten〇_shape_as_tensor〡dtype(self_rank_dtype: Tuple[int, int]) -> int:
    return torch.int64

# Does not work on meta backend
# TODO: This should be fixed by switching to FakeTensor instead of Meta tensor
@check_dtype_function(_check_tensors_with_the_same_dtype(tensor_shapes=[()], tensor_device="cpu", error_types=all_complex_dtypes()))
def aten〇ScalarImplicit〡dtype(a_rank_dtype: Tuple[int, int]) -> int:
    a_rank, a_dtype = a_rank_dtype
    assert not is_complex_dtype(a_dtype)
    if is_float_dtype(a_dtype):
        return torch.float64
    if is_integer_dtype(a_dtype) and a_dtype != torch.bool:
        return torch.int64
    if a_dtype == torch.bool:
        return torch.bool
    assert False, "Unexpected dtype!"

@check_dtype_function([Invocation(0), Invocation(0.0)])
def prim〇NumToTensor〇Scalar〡dtype(a: Union[int, float, complex]) -> int:
    return get_dtype_of_scalar(a)

@check_dtype_function(_check_tensors_with_the_same_dtype(num_of_tensors=1, dim=0) +
                      _check_tensors_with_the_same_dtype(num_of_tensors=1, dim=0, dtype=torch.int32) +
                      _check_tensors_with_the_same_dtype(num_of_tensors=1, dim=0, dtype=torch.float16) +
                      _check_tensors_with_the_same_dtype(num_of_tensors=1, dim=0, dtype=torch.complex64))
def aten〇softmax〇int〡dtype(self_rank_dtype: Tuple[int, int], dim: int, dtype: Optional[int] = None) -> int:
    self_rank, self_dtype = self_rank_dtype
    if dtype is None:
        return self_dtype
    return dtype

@check_dtype_function(
    _check_tensors_with_the_same_dtype(num_of_tensors=1, dim=0, half_to_float=False) +
    _check_tensors_with_the_same_dtype(
        num_of_tensors=1,
        error_types=(all_integer_dtypes() + all_complex_dtypes() + [torch.bfloat16, torch.float32, torch.float64]),
        dim=0, half_to_float=True))
def aten〇_softmax〡dtype(self_rank_dtype: Tuple[int, int], dim: int, half_to_float: bool) -> int:
    self_rank, self_dtype = self_rank_dtype
    if half_to_float:
        assert self_dtype == torch.float16
        return torch.float32
    return self_dtype

@check_dtype_function(
    _check_tensors_with_the_same_dtype(num_of_tensors=1, dim=0, half_to_float=False) +
    _check_tensors_with_the_same_dtype(
        num_of_tensors=1,
        error_types=(all_integer_dtypes() + all_complex_dtypes() + [torch.bfloat16, torch.float32, torch.float64]),
        dim=0, half_to_float=True))
def aten〇_log_softmax〡dtype(self_rank_dtype: Tuple[int, int], dim: int, half_to_float: bool) -> int:
    self_rank, self_dtype = self_rank_dtype
    if half_to_float:
        assert self_dtype == torch.float16
        return torch.float32
    return self_dtype

@check_dtype_function(_check_tensors_with_the_same_dtype(num_of_tensors=1, dim=0) +
                      _check_tensors_with_the_same_dtype(num_of_tensors=1, dim=0, dtype=torch.int32) +
                      _check_tensors_with_the_same_dtype(num_of_tensors=1, dim=0, dtype=torch.float16) +
                      _check_tensors_with_the_same_dtype(num_of_tensors=1, dim=0, dtype=torch.complex64))
def aten〇log_softmax〇int〡dtype(self_rank_dtype: Tuple[int, int], dim: int, dtype: Optional[int] = None) -> int:
    self_rank, self_dtype = self_rank_dtype
    if dtype is None:
        return self_dtype
    return dtype

# TODO: to test these functions, we need to be able to specify the tensor contents used in each invocation
def aten〇embedding〡dtype(weight_rank_dtype: Tuple[int, int], indices_rank_dtype: Tuple[int, int], padding_idx: int = -1, scale_grad_by_freq: bool = False, sparse: bool = False) -> int:
    weight_rank, weight_dtype = weight_rank_dtype
    return weight_dtype

# TODO: to test these functions, we need to be able to specify the tensor contents used in each invocation
def aten〇_embedding_bag〡dtype(weight_rank_dtype: Tuple[int, int], indices_rank_dtype: Tuple[int, int], offsets_rank_dtype: Tuple[int, int], scale_grad_by_freq: bool = False, mode: int = 0, sparse: bool = False, per_sample_weights_rank_dtype: Optional[Tuple[int, int]] = None, include_last_offset: bool = False, padding_idx: int = -1) -> Tuple[int, int, int, int]:
    weight_rank, weight_dtype = weight_rank_dtype
    return weight_dtype, torch.int64, torch.int64, torch.int64

# TODO: to test these functions, we need to be able to specify the tensor contents used in each invocation
def aten〇embedding_bag〇padding_idx〡dtype(weight_rank_dtype: Tuple[int, int], indices_rank_dtype: Tuple[int, int], offsets_rank_dtype: Tuple[int, int], scale_grad_by_freq: bool, mode: int, sparse: bool, per_sample_weights_rank_dtype: Optional[Tuple[int, int]], include_last_offset: bool, padding_idx: Optional[int]) -> Tuple[int, int, int, int]:
    weight_rank, weight_dtype = weight_rank_dtype
    return weight_dtype, torch.int64, torch.int64, torch.int64

@check_dtype_function(_check_two_tensor_op(out_int32=True) + _check_two_tensor_op(out_int32=False))
def aten〇bucketize〇Tensor〡dtype(self_rank_dtype: Tuple[int, int], boundaries_rank_dtype: Tuple[int, int], out_int32: bool = False, right: bool = False) -> int:
    if out_int32:
        return torch.int32
    return torch.int64

@check_dtype_function(_check_tensors_with_the_same_dtype(num_of_tensors=1, dimensions=[]))
def prims〇squeeze〡dtype(a_rank_dtype: Tuple[int, int], dimensions: List[int]) -> int:
    a_rank, a_dtype = a_rank_dtype
    return a_dtype


@check_dtype_function(_check_tensors_with_the_same_dtype(num_of_tensors=1, start=0, end = 0))
def prims〇collapse〡dtype(a_rank_dtype: Tuple[int, int], start: int, end: int) -> int:
    a_rank, a_dtype = a_rank_dtype
    return a_dtype



# ==============================================================================
# Main
# ==============================================================================

def _maybe_import_op_extensions(args: argparse.Namespace):
    extension_string = str.strip(args.pytorch_op_extensions)
    if len(extension_string) > 0:
        extension_names = extension_string.split(",")
        for name in extension_names:
            # Registration of new PyTorch ops should be a side-effect of
            # importing these modules, so we don't need the return value.
            importlib.import_module(name)

def main(args):
    _maybe_import_op_extensions(args)
    asm = generate_library(globals())
    # We're about to put quotes around the string, so escape the `"` characters.
    asm = asm.replace("\"", "\\\"")

    # Instead of dumping one big chunk of text that is several thousand lines
    # long (and which causes MSVC to error out), split it into multiple lines.
    # See MSVC Compiler Error C2026
    # [https://docs.microsoft.com/en-us/cpp/error-messages/compiler-errors-1/compiler-error-c2026?view=msvc-170]
    # for details.
    multiple_lines = asm.replace("\n", "\\n\"\n\"")
    asm = f"\"{multiple_lines}\""

    # Write out the library .cpp file.
    abstract_interp_lib_cpp_file = os.path.join(
        args.torch_transforms_cpp_dir, "AbstractInterpLibrary.cpp")
    with open(abstract_interp_lib_cpp_file, "w") as f:
        p = lambda *args: print(*args, file=f)
        p(
f"""//===-------------------------------------------------------------*- C++-*-===//
//
// This file is licensed under the Apache License v2.0 with LLVM Exceptions.
// See https://llvm.org/LICENSE.txt for license information.
// SPDX-License-Identifier: Apache-2.0 WITH LLVM-exception
// Also available under a BSD-style license. See LICENSE.
//
//===----------------------------------------------------------------------===//
//
// This file is auto-generated! Do not edit!!!
// Generated with the script `build_tools/update_abstract_interp_lib.sh`.
//
//===----------------------------------------------------------------------===//

#include "torch-mlir/Dialect/Torch/Transforms/Passes.h"

using namespace mlir;

StringRef mlir::torch::Torch::getAbstractInterpLibrary() {{
#if defined(__clang__)
#pragma clang diagnostic push
#pragma clang diagnostic ignored "-Woverlength-strings"
#endif
  // clang-format off
  return {asm};
  // clang-format on
#if defined(__clang__)
#pragma clang diagnostic pop
#endif
}}""")

def _create_argparse() -> argparse.ArgumentParser:
    parser = argparse.ArgumentParser(prog="generate_ods")
    parser.add_argument(
        "--torch_transforms_cpp_dir",
        required=True,
        help="Directory containing the Torch transforms cpp files")
    parser.add_argument(
        "--pytorch_op_extensions",
        type=str,
        default="",
        help="An optional, comma-separated list of Python modules which register additional PyTorch operators upon being imported. These modules can be used to build a torch-mlir which supports PyTorch extensions.")
    return parser

if __name__ == "__main__":
    main(_create_argparse().parse_args())
<|MERGE_RESOLUTION|>--- conflicted
+++ resolved
@@ -98,17 +98,15 @@
 def aten〇cos〡shape(self: List[int]) -> List[int]:
     return upstream_shape_functions.unary(self)
 
-<<<<<<< HEAD
 def aten〇asin〡shape(self: List[int]) -> List[int]:
     return upstream_shape_functions.unary(self)
 
 def aten〇acos〡shape(self: List[int]) -> List[int]:
     return upstream_shape_functions.unary(self)
-=======
+
 def aten〇cosine_similarity〡shape(x1: List[int], x2: List[int], dim: int = 1, eps: float = 1e-08) -> List[int]:
     broadcast = upstream_shape_functions.broadcast(x1, x2)
     return broadcast[:dim] + broadcast[dim + 1:]
->>>>>>> facbe5d9
 
 def aten〇hardtanh〡shape(self: List[int], min_val: float = -1, max_val: float = 1) -> List[int]:
     return upstream_shape_functions.unary(self)
