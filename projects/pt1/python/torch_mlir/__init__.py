# Part of the LLVM Project, under the Apache License v2.0 with LLVM Exceptions.
# See https://llvm.org/LICENSE.txt for license information.
# SPDX-License-Identifier: Apache-2.0 WITH LLVM-exception
# Also available under a BSD-style license. See LICENSE.

import dataclasses
from typing import Optional, Sequence, Union, List, Dict, Tuple, Callable, Iterable
from enum import Enum
import importlib.metadata

import sys
from io import StringIO
import tempfile

from torch._functorch.compile_utils import strip_overloads
import torch
import torch.fx
from torch_mlir.dynamo import _get_decomposition_table
from torch.fx.experimental.proxy_tensor import make_fx

from .compiler_utils import run_pipeline_with_repro_report
<<<<<<< HEAD
from torch_mlir.dialects.torch.importer.jit_ir import ClassAnnotator, ImportOptions, ModuleBuilder
from torch_mlir.dialects.torch.importer.jit_ir.build_tools.library_generator import generate_library
from torch_mlir_e2e_test.tosa_backends.linalg_on_tensors import (
            TOSA_TO_LINALG_FUNC_PIPELINE,
            LinalgOnTensorsTosaBackend,
    )
from ._mlir_libs._mlir.ir import Module
=======
from torch_mlir.jit_ir_importer import ClassAnnotator, ImportOptions, ModuleBuilder
from torch_mlir.jit_ir_importer.build_tools.library_generator import generate_library
>>>>>>> f67249d3

from .repro import reproduce
from .compiler_utils import prepare_model, map_kwargs_into_args

class OutputType(Enum):
    """The kind of output that `torch_mlir.compile` can produce.

    In MLIR terminology, this describes the mix of dialects that will be
    produced by the conversion process.

    In user-facing API's, this type can always be passed interchangeably with an
    appropriate string specifying the output type. The allowed strings are
    the set of enum vales, allowed to be case insensitive and with `-` allowed
    in place of `_`. The `OutputType.get` static method can be used to convert
    from a string to an `OutputType` instance.
    """

    # This output type consists of `torch` dialect ops that have been converted
    # maximally to value semantics, decomposed, and shapes have been inferred.
    TORCH = "torch"

    # The output type contains a mix of `linalg`-on-tensors ops, `scf`, and
    # `arith` ops (and also `math` and `tm_tensor`). It can be thought of
    # as taking the `TORCH` output type and lowering it so that tensor
    # computations are done with `linalg`-on-tensors ops.
    LINALG_ON_TENSORS = "linalg-on-tensors"

    # This output type consists of `tosa` dialect ops. It can be thought of
    # as taking the `TORCH` output type and lowering it to TOSA.
    TOSA = "tosa"

    # This output type consists of `stablehlo` dialect ops. It can be thought of
    # as taking the `TORCH` output type and lowering it to StableHLO.
    STABLEHLO = "stablehlo"

    # Raw output of the JIT IR importer. This is not expected to be useful
    # for end-users, but can be convenient for development or reporting bugs.
    RAW = "raw"

    @staticmethod
    def get(spec: Union[str, "OutputType"]) -> "OutputType":
        """Gets an OutputType from allowed way to specify one.

        Args:
          spec: An OutputType instance or the case-insensitive name of one of the
            enum values.
        Returns:
          An OutputType instance.
        """
        if isinstance(spec, OutputType):
            return spec
        spec = spec.upper().replace("-", "_")
        if spec not in OutputType.__members__:
            raise ValueError(f"For output_type= argument, expected one of: "
                             f"{', '.join(OutputType.__members__.keys())}")
        return OutputType[spec]


class TensorPlaceholder:
    """A class that represents a formal parameter of a given shape and dtype.

    This class can be constructed explicitly from a shape and dtype:
    ```python
    placeholder = TensorPlaceholder([3, 4], torch.float32)
    ```

    This class can also be constructed from a `torch.Tensor` which is already
    known to be a valid input to the function. In this case, a set of
    dynamic axes are allowed to be specified.
    ```python
    placeholder = TensorPlaceholder.like(torch.ones(3, 4), dynamic_axes=[1])
    # Equivalent to `TensorPlaceholder([3, -1], torch.float32)`
    ```
    """

    def __init__(self, shape: List[int], dtype: torch.dtype):
        """Create a tensor with shape `shape` and dtype `dtype`.

        Args:
            shape: The shape of the tensor. A size of `-1` indicates that the
            dimension has an unknown size.
            dtype: The dtype of the tensor.
        """
        self.shape = shape
        self.dtype = dtype

    @staticmethod
    def like(tensor: torch.Tensor, dynamic_axes: List[int] = None):
        """Create a tensor placeholder that is like the given tensor.

        Args:
            tensor: The tensor to create a placeholder for.
            dynamic_axes: A list of dynamic axes. If specified, the compiled
            module will allow those axes to be any size at runtime.
        """
        if dynamic_axes is None:
            dynamic_axes = []
        shape = []
        for i, dim in enumerate(tensor.shape):
            if i in dynamic_axes:
                shape.append(-1)
            else:
                shape.append(dim)
        return TensorPlaceholder(shape, tensor.dtype)


_example_arg = Union[TensorPlaceholder, torch.Tensor]
_example_args_for_one_method = Union[_example_arg, Sequence[_example_arg]]
_example_args = Union[_example_args_for_one_method, "ExampleArgs"]


class ExampleArgs:
    """A class representing the example arguments to an nn.Module.

    In general, an nn.Module may have multiple methods that need to be compiled.
    This requires example args for each method. This class is a lightweight
    wrapper around a dictionary that maps method names to example arguments.

    In user-facing API's, this type can always be passed interchangeably with a
    single arg or list of args, which normalizes to an ExampleArgs for just
    the `forward` method via the `ExampleArgs.get` static method.
    """

    def __init__(self):
        self._example_args = {}

    def add_method(self, method_name: str, example_args: _example_args_for_one_method):
        """Adds example args for a method.

        Args:
            method_name: The name of the method. Must have not already been
                added previously as a method.
            example_args: The example args for the method.
        Returns:
            self, for chaining.
        """
        assert method_name not in self._example_args
        self._example_args[method_name] = ExampleArgs._canonicalize_args(
            example_args)
        return self

    @staticmethod
    def get(example_args: _example_args) -> "ExampleArgs":
        """Gets an ExampleArgs from one of the permissible ways to specify one.

        Args:
          example_args: An ExampleArgs instance or a single arg or list of args.
        Returns:
          An ExampleArgs instance.
        """
        if isinstance(example_args, ExampleArgs):
            return example_args
        return ExampleArgs().add_method("forward", example_args)

    @staticmethod
    def _canonicalize_args(example_args: _example_args_for_one_method):
        """Canonicalize the args for one method into a tuple."""
        if not isinstance(example_args, Sequence):
            example_args = [example_args]
        for arg in example_args:
            if not isinstance(arg, (TensorPlaceholder, torch.Tensor)):
                raise Exception(f"Only Tensor's, TensorPlaceholder's, or sequences of "
                                f"Tensor's and TensorPlaceholder's are supported as "
                                f"example args for method inputs. "
                                f"Got '{arg}'.")
        return tuple(example_args)

    def _get_methods(self):
        return self._example_args.keys()

    def _get_for_annotation(self):
        result = {}
        for method_name, example_args in self._example_args.items():
            placeholders = []
            for arg in example_args:
                if isinstance(arg, TensorPlaceholder):
                    placeholders.append(arg)
                else:
                    assert isinstance(arg, torch.Tensor)
                    placeholders.append(TensorPlaceholder.like(arg))
            result[method_name] = placeholders
        return result

    def _get_for_tracing(
        self,
        use_tracing: bool,
        ignore_traced_shapes: bool,
    ) -> Dict[str, Tuple[_example_arg, ...]]:
        result = {}
        for method_name, example_args in self._example_args.items():
            # If we are tracing, then we need to convert any placeholders into
            # concrete values.
            if use_tracing:
                example_args_for_trace = []
                for arg in example_args:
                    if isinstance(arg, TensorPlaceholder):
                        if not ignore_traced_shapes:
                            # To avoid accidental footguns, we require
                            # `ignore_traced_shapes` to be true if we're using
                            # TensorPlaceholder's, as it falls into the same
                            # "hopefully the trace works for different inputs"
                            # bucket of concerns.
                            raise Exception(
                                "TensorPlaceholder can only be used with tracing when `ignore_traced_shapes=True`")
                        # For any dynamic dimensions, replace them with "7"
                        # arbitrarily. If a user is using dynamic dimensions with
                        # tracing, they are walking on thin ice already -- assume
                        # they know what they are doing and that their trace is
                        # correct for any specific concrete size.
                        shape = [s if s != -1 else 7 for s in arg.shape]
                        if len(shape) == 0:
                            example_args_for_trace.append(torch.tensor(1))
                        else:
                            example_args_for_trace.append(
                                torch.ones(*shape, dtype=arg.dtype))
                    else:
                        assert isinstance(arg, torch.Tensor)
                        example_args_for_trace.append(arg)
                example_args = tuple(example_args_for_trace)
            result[method_name] = example_args
        return result


# The set of ops that are considered legal for each backend.
# These are currently quite load-bearing, since different backends might be
# missing patterns for decomposed forms of certain ops.
# TODO: Tighten up the definition of these "conditionally legal for backends"
# ops in the backend contract, and move these lists somewhere deeper in the
# compiler where each backend can "own" its set of legal ops.
BACKEND_LEGAL_OPS = {
    OutputType.TOSA: ['aten.flatten.using_ints', 'aten.native_layer_norm', 'aten.linear'],
    OutputType.LINALG_ON_TENSORS: ['aten.flatten.using_ints', ],
    OutputType.STABLEHLO: [],
}


def _canon_extra_library(extra_library):
    extra_library_file_name = ""
    if len(extra_library) != 0:
        extra_library_dict = {}
        for library_func in extra_library:
            extra_library_dict[library_func.__name__] = library_func
        mlir_library = generate_library(extra_library_dict)

        extra_library_file_name = \
            tempfile.gettempdir() + "/custom_op_extra_library.mlir"
        with open(extra_library_file_name, "w") as f:
            f.write(mlir_library)
    return extra_library_file_name


def _lower_mlir_module(verbose, output_type, module):
    if verbose:
        print("\n====================")
        print("Torch Backend IR")
        print(module)

    if output_type == OutputType.TORCH:
        return module

    if output_type == OutputType.TOSA:
        run_pipeline_with_repro_report(
            module, "builtin.module(torch-backend-to-tosa-backend-pipeline)",
            "Lowering Torch Backend IR -> TOSA Backend IR")
        if verbose:
            print("\n====================")
            print("TOSA Backend IR")
            print(module)
        return module

    if output_type == OutputType.LINALG_ON_TENSORS:
        run_pipeline_with_repro_report(
            module,
            "builtin.module(torch-backend-to-linalg-on-tensors-backend-pipeline)",
            "Lowering Torch Backend IR -> Linalg-on-Tensors Backend IR")
        if verbose:
            print("\n====================")
            print("LINALG Backend IR")
            print(module)
        return module

    elif output_type == OutputType.STABLEHLO:
        run_pipeline_with_repro_report(
            module,
            "builtin.module(torch-backend-to-stablehlo-backend-pipeline)",
            "Lowering Torch Backend IR -> StableHLO Backend IR")
        if verbose:
            print("\n====================")
            print("StableHLO Backend IR")
            print(module)
        return module
    raise Exception(f"Unknown OutputType: {output_type}")


def compile(model: torch.nn.Module,
            example_args: _example_args,
            output_type: Union[str, "OutputType"] = OutputType.TORCH,
            use_tracing: bool = False,
            ignore_traced_shapes=False,
            backend_legal_ops: Optional[Sequence[str]] = None,
            extra_library: Iterable[Callable] = [],
            verbose: bool = False,
            use_make_fx: bool = False):
    """Convert a PyTorch model to MLIR.

    Args:
        model: The PyTorch model to convert.
        example_args: A list of example arguments to use when inferring the
            shapes of the arguments to `forward` method of the model.
            A single tensor is treated as a list of a single tensor.
            A TensorPlaceholder object is also allowed in the place of any
            Tensor. For models with multiple methods, an `ExampleArgs` object
            can be passed.
        output_type: The kind of output to produce. See `OutputType` for more
            details.
        use_tracing: If True, use `torch.jit.trace` to convert the model to
            JIT IR rather than `torch.jit.script`.
        ignore_traced_shapes: If True, ignore the shapes that were observed
            during tracing. This should only be used if one knows that the
            original traced program would result in the same trace (modulo
            shapes) for all shape combinations implied by any
            `TensorPlaceholder`'s used as `example_args`. Also,
            strictly-speaking, this option covers dtypes too, but we just say
            "shapes" to be succinct.
        backend_legal_ops: A list of ops that should be considered legal for
            the backend. An op that is considered legal will not be decomposed.
            This option is only valid with the `"torch"` output type.
        extra_library: List of abstract interpretation functions to splice
            into the abstract interpretation library. See
            `docs/adding_abstract_interpretation_functions.md` for more info
            on the format the functions should have.
        verbose: If true, print extra information about the conversion.

    Returns:
        An MLIR module that contains the converted model in the specified
        output type.
    """
    extra_library_file_name = _canon_extra_library(extra_library)
    output_type = OutputType.get(output_type)
    example_args = ExampleArgs.get(example_args)
    if ignore_traced_shapes and not use_tracing:
        raise Exception("`ignore_traced_shapes` requires `use_tracing`")

    # We only allow `backend_legal_ops` to be specified for the `"torch"`
    # output type because the other output types actually invoke their
    # respective backends (Linalg, TOSA, or STABLEHLO), and those backends have
    # very specific requirements about the ops which are legal.
    # See `BACKEND_LEGAL_OPS` for more details.
    if backend_legal_ops is not None:
        if output_type != OutputType.TORCH:
            raise Exception("`backend_legal_ops` is only valid with the "
                            "`torch` output type")
        backend_legal_ops = list(sorted(set(backend_legal_ops)))
    else:
        backend_legal_ops = BACKEND_LEGAL_OPS.get(output_type, [])

    if use_make_fx:
        args = example_args._get_for_tracing(use_tracing=True, ignore_traced_shapes=True)["forward"]
        model = make_fx(
           model,
           decomposition_table=_get_decomposition_table())(*args)


    # For FX-based models, automatically strip overloads.
    if isinstance(model, torch.fx.GraphModule):
        strip_overloads(model)

    # Get the model as JIT IR (TorchScript) for import.
    # TODO: Longer-term, we probably need to split `torch_mlir.compile`.
    # There should be an "acquisition" step that does
    # tracing/scripting/importing from FX/using torchdynamo.export/etc.
    # + any lowering to the backend contract. Then there should be a
    # "backend lowering" step that does the actual lowering to each
    # backend. This separation should be visible at the Python API level, and
    # we can implement a deliberately simplified API like `torch_mlir.compile`
    # on top of those building blocks.
    if isinstance(model, torch.jit.ScriptModule):
        # If the user already converted the model to JIT IR themselves, just
        # do some basic error checking, but take the model as-is.
        for method_name in example_args._get_methods():
            if not hasattr(model, method_name):
                raise Exception(
                    f"Model does not have exported method '{method_name}', "
                    f"requested in `example_args`. Consider adding "
                    f"`@torch.jit.export` to the method definition.")
        scripted = model
    elif use_tracing:
        scripted = torch.jit.trace_module(
            model,
            example_args._get_for_tracing(use_tracing, ignore_traced_shapes)
        )
    else:
        # Make sure that all the methods that the user requested get scripted.
        # By default, PyTorch only scripts the `forward` method and transitive
        # callees.
        for method_name in example_args._get_methods():
            torch.jit.export(getattr(model, method_name).__func__)
        scripted = torch.jit.script(model)
    class_annotator = ClassAnnotator()
    class_annotator.exportNone(scripted._c._type())
    for method_name, example_args in example_args._get_for_annotation().items():
        class_annotator.exportPath(scripted._c._type(), [method_name])
        annotation = [None]  # `None` is always the annotation for "self".
        for arg in example_args:
            annotation.append((arg.shape, arg.dtype, True))
        class_annotator.annotateArgs(
            scripted._c._type(), [method_name], annotation)

    mb = ModuleBuilder()
    import_options = ImportOptions()
    import_options.ignoreExistingTensorShapesAndDtypes = ignore_traced_shapes
    try:
        original_stderr = sys.stderr
        sys.stderr = StringIO()
        # Import the TorchScript module to MLIR
        mb.import_module(scripted._c, class_annotator, import_options)
    except Exception as e:
        raise Exception(f"""
PyTorch TorchScript module -> torch-mlir Object Graph IR import failed with:
### Importer C++ Exception:
{e}
### Importer Diagnostics:
{sys.stderr.getvalue()}
""") from None
    finally:
        sys.stderr = original_stderr
    if output_type == OutputType.RAW:
        return mb.module

    option_string = "{backend-legal-ops=" + ",".join(backend_legal_ops) + \
        " extra-library=" + extra_library_file_name + "}"
    run_pipeline_with_repro_report(
        mb.module,
        f"builtin.module(torchscript-module-to-torch-backend-pipeline{option_string})",
        "Lowering TorchScript IR -> Torch Backend IR",
    )

    return _lower_mlir_module(verbose, output_type, mb.module)


def run_via_iree(module, *model_args):
    from torch.utils._pytree import tree_map
    import numpy as np
    try:
        import iree.runtime as ireert
        import iree.compiler as ireec
    except Exception as e:
        print("ERROR: Failed to import iree")
        print("pip install iree-compiler iree-runtime")
        print(e)
        sys.exit(1)

    run_pipeline_with_repro_report(
            module,
            f"builtin.module(func.func({TOSA_TO_LINALG_FUNC_PIPELINE}))",
            "Lowering TOSA backend contract to Linalg-on-Tensors backend contract")

    print("Loading inference function into IREE")
    
    # Here, mlir_module is typically going to be coming from the Torch-MLIR
    # MLIR CAPI assembly. We convert to bytecode to cross the border into the
    # IREE MLIR CAPI assembly.
    # bytecode_stream = io.BytesIO()
    # module.operation.write_bytecode(bytecode_stream)
    # bytecode = bytecode_stream.getvalue()
    bytecode = module.operation.get_asm()
    iree_vmfb = ireec.compile_str(bytecode,
                             target_backends=["llvm-cpu"],
                             input_type=ireec.InputType.TM_TENSOR)
    
    config = ireert.Config(driver_name="local-sync")
    ctx = ireert.SystemContext(config=config)
    vm_module = ireert.VmModule.from_flatbuffer(ctx.instance, iree_vmfb)
    ctx.add_vm_module(vm_module)

    class IREEInvoker:
        """A wrapper around an IREE module that provides a Pythonic interface.
        
        Specifically, this adapts `module.forward(...)` and similar calls into
        lower-level calls into the functions in the IREE module, and also converts
        between the IREE and Torch types.
        """

        def __init__(self, iree_module):
            self._iree_module = iree_module
            self.device = iree_module._context.config.device

        def __getattr__(self, function_name: str):
            def invoke(*args):
                def wrap(x):
                    if isinstance(x, torch.Tensor):
                        return ireert.asdevicearray(self.device, x)
                    return x
                def unwrap(x):
                    if isinstance(x, ireert.DeviceArray):
                        return torch.from_numpy(np.asarray(x).copy())
                    return x
                # TODO: Investigate how to share CUDA arrays between IREE and Torch.
                iree_args = tree_map(wrap, args)
                result = self._iree_module[function_name](*iree_args)
                # TODO: Investigate why a copy is needed here.
                # Without the copy, certain sets of tests, when run together, will
                # cause a segfault when the process is exiting.
                # It seems to be related to Torch attempting to free a Numpy array
                # that is backed by IREE memory, resulting in
                # iree_hal_buffer_view_release reading from a null pointer.
                return tree_map(unwrap, result)
            return invoke
    
    invoker = IREEInvoker(ctx.modules.module)

    print("Running inference on IREE")
    return invoker.forward(*model_args)

def run_and_compare(module, model_args, golden):
    output = run_via_iree(module, *model_args)
    if not isinstance(output, tuple):
        golden = (golden, )
        output = (output, )

    assert len(output) == len(golden)
    for output_el, golden_el in zip(output, golden):
        rel_err = torch.max((output_el - golden_el)/torch.abs(golden_el))
        print("Relative error: ", rel_err)
        assert torch.allclose(output_el, golden_el, rtol=1e-2), "Accuracy issue"
    return output

def compile_and_run(model, model_args, output_type, golden = None):
    compile_output_type = output_type
    if compile_output_type == "check-tosa":
        compile_output_type = "tosa"

    if compile_output_type == "run-tosa":
        compile_output_type = "tosa"

    module = compile(model,model_args,output_type=compile_output_type, use_make_fx=True)

    if output_type == "run-tosa":
        if golden is None:
            golden = model(*model_args)
        return run_and_compare(module, model_args, golden)
    elif output_type == "check-tosa":
        # TOSA lacks a bunch of verifiers.
        # Our best way to find issues in the TOSA IR is to try to lower to Linalg
        backend = LinalgOnTensorsTosaBackend()
        backend.compile(module)

    return module

@torch.no_grad()
def do(model: torch.nn.Module,
       *model_args,
       output_type: Union[str, "OutputType"] = OutputType.TORCH,
       dtype = None,
       output_prefix: Optional[str] = None,
       verbose: bool = True,
       **model_kwargs,
       ):
    """
    Converts the given model to torch/tosa.
    WARNING: This modifies the model in-place!
    """

    model_args = map_kwargs_into_args(model, model_args, model_kwargs)

    if verbose:
        try:
            version = importlib.metadata.version('torch-mlir')
        except importlib.metadata.PackageNotFoundError:
            version = "dev"
        print(f"Using torch-mlir {version}")

    model, golden = prepare_model(model, *model_args, dtype=dtype)

    compile_output_type = output_type
    if compile_output_type in ("check-tosa", "run-tosa"):
        compile_output_type = "tosa"

    module = compile(model,model_args,output_type=compile_output_type, use_make_fx=True)
    if output_type == "run-tosa":
        output = run_via_iree(module, *model_args)
        if not isinstance(output, tuple):
            golden = (golden, )
            output = (output, )

        assert len(output) == len(golden)
        for output_el, golden_el in zip(output, golden):
            rel_err = torch.max((output_el - golden_el)/torch.abs(golden_el))
            print("Relative error: ", rel_err)
            assert torch.allclose(output_el, golden_el, rtol=1e-2), "Accuracy issue"
        return output

    if output_prefix is not None:
        prefix = f"{output_prefix}.{output_type}"
        if dtype is not None:
            assert dtype == torch.bfloat16
            prefix += ".bf16"

        if verbose:
            print(f"Writing output files with prefix {prefix}")
        with open(f"{prefix}.full.mlir", "w+") as f:
            f.write(module.operation.get_asm())
        with open(f"{prefix}.mlir", "w+") as f:
            f.write(module.operation.get_asm(large_elements_limit=10))

    return module<|MERGE_RESOLUTION|>--- conflicted
+++ resolved
@@ -19,18 +19,8 @@
 from torch.fx.experimental.proxy_tensor import make_fx
 
 from .compiler_utils import run_pipeline_with_repro_report
-<<<<<<< HEAD
-from torch_mlir.dialects.torch.importer.jit_ir import ClassAnnotator, ImportOptions, ModuleBuilder
-from torch_mlir.dialects.torch.importer.jit_ir.build_tools.library_generator import generate_library
-from torch_mlir_e2e_test.tosa_backends.linalg_on_tensors import (
-            TOSA_TO_LINALG_FUNC_PIPELINE,
-            LinalgOnTensorsTosaBackend,
-    )
-from ._mlir_libs._mlir.ir import Module
-=======
 from torch_mlir.jit_ir_importer import ClassAnnotator, ImportOptions, ModuleBuilder
 from torch_mlir.jit_ir_importer.build_tools.library_generator import generate_library
->>>>>>> f67249d3
 
 from .repro import reproduce
 from .compiler_utils import prepare_model, map_kwargs_into_args
