# Part of the LLVM Project, under the Apache License v2.0 with LLVM Exceptions.
# See https://llvm.org/LICENSE.txt for license information.
# SPDX-License-Identifier: Apache-2.0 WITH LLVM-exception
# Also available under a BSD-style license. See LICENSE.

from typing import List
from ._version import torch_version_for_comparison, version

import torch
from torch._functorch.compile_utils import strip_overloads
from torch._decomp import get_decompositions
from torch._dynamo.backends.common import aot_autograd
import functorch

import warnings

# https://github.com/pytorch/pytorch/issues/89064
warnings.filterwarnings("ignore", module="torch.jit._check")


def _get_decomposition_table():
    """Get a decomposition table suitable for Torch-MLIR.

    Sometimes TorchDynamo traces slightly different ops than what TorchScript
    captures. Historically we have been driven by the ops captured by
    TorchScript, so we try to decompose the ops captured by TorchDynamo into
    other ops that we already support.

    There isn't a highly principled solution here. Torch-MLIR currently supports
    a somewhat random set of ops, added in a demand-driven way over time,
    including direct backend support and decompositions internal to Torch-MLIR.
    As described in the
    [long-term roadmap](https://github.com/llvm/torch-mlir/blob/main/docs/long_term_roadmap.md),
    eventually this situation is expected to be made a lot more principled
    by aligning more with how Torch-MLIR would have looked if some of the new
    upstream PyTorch infra had been available at the beginning -- in particular
    the new decomposition infra and PrimTorch.
    """
    aten = torch.ops.aten
    decomp_list = [
        aten._adaptive_avg_pool2d,
        aten.std.correction,
        aten.dot,
        # TODO: Backends probably want to support this directly without
        # decomposition.
        # Our current situation with batch norm is a bit of a mess.
        # aten.batch_norm has direct backend lowerings,
        # aten.native_batch_norm gets decomposed into elementwise/reductions
        # by DecomposeComplexOps (no backend marks it as backend-legal).
        # Neither appears to support the "training" mode
        # (the upstream decomposition we use here does), even though we have
        # support for aten.native_batch_norm_backward.
        aten._native_batch_norm_legit_functional,
        aten._native_batch_norm_legit_no_training,
        aten.native_group_norm,
        aten.split.Tensor,
        aten.split_with_sizes,
        aten.norm.ScalarOpt_dim,
        aten.embedding_dense_backward,
        aten.native_layer_norm_backward,
        aten.slice_backward,
        aten.select_backward,
        aten.upsample_bilinear2d.vec,
        aten.mse_loss_backward,
        aten.native_group_norm_backward,
        aten.sigmoid_backward,
        aten._native_batch_norm_legit,
        aten.squeeze,
<<<<<<< HEAD
        aten.cumsum,
        aten.index_select,
=======
        aten._scaled_dot_product_flash_attention_for_cpu,
>>>>>>> a02e14e9
    ]
    return get_decompositions(decomp_list)


def _adjust_calling_convention(gm: torch.fx.GraphModule) -> bool:
    """Canonicalize the calling convention to the one that Torch-MLIR supports.

    The MLIR codebase currently supports importing functions that have either
    a None return value, a single return value or a non-singleton tuple of
    return values. But various situations create functions with single-element
    tuples, or lists instead of tuples. This function adjusts the calling
    conventions to match, and returns the information needed for the calling
    code to reconstruct the original calling convention.

    Returns:
        Two booleans
        - The first indicates if a single-element tuple/list return
          was converted to a return of the element itself.
        - The second indicates if a list return was converted to a tuple.
    """
    did_unwrap_single_element = False
    did_convert_list_to_tuple = False
    for node in gm.graph.nodes:
        if node.op == "output":
            assert len(node.args) == 1, "Output node must have a single argument"
            node_arg = node.args[0]
            if isinstance(node_arg, tuple):
                if len(node_arg) == 1:
                    node.args = (node_arg[0],)
                    did_unwrap_single_element = True
                    break
            if isinstance(node_arg, list):
                if len(node_arg) == 1:
                    node.args = (node_arg[0],)
                    did_unwrap_single_element = True
                    did_convert_list_to_tuple = True
                    break
                else:
                    node.args = (tuple(node_arg),)
                    did_convert_list_to_tuple = True
                    break

    if did_unwrap_single_element:
        gm.graph.lint()
        gm.recompile()
    return did_unwrap_single_element, did_convert_list_to_tuple


def make_simple_dynamo_backend(user_backend):
    """Wrapper for functions intended to be used as TorchDynamo backends.

    This function simplifies a few of the steps that are required to make
    TorchDynamo work with Torch-MLIR.

    Args:
        user_backend: A function with the signature used by ordinary
            TorchDynamo backends. But the torch.fx.GraphModule passed to it
            will be normalized for consumption by `torchscript.compile`.
    Returns:
        A function with the signature used by TorchDynamo backends.
    """

    def wrapper_backend(gm: torch.fx.GraphModule, example_inputs: List[torch.Tensor]):
        (
            did_unwrap_single_element,
            did_convert_list_to_tuple,
        ) = _adjust_calling_convention(gm)
        strip_overloads(gm)
        user_callable = user_backend(gm, example_inputs)

        # TODO: Have a consistent story about the boxed calling convention.
        # (for more details on this remove this decorator and look at the warning)
        # See https://github.com/pytorch/pytorch/pull/83137#issuecomment-1211320670 for rationale.
        @functorch.compile.make_boxed_func
        def dynamo_callable(*inputs):
            result = user_callable(*inputs)
            if did_unwrap_single_element:
                result = (result,)
            if did_convert_list_to_tuple:
                result = list(result)
            return result

        return dynamo_callable

    return aot_autograd(
        fw_compiler=wrapper_backend, decompositions=_get_decomposition_table
    )<|MERGE_RESOLUTION|>--- conflicted
+++ resolved
@@ -66,12 +66,9 @@
         aten.sigmoid_backward,
         aten._native_batch_norm_legit,
         aten.squeeze,
-<<<<<<< HEAD
         aten.cumsum,
         aten.index_select,
-=======
         aten._scaled_dot_product_flash_attention_for_cpu,
->>>>>>> a02e14e9
     ]
     return get_decompositions(decomp_list)
 
