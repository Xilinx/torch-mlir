# Part of the LLVM Project, under the Apache License v2.0 with LLVM Exceptions.
# See https://llvm.org/LICENSE.txt for license information.
# SPDX-License-Identifier: Apache-2.0 WITH LLVM-exception
# Also available under a BSD-style license. See LICENSE.

import dataclasses
from typing import Optional, Sequence, Union, List, Dict, Tuple, Callable, Iterable
from enum import Enum
import importlib.metadata

import sys
from io import StringIO
import tempfile
import os

from torch._functorch.compile_utils import strip_overloads
import torch
import torch.fx
from torch_mlir.dynamo import _get_decomposition_table
from torch.fx.experimental.proxy_tensor import make_fx

from torch_mlir.compiler_utils import (
    run_pipeline_with_repro_report,
    OutputType,
    lower_mlir_module,
)
from torch_mlir.jit_ir_importer import ClassAnnotator, ImportOptions, ModuleBuilder
from torch_mlir.jit_ir_importer.build_tools.library_generator import generate_library

from .repro import reproduce
from .compiler_utils import prepare_model, map_kwargs_into_args

class TensorPlaceholder:
    """A class that represents a formal parameter of a given shape and dtype.

    This class can be constructed explicitly from a shape and dtype:
    ```python
    placeholder = TensorPlaceholder([3, 4], torch.float32)
    ```

    This class can also be constructed from a `torch.Tensor` which is already
    known to be a valid input to the function. In this case, a set of
    dynamic axes are allowed to be specified.
    ```python
    placeholder = TensorPlaceholder.like(torch.ones(3, 4), dynamic_axes=[1])
    # Equivalent to `TensorPlaceholder([3, -1], torch.float32)`
    ```
    """

    def __init__(self, shape: List[int], dtype: torch.dtype):
        """Create a tensor with shape `shape` and dtype `dtype`.

        Args:
            shape: The shape of the tensor. A size of `-1` indicates that the
            dimension has an unknown size.
            dtype: The dtype of the tensor.
        """
        self.shape = shape
        self.dtype = dtype

    @staticmethod
    def like(tensor: torch.Tensor, dynamic_axes: List[int] = None):
        """Create a tensor placeholder that is like the given tensor.

        Args:
            tensor: The tensor to create a placeholder for.
            dynamic_axes: A list of dynamic axes. If specified, the compiled
            module will allow those axes to be any size at runtime.
        """
        if dynamic_axes is None:
            dynamic_axes = []
        shape = []
        for i, dim in enumerate(tensor.shape):
            if i in dynamic_axes:
                shape.append(-1)
            else:
                shape.append(dim)
        return TensorPlaceholder(shape, tensor.dtype)


_example_arg = Union[TensorPlaceholder, torch.Tensor]
_example_args_for_one_method = Union[_example_arg, Sequence[_example_arg]]
_example_args = Union[_example_args_for_one_method, "ExampleArgs"]


class ExampleArgs:
    """A class representing the example arguments to an nn.Module.

    In general, an nn.Module may have multiple methods that need to be compiled.
    This requires example args for each method. This class is a lightweight
    wrapper around a dictionary that maps method names to example arguments.

    In user-facing API's, this type can always be passed interchangeably with a
    single arg or list of args, which normalizes to an ExampleArgs for just
    the `forward` method via the `ExampleArgs.get` static method.
    """

    def __init__(self):
        self._example_args = {}

    def add_method(self, method_name: str, example_args: _example_args_for_one_method):
        """Adds example args for a method.

        Args:
            method_name: The name of the method. Must have not already been
                added previously as a method.
            example_args: The example args for the method.
        Returns:
            self, for chaining.
        """
        assert method_name not in self._example_args
        self._example_args[method_name] = ExampleArgs._canonicalize_args(example_args)
        return self

    @staticmethod
    def get(example_args: _example_args) -> "ExampleArgs":
        """Gets an ExampleArgs from one of the permissible ways to specify one.

        Args:
          example_args: An ExampleArgs instance or a single arg or list of args.
        Returns:
          An ExampleArgs instance.
        """
        if isinstance(example_args, ExampleArgs):
            return example_args
        return ExampleArgs().add_method("forward", example_args)

    @staticmethod
    def _canonicalize_args(example_args: _example_args_for_one_method):
        """Canonicalize the args for one method into a tuple."""
        if not isinstance(example_args, Sequence):
            example_args = [example_args]
        for arg in example_args:
            if not isinstance(arg, (TensorPlaceholder, torch.Tensor)):
                raise Exception(
                    f"Only Tensor's, TensorPlaceholder's, or sequences of "
                    f"Tensor's and TensorPlaceholder's are supported as "
                    f"example args for method inputs. "
                    f"Got '{arg}'."
                )
        return tuple(example_args)

    def _get_methods(self):
        return self._example_args.keys()

    def _get_for_annotation(self):
        result = {}
        for method_name, example_args in self._example_args.items():
            placeholders = []
            for arg in example_args:
                if isinstance(arg, TensorPlaceholder):
                    placeholders.append(arg)
                else:
                    assert isinstance(arg, torch.Tensor)
                    placeholders.append(TensorPlaceholder.like(arg))
            result[method_name] = placeholders
        return result

    def _get_for_tracing(
        self,
        use_tracing: bool,
        ignore_traced_shapes: bool,
    ) -> Dict[str, Tuple[_example_arg, ...]]:
        result = {}
        for method_name, example_args in self._example_args.items():
            # If we are tracing, then we need to convert any placeholders into
            # concrete values.
            if use_tracing:
                example_args_for_trace = []
                for arg in example_args:
                    if isinstance(arg, TensorPlaceholder):
                        if not ignore_traced_shapes:
                            # To avoid accidental footguns, we require
                            # `ignore_traced_shapes` to be true if we're using
                            # TensorPlaceholder's, as it falls into the same
                            # "hopefully the trace works for different inputs"
                            # bucket of concerns.
                            raise Exception(
                                "TensorPlaceholder can only be used with tracing when `ignore_traced_shapes=True`"
                            )
                        # For any dynamic dimensions, replace them with "7"
                        # arbitrarily. If a user is using dynamic dimensions with
                        # tracing, they are walking on thin ice already -- assume
                        # they know what they are doing and that their trace is
                        # correct for any specific concrete size.
                        shape = [s if s != -1 else 7 for s in arg.shape]
                        if len(shape) == 0:
                            example_args_for_trace.append(torch.tensor(1))
                        else:
                            example_args_for_trace.append(
                                torch.ones(*shape, dtype=arg.dtype)
                            )
                    else:
                        assert isinstance(arg, torch.Tensor)
                        example_args_for_trace.append(arg)
                example_args = tuple(example_args_for_trace)
            result[method_name] = example_args
        return result


# The set of ops that are considered legal for each backend.
# These are currently quite load-bearing, since different backends might be
# missing patterns for decomposed forms of certain ops.
# TODO: Tighten up the definition of these "conditionally legal for backends"
# ops in the backend contract, and move these lists somewhere deeper in the
# compiler where each backend can "own" its set of legal ops.
BACKEND_LEGAL_OPS = {
    OutputType.TOSA: [
        "aten.flatten.using_ints",
        "aten.native_layer_norm",
        "aten.linear",
    ],
    OutputType.LINALG_ON_TENSORS: [
        "aten.flatten.using_ints",
        "aten.adaptive_avg_pool1d",
        "aten.adaptive_avg_pool2d",
        "aten.unflatten.int",
    ],
    OutputType.STABLEHLO: [],
}


def _canon_extra_library(
    extra_library, extra_library_file_name="custom_op_extra_library.mlir"
):
    if len(extra_library) != 0:
        extra_library_dict = {}
        for library_func in extra_library:
            extra_library_dict[library_func.__name__] = library_func
        mlir_library = generate_library(extra_library_dict)

        extra_library_file = os.path.join(
            tempfile.gettempdir(), extra_library_file_name
        )
        with open(extra_library_file, "w") as f:
            f.write(mlir_library)
        return extra_library_file
    else:
        return ""


def compile(
    model: torch.nn.Module,
    example_args: _example_args,
    output_type: Union[str, "OutputType"] = OutputType.TORCH,
    use_tracing: bool = False,
    ignore_traced_shapes=False,
    backend_legal_ops: Optional[Sequence[str]] = None,
    extra_library: Iterable[Callable] = [],
    verbose: bool = False,
    use_make_fx: bool = False,
    enable_ir_printing: bool = False,
):
    """Convert a PyTorch model to MLIR.

    Args:
        model: The PyTorch model to convert.
        example_args: A list of example arguments to use when inferring the
            shapes of the arguments to `forward` method of the model.
            A single tensor is treated as a list of a single tensor.
            A TensorPlaceholder object is also allowed in the place of any
            Tensor. For models with multiple methods, an `ExampleArgs` object
            can be passed.
        output_type: The kind of output to produce. See `OutputType` for more
            details.
        use_tracing: If True, use `torch.jit.trace` to convert the model to
            JIT IR rather than `torch.jit.script`.
        ignore_traced_shapes: If True, ignore the shapes that were observed
            during tracing. This should only be used if one knows that the
            original traced program would result in the same trace (modulo
            shapes) for all shape combinations implied by any
            `TensorPlaceholder`'s used as `example_args`. Also,
            strictly-speaking, this option covers dtypes too, but we just say
            "shapes" to be succinct.
        backend_legal_ops: A list of ops that should be considered legal for
            the backend. An op that is considered legal will not be decomposed.
            This option is only valid with the `"torch"` output type.
        extra_library: List of abstract interpretation functions to splice
            into the abstract interpretation library. See
            `docs/adding_abstract_interpretation_functions.md` for more info
            on the format the functions should have.
        verbose: If true, print extra information about the conversion to
            stdout.
        enable_ir_printing: If true, print the IR before and after each pass to
            stderr. This is equivalent to setting MLIR's `-print-ir-after-all`
            flag. Note that this can easily generate many gigabytes of text,
            so make sure to pipe stderr to a file (for example, run
            `python tinymodel.py 2> tinymodel.stderr` on Linux).

    Returns:
        An MLIR module that contains the converted model in the specified
        output type.
    """
    extra_library_file_name = _canon_extra_library(extra_library)
    output_type = OutputType.get(output_type)
    example_args = ExampleArgs.get(example_args)
    if ignore_traced_shapes and not use_tracing:
        raise Exception("`ignore_traced_shapes` requires `use_tracing`")

    # We only allow `backend_legal_ops` to be specified for the `"torch"`
    # output type because the other output types actually invoke their
    # respective backends (Linalg, TOSA, or STABLEHLO), and those backends have
    # very specific requirements about the ops which are legal.
    # See `BACKEND_LEGAL_OPS` for more details.
    if backend_legal_ops is not None:
        if output_type != OutputType.TORCH:
            raise Exception(
                "`backend_legal_ops` is only valid with the " "`torch` output type"
            )
        backend_legal_ops = list(sorted(set(backend_legal_ops)))
    else:
        backend_legal_ops = BACKEND_LEGAL_OPS.get(output_type, [])

    if use_make_fx:
        args = example_args._get_for_tracing(
            use_tracing=True, ignore_traced_shapes=True
        )["forward"]
        model = make_fx(model, decomposition_table=_get_decomposition_table())(*args)

    # For FX-based models, automatically strip overloads.
    if isinstance(model, torch.fx.GraphModule):
        strip_overloads(model)

    # Get the model as JIT IR (TorchScript) for import.
    # TODO: Longer-term, we probably need to split `torchscript.compile`.
    # There should be an "acquisition" step that does
    # tracing/scripting/importing from FX/using torchdynamo.export/etc.
    # + any lowering to the backend contract. Then there should be a
    # "backend lowering" step that does the actual lowering to each
    # backend. This separation should be visible at the Python API level, and
    # we can implement a deliberately simplified API like `torchscript.compile`
    # on top of those building blocks.
    if isinstance(model, torch.jit.ScriptModule):
        # If the user already converted the model to JIT IR themselves, just
        # do some basic error checking, but take the model as-is.
        for method_name in example_args._get_methods():
            if not hasattr(model, method_name):
                raise Exception(
                    f"Model does not have exported method '{method_name}', "
                    f"requested in `example_args`. Consider adding "
                    f"`@torch.jit.export` to the method definition."
                )
        scripted = model
    elif use_tracing:
        scripted = torch.jit.trace_module(
            model, example_args._get_for_tracing(use_tracing, ignore_traced_shapes)
        )
    else:
        # Make sure that all the methods that the user requested get scripted.
        # By default, PyTorch only scripts the `forward` method and transitive
        # callees.
        for method_name in example_args._get_methods():
            torch.jit.export(getattr(model, method_name).__func__)
        scripted = torch.jit.script(model)
    class_annotator = ClassAnnotator()
    class_annotator.exportNone(scripted._c._type())
    for method_name, example_args in example_args._get_for_annotation().items():
        class_annotator.exportPath(scripted._c._type(), [method_name])
        annotation = [None]  # `None` is always the annotation for "self".
        for arg in example_args:
            annotation.append((arg.shape, arg.dtype, True))
        class_annotator.annotateArgs(scripted._c._type(), [method_name], annotation)

    mb = ModuleBuilder()
    import_options = ImportOptions()
    import_options.ignoreExistingTensorShapesAndDtypes = ignore_traced_shapes
    try:
        original_stderr = sys.stderr
        sys.stderr = StringIO()
        # Import the TorchScript module to MLIR
        mb.import_module(scripted._c, class_annotator, import_options)
    except Exception as e:
        raise Exception(
            f"""
PyTorch TorchScript module -> torch-mlir Object Graph IR import failed with:
### Importer C++ Exception:
{e}
### Importer Diagnostics:
{sys.stderr.getvalue()}
"""
        ) from None
    finally:
        sys.stderr = original_stderr
    if output_type == OutputType.RAW:
        return mb.module

    option_string = (
        "{backend-legal-ops="
        + ",".join(backend_legal_ops)
        + " extra-library="
        + extra_library_file_name
        + "}"
    )
    run_pipeline_with_repro_report(
        mb.module,
        f"builtin.module(torchscript-module-to-torch-backend-pipeline{option_string})",
        "Lowering TorchScript IR -> Torch Backend IR",
        enable_ir_printing=enable_ir_printing,
    )

<<<<<<< HEAD
    return _lower_mlir_module(verbose, output_type, mb.module)


def run_via_iree(module, *model_args):
    from torch.utils._pytree import tree_map
    import numpy as np
    try:
        import iree.runtime as ireert
        import iree.compiler as ireec
    except Exception as e:
        print("ERROR: Failed to import iree")
        print("pip install iree-compiler iree-runtime")
        print(e)
        sys.exit(1)

    run_pipeline_with_repro_report(
            module,
            f"builtin.module(func.func({TOSA_TO_LINALG_FUNC_PIPELINE}))",
            "Lowering TOSA backend contract to Linalg-on-Tensors backend contract")

    print("Loading inference function into IREE")
    
    # Here, mlir_module is typically going to be coming from the Torch-MLIR
    # MLIR CAPI assembly. We convert to bytecode to cross the border into the
    # IREE MLIR CAPI assembly.
    # bytecode_stream = io.BytesIO()
    # module.operation.write_bytecode(bytecode_stream)
    # bytecode = bytecode_stream.getvalue()
    bytecode = module.operation.get_asm()
    iree_vmfb = ireec.compile_str(bytecode,
                             target_backends=["llvm-cpu"],
                             input_type=ireec.InputType.TM_TENSOR)
    
    config = ireert.Config(driver_name="local-sync")
    ctx = ireert.SystemContext(config=config)
    vm_module = ireert.VmModule.from_flatbuffer(ctx.instance, iree_vmfb)
    ctx.add_vm_module(vm_module)

    class IREEInvoker:
        """A wrapper around an IREE module that provides a Pythonic interface.
        
        Specifically, this adapts `module.forward(...)` and similar calls into
        lower-level calls into the functions in the IREE module, and also converts
        between the IREE and Torch types.
        """

        def __init__(self, iree_module):
            self._iree_module = iree_module
            self.device = iree_module._context.config.device

        def __getattr__(self, function_name: str):
            def invoke(*args):
                def wrap(x):
                    if isinstance(x, torch.Tensor):
                        return ireert.asdevicearray(self.device, x)
                    return x
                def unwrap(x):
                    if isinstance(x, ireert.DeviceArray):
                        return torch.from_numpy(np.asarray(x).copy())
                    return x
                # TODO: Investigate how to share CUDA arrays between IREE and Torch.
                iree_args = tree_map(wrap, args)
                result = self._iree_module[function_name](*iree_args)
                # TODO: Investigate why a copy is needed here.
                # Without the copy, certain sets of tests, when run together, will
                # cause a segfault when the process is exiting.
                # It seems to be related to Torch attempting to free a Numpy array
                # that is backed by IREE memory, resulting in
                # iree_hal_buffer_view_release reading from a null pointer.
                return tree_map(unwrap, result)
            return invoke
    
    invoker = IREEInvoker(ctx.modules.module)

    print("Running inference on IREE")
    return invoker.forward(*model_args)

def run_and_compare(module, model_args, golden):
    output = run_via_iree(module, *model_args)
    if not isinstance(output, tuple):
        golden = (golden, )
        output = (output, )

    assert len(output) == len(golden)
    for output_el, golden_el in zip(output, golden):
        rel_err = torch.max((output_el - golden_el)/torch.abs(golden_el))
        print("Relative error: ", rel_err)
        assert torch.allclose(output_el, golden_el, rtol=1e-2), "Accuracy issue"
    return output

def compile_and_run(model, model_args, output_type, golden = None):
    compile_output_type = output_type
    if compile_output_type == "check-tosa":
        compile_output_type = "tosa"

    if compile_output_type == "run-tosa":
        compile_output_type = "tosa"

    module = compile(model,model_args,output_type=compile_output_type, use_make_fx=True)

    if output_type == "run-tosa":
        if golden is None:
            golden = model(*model_args)
        return run_and_compare(module, model_args, golden)
    elif output_type == "check-tosa":
        # TOSA lacks a bunch of verifiers.
        # Our best way to find issues in the TOSA IR is to try to lower to Linalg
        backend = LinalgOnTensorsTosaBackend()
        backend.compile(module)

    return module

@torch.no_grad()
def do(model: torch.nn.Module,
       *model_args,
       output_type: Union[str, "OutputType"] = OutputType.TORCH,
       dtype = None,
       output_prefix: Optional[str] = None,
       verbose: bool = True,
       **model_kwargs,
       ):
    """
    Converts the given model to torch/tosa.
    WARNING: This modifies the model in-place!
    """

    model_args = map_kwargs_into_args(model, model_args, model_kwargs)

    if verbose:
        try:
            version = importlib.metadata.version('torch-mlir')
        except importlib.metadata.PackageNotFoundError:
            version = "dev"
        print(f"Using torch-mlir {version}")

    model, golden = prepare_model(model, *model_args, dtype=dtype)

    compile_output_type = output_type
    if compile_output_type in ("check-tosa", "run-tosa"):
        compile_output_type = "tosa"

    module = compile(model,model_args,output_type=compile_output_type, use_make_fx=True)
    if output_type == "run-tosa":
        output = run_via_iree(module, *model_args)
        if not isinstance(output, tuple):
            golden = (golden, )
            output = (output, )

        assert len(output) == len(golden)
        for output_el, golden_el in zip(output, golden):
            rel_err = torch.max((output_el - golden_el)/torch.abs(golden_el))
            print("Relative error: ", rel_err)
            assert torch.allclose(output_el, golden_el, rtol=1e-2), "Accuracy issue"
        return output

    if output_prefix is not None:
        prefix = f"{output_prefix}.{output_type}"
        if dtype is not None:
            assert dtype == torch.bfloat16
            prefix += ".bf16"

        if verbose:
            print(f"Writing output files with prefix {prefix}")
        with open(f"{prefix}.full.mlir", "w+") as f:
            f.write(module.operation.get_asm())
        with open(f"{prefix}.mlir", "w+") as f:
            f.write(module.operation.get_asm(large_elements_limit=10))

    return module
=======
    return lower_mlir_module(verbose, output_type, mb.module)
>>>>>>> 087fea06
<|MERGE_RESOLUTION|>--- conflicted
+++ resolved
@@ -29,6 +29,7 @@
 
 from .repro import reproduce
 from .compiler_utils import prepare_model, map_kwargs_into_args
+
 
 class TensorPlaceholder:
     """A class that represents a formal parameter of a given shape and dtype.
@@ -398,13 +399,13 @@
         enable_ir_printing=enable_ir_printing,
     )
 
-<<<<<<< HEAD
-    return _lower_mlir_module(verbose, output_type, mb.module)
+    return lower_mlir_module(verbose, output_type, mb.module)
 
 
 def run_via_iree(module, *model_args):
     from torch.utils._pytree import tree_map
     import numpy as np
+
     try:
         import iree.runtime as ireert
         import iree.compiler as ireec
@@ -415,12 +416,13 @@
         sys.exit(1)
 
     run_pipeline_with_repro_report(
-            module,
-            f"builtin.module(func.func({TOSA_TO_LINALG_FUNC_PIPELINE}))",
-            "Lowering TOSA backend contract to Linalg-on-Tensors backend contract")
+        module,
+        f"builtin.module(func.func({TOSA_TO_LINALG_FUNC_PIPELINE}))",
+        "Lowering TOSA backend contract to Linalg-on-Tensors backend contract",
+    )
 
     print("Loading inference function into IREE")
-    
+
     # Here, mlir_module is typically going to be coming from the Torch-MLIR
     # MLIR CAPI assembly. We convert to bytecode to cross the border into the
     # IREE MLIR CAPI assembly.
@@ -428,10 +430,10 @@
     # module.operation.write_bytecode(bytecode_stream)
     # bytecode = bytecode_stream.getvalue()
     bytecode = module.operation.get_asm()
-    iree_vmfb = ireec.compile_str(bytecode,
-                             target_backends=["llvm-cpu"],
-                             input_type=ireec.InputType.TM_TENSOR)
-    
+    iree_vmfb = ireec.compile_str(
+        bytecode, target_backends=["llvm-cpu"], input_type=ireec.InputType.TM_TENSOR
+    )
+
     config = ireert.Config(driver_name="local-sync")
     ctx = ireert.SystemContext(config=config)
     vm_module = ireert.VmModule.from_flatbuffer(ctx.instance, iree_vmfb)
@@ -439,7 +441,7 @@
 
     class IREEInvoker:
         """A wrapper around an IREE module that provides a Pythonic interface.
-        
+
         Specifically, this adapts `module.forward(...)` and similar calls into
         lower-level calls into the functions in the IREE module, and also converts
         between the IREE and Torch types.
@@ -455,10 +457,12 @@
                     if isinstance(x, torch.Tensor):
                         return ireert.asdevicearray(self.device, x)
                     return x
+
                 def unwrap(x):
                     if isinstance(x, ireert.DeviceArray):
                         return torch.from_numpy(np.asarray(x).copy())
                     return x
+
                 # TODO: Investigate how to share CUDA arrays between IREE and Torch.
                 iree_args = tree_map(wrap, args)
                 result = self._iree_module[function_name](*iree_args)
@@ -469,27 +473,30 @@
                 # that is backed by IREE memory, resulting in
                 # iree_hal_buffer_view_release reading from a null pointer.
                 return tree_map(unwrap, result)
+
             return invoke
-    
+
     invoker = IREEInvoker(ctx.modules.module)
 
     print("Running inference on IREE")
     return invoker.forward(*model_args)
+
 
 def run_and_compare(module, model_args, golden):
     output = run_via_iree(module, *model_args)
     if not isinstance(output, tuple):
-        golden = (golden, )
-        output = (output, )
+        golden = (golden,)
+        output = (output,)
 
     assert len(output) == len(golden)
     for output_el, golden_el in zip(output, golden):
-        rel_err = torch.max((output_el - golden_el)/torch.abs(golden_el))
+        rel_err = torch.max((output_el - golden_el) / torch.abs(golden_el))
         print("Relative error: ", rel_err)
         assert torch.allclose(output_el, golden_el, rtol=1e-2), "Accuracy issue"
     return output
 
-def compile_and_run(model, model_args, output_type, golden = None):
+
+def compile_and_run(model, model_args, output_type, golden=None):
     compile_output_type = output_type
     if compile_output_type == "check-tosa":
         compile_output_type = "tosa"
@@ -497,7 +504,9 @@
     if compile_output_type == "run-tosa":
         compile_output_type = "tosa"
 
-    module = compile(model,model_args,output_type=compile_output_type, use_make_fx=True)
+    module = compile(
+        model, model_args, output_type=compile_output_type, use_make_fx=True
+    )
 
     if output_type == "run-tosa":
         if golden is None:
@@ -511,15 +520,17 @@
 
     return module
 
+
 @torch.no_grad()
-def do(model: torch.nn.Module,
-       *model_args,
-       output_type: Union[str, "OutputType"] = OutputType.TORCH,
-       dtype = None,
-       output_prefix: Optional[str] = None,
-       verbose: bool = True,
-       **model_kwargs,
-       ):
+def do(
+    model: torch.nn.Module,
+    *model_args,
+    output_type: Union[str, "OutputType"] = OutputType.TORCH,
+    dtype=None,
+    output_prefix: Optional[str] = None,
+    verbose: bool = True,
+    **model_kwargs,
+):
     """
     Converts the given model to torch/tosa.
     WARNING: This modifies the model in-place!
@@ -529,7 +540,7 @@
 
     if verbose:
         try:
-            version = importlib.metadata.version('torch-mlir')
+            version = importlib.metadata.version("torch-mlir")
         except importlib.metadata.PackageNotFoundError:
             version = "dev"
         print(f"Using torch-mlir {version}")
@@ -540,16 +551,18 @@
     if compile_output_type in ("check-tosa", "run-tosa"):
         compile_output_type = "tosa"
 
-    module = compile(model,model_args,output_type=compile_output_type, use_make_fx=True)
+    module = compile(
+        model, model_args, output_type=compile_output_type, use_make_fx=True
+    )
     if output_type == "run-tosa":
         output = run_via_iree(module, *model_args)
         if not isinstance(output, tuple):
-            golden = (golden, )
-            output = (output, )
+            golden = (golden,)
+            output = (output,)
 
         assert len(output) == len(golden)
         for output_el, golden_el in zip(output, golden):
-            rel_err = torch.max((output_el - golden_el)/torch.abs(golden_el))
+            rel_err = torch.max((output_el - golden_el) / torch.abs(golden_el))
             print("Relative error: ", rel_err)
             assert torch.allclose(output_el, golden_el, rtol=1e-2), "Accuracy issue"
         return output
@@ -567,7 +580,4 @@
         with open(f"{prefix}.mlir", "w+") as f:
             f.write(module.operation.get_asm(large_elements_limit=10))
 
-    return module
-=======
-    return lower_mlir_module(verbose, output_type, mb.module)
->>>>>>> 087fea06
+    return module