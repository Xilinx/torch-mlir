#  Part of the LLVM Project, under the Apache License v2.0 with LLVM Exceptions.
#  See https://llvm.org/LICENSE.txt for license information.
#  SPDX-License-Identifier: Apache-2.0 WITH LLVM-exception

import torch

from torch_mlir_e2e_test.framework import TestUtils
from torch_mlir_e2e_test.registry import register_test_case
from torch_mlir_e2e_test.annotations import annotate_args, export

# ==============================================================================

class ViewExpandModule(torch.nn.Module):
    def __init__(self):
        super().__init__()

    @export
    @annotate_args([
        None,
        ([6, 4], torch.float32, True),
    ])

    def forward(self, a):
        return a.view(2, 3, 4)

@register_test_case(module_factory=lambda: ViewExpandModule())
def ViewExpandModule_basic(module, tu: TestUtils):
    module.forward(tu.rand(6, 4))

# ==============================================================================

class ViewExpandOnesModule(torch.nn.Module):
    def __init__(self):
        super().__init__()

    @export
    @annotate_args([
        None,
        ([1], torch.float32, True),
    ])

    def forward(self, a):
        return a.view(1, 1, 1, 1, 1)

@register_test_case(module_factory=lambda: ViewExpandOnesModule())
def ViewExpandOnesModule_basic(module, tu: TestUtils):
    module.forward(tu.rand(1))

# ==============================================================================

class ViewExpandOnesBeforeAndAfterModule(torch.nn.Module):
    def __init__(self):
        super().__init__()

    @export
    @annotate_args([
        None,
        ([2, 1, 16, 1, 1], torch.float32, True),
    ])

    def forward(self, a):
        return a.view(1, 2, 1, 16, 1, 1, 1, 1)

@register_test_case(module_factory=lambda: ViewExpandOnesBeforeAndAfterModule())
def ViewExpandOnesBeforeAndAfterModule_basic(module, tu: TestUtils):
    module.forward(tu.rand(2, 1, 16, 1, 1))

# ==============================================================================

class ViewExpandOnesMiddleModule(torch.nn.Module):
    def __init__(self):
        super().__init__()

    @export
    @annotate_args([
        None,
        ([3, 1, 2], torch.float32, True),
    ])

    def forward(self, a):
        return a.view(3, 1, 1, 1, 1, 2)

@register_test_case(module_factory=lambda: ViewExpandOnesMiddleModule())
def ViewExpandOnesMiddleModule_basic(module, tu: TestUtils):
    module.forward(tu.rand(3, 1, 2))

    # ==============================================================================

class ViewCollapseOnesMiddleModule(torch.nn.Module):
    def __init__(self):
        super().__init__()

    @export
    @annotate_args([
        None,
        ([3, 1, 1, 1, 1, 2], torch.float32, True),
    ])

    def forward(self, a):
        return a.view(3, 1, 2)

@register_test_case(module_factory=lambda: ViewCollapseOnesMiddleModule())
def ViewCollapseOnesMiddleModule_basic(module, tu: TestUtils):
    module.forward(tu.rand(3, 1, 1, 1, 1, 2))

# ==============================================================================

class ViewDynamicExpandModule(torch.nn.Module):
    def __init__(self):
        super().__init__()

    @export
    @annotate_args([
        None,
        ([-1, -1, 30, 384], torch.float32, True),
    ])

    def forward(self, a):
        return a.view(2, 4, 5, 6, 12, 32)

@register_test_case(module_factory=lambda: ViewDynamicExpandModule())
def ViewDynamicExpandModule_basic(module, tu: TestUtils):
    module.forward(tu.rand(2, 4, 30, 384))


# ==============================================================================


class SplitDimStaticModule(torch.nn.Module):
    def __init__(self):
        super().__init__()

    @export
    @annotate_args([
        None,
        ([12], torch.float32, True)])

    def forward(self, a):
        return torch.ops.prims.split_dim(a, 0, 4)

@register_test_case(
    module_factory=lambda: SplitDimStaticModule())
def SplitDimStaticModule_basic(module, tu: TestUtils):
    module.forward(tu.rand(12))

class SplitDimDynamicModule(torch.nn.Module):
    def __init__(self):
        super().__init__()

    @export
    @annotate_args([
        None,
        ([-1, -1], torch.float32, True)])

    def forward(self, a):
        return torch.ops.prims.split_dim(a, 0, 3)

@register_test_case(
    module_factory=lambda: SplitDimDynamicModule())
def SplitDimDynamicModule_basic(module, tu: TestUtils):
    module.forward(tu.rand(6,5))



# ==============================================================================
#
class CollapseAllDimensionsModule(torch.nn.Module):
    def __init__(self):
        super().__init__()

    @export
    @annotate_args([
        None,
        ([2,2,2,2], torch.float32, True)])

    def forward(self, a):
        return torch.ops.prims.collapse(a, 0, 3)


@register_test_case(
    module_factory=lambda: CollapseAllDimensionsModule())
def CollapseAllDimensionsModule_basic(module, tu: TestUtils):
    module.forward(tu.rand(2,2,2,2))

# ==============================================================================
#
class CollapseRank1DynamicModule(torch.nn.Module):
    def __init__(self):
        super().__init__()

    @export
    @annotate_args([
        None,
        ([-1], torch.float32, True)])

    def forward(self, a):
        return torch.ops.prims.collapse(a, 0, 0)

@register_test_case(
    module_factory=lambda: CollapseRank1DynamicModule())
def CollapseRank1DynamicModule_basic(module, tu: TestUtils):
    module.forward(tu.rand(5))

# ==============================================================================
#
class CollapseStaticModule(torch.nn.Module):
    def __init__(self):
        super().__init__()

    @export
    @annotate_args([
        None,
        ([2,3,4], torch.float32, True)])

    def forward(self, a):
        return torch.ops.prims.collapse(a, 1, 2)


@register_test_case(
    module_factory=lambda: CollapseStaticModule())
def CollapseStaticModule_basic(module, tu: TestUtils):
    module.forward(tu.rand(2,3,4))

# ==============================================================================
#
class CollapsePartialDynamicModule(torch.nn.Module):
    def __init__(self):
        super().__init__()

    @export
    @annotate_args([
        None,
        ([-1,-1,4,5], torch.float32, True)])

    def forward(self, a):
        return torch.ops.prims.collapse(a, 1, 2)


@register_test_case(
    module_factory=lambda: CollapsePartialDynamicModule())
def CollapsePartialDynamicModule_basic(module, tu: TestUtils):
    module.forward(tu.rand(2,3,4,5))

class CollapseFullDynamicModule(torch.nn.Module):
    def __init__(self):
        super().__init__()

    @export
    @annotate_args([
        None,
        ([-1,-1,-1], torch.float32, True)])

    def forward(self, a):
        return torch.ops.prims.collapse(a, 0,1)


@register_test_case(
    module_factory=lambda: CollapseFullDynamicModule())
def CollapseFullDynamicModule_basic(module, tu: TestUtils):
    module.forward(tu.rand(2,3,5))



# ==============================================================================

class ViewDynamicExpandWithAtenSizeIntModule(torch.nn.Module):
    def __init__(self):
        super().__init__()

    @export
    @annotate_args([
        None,
        ([-1, -1, -1], torch.float32, True),
    ])

    def forward(self, a):
        return a.view(a.size(0), a.size(1), 12, 32)

@register_test_case(module_factory=lambda: ViewDynamicExpandWithAtenSizeIntModule())
def ViewDynamicExpandWithAtenSizeIntModule_basic(module, tu: TestUtils):
    module.forward(tu.rand(2, 4, 384))

# ==============================================================================

class ViewCollapseModule(torch.nn.Module):
    def __init__(self):
        super().__init__()

    @export
    @annotate_args([
        None,
        ([-1, -1], torch.float32, True),
    ])

    def forward(self, a):
        return a.view(8)

@register_test_case(module_factory=lambda: ViewCollapseModule())
def ViewCollapseModule_basic(module, tu: TestUtils):
    module.forward(tu.rand(2, 4))

# ==============================================================================

class ViewCollapseDynamicWithAtenSizeIntModule(torch.nn.Module):
    def __init__(self):
        super().__init__()

    @export
    @annotate_args([
        None,
        ([-1, -1, -1, -1, -1, -1], torch.float32, True),
        ([], torch.int64, True),
        ([], torch.int64, True),
    ])

    def forward(self, a, b, c):
        return a.view(a.size(0), int(b), int(c), a.size(3), 384)

@register_test_case(module_factory=lambda: ViewCollapseDynamicWithAtenSizeIntModule())
def ViewCollapseDynamicWithAtenSizeIntModule_basic(module, tu: TestUtils):
    module.forward(tu.rand(2, 3, 5, 4, 12, 32), torch.tensor(3), torch.tensor(5))

# ==============================================================================

class ViewExpandCollapseWithOnesModule(torch.nn.Module):
    def __init__(self):
        super().__init__()

    @export
    @annotate_args([
        None,
        ([2, 4, 8, 8], torch.float32, True),
    ])

    def forward(self, a):
        return a.view(2, 1, 1, 4, 64)

@register_test_case(module_factory=lambda: ViewExpandCollapseWithOnesModule())
def ViewExpandCollapseWithOnesModule_basic(module, tu: TestUtils):
    module.forward(tu.rand(2, 4, 8, 8))

# ==============================================================================

class ViewExpandCollapseModule(torch.nn.Module):
    def __init__(self):
        super().__init__()

    @export
    @annotate_args([
        None,
        ([2, 4, 8, 16, 4], torch.float32, True),
    ])

    def forward(self, a):
        return a.view(8, 2, 4, 16, 2, 2)

@register_test_case(module_factory=lambda: ViewExpandCollapseModule())
def ViewExpandCollapseModule_basic(module, tu: TestUtils):
    module.forward(tu.rand(2, 4, 8, 16, 4))

# ==============================================================================

class ViewDynamicExpandCollapseModule(torch.nn.Module):
    def __init__(self):
        super().__init__()

    @export
    @annotate_args([
        None,
        ([-1, 4, -1, -1], torch.float32, True),
    ])

    def forward(self, a):
        return a.view(2, 1, 4, 64)

@register_test_case(module_factory=lambda: ViewDynamicExpandCollapseModule())
def ViewDynamicExpandCollapseModule_basic(module, tu: TestUtils):
    module.forward(tu.rand(2, 4, 8, 8))

# ==============================================================================

class ViewDynamicExpandCollapseWithAtenIntModule(torch.nn.Module):
    def __init__(self):
        super().__init__()

    @export
    @annotate_args([
        None,
        ([-1, -1, -1, -1], torch.float32, True),
    ])

    def forward(self, a):
        return a.view(2, 1, a.size(1), 64)

@register_test_case(module_factory=lambda: ViewDynamicExpandCollapseWithAtenIntModule())
def ViewDynamicExpandCollapseWithAtenIntModule_basic(module, tu: TestUtils):
    module.forward(tu.rand(2, 4, 8, 8))

# ==============================================================================

class ViewTwoToThreeStaticModule(torch.nn.Module):
    def __init__(self):
        super().__init__()

    @export
    @annotate_args([
        None,
        ([3, 2], torch.float32, True),
    ])

    def forward(self, a):
        return a.view(2, 3)

@register_test_case(module_factory=lambda: ViewTwoToThreeStaticModule())
def ViewTwoToThreeStaticModule_basic(module, tu: TestUtils):
    module.forward(tu.rand(3, 2))

# ==============================================================================

class ViewTwoFiveThreeStaticModule(torch.nn.Module):
    def __init__(self):
        super().__init__()

    @export
    @annotate_args([
        None,
        ([3, 5, 2], torch.float32, True),
    ])

    def forward(self, a):
        return a.view(2, 5, 3)

@register_test_case(module_factory=lambda: ViewTwoFiveThreeStaticModule())
def ViewTwoFiveThreeStaticModule_basic(module, tu: TestUtils):
    module.forward(tu.rand(3, 5, 2))

# ==============================================================================

class ViewOffsetTestStaticModule(torch.nn.Module):
    def __init__(self):
        super().__init__()

    @export
    @annotate_args([
        None,
        ([2, 3, 2, 2, 5, 6], torch.float32, True),
    ])

    def forward(self, a):
        return a.view(2, 3, 4, 6, 5)

@register_test_case(module_factory=lambda: ViewOffsetTestStaticModule())
def ViewOffsetTestStaticModule_basic(module, tu: TestUtils):
    module.forward(tu.rand(2, 3, 2, 2, 5, 6))

# ==============================================================================

class ViewOffsetBackwardTestStaticModule(torch.nn.Module):
    def __init__(self):
        super().__init__()

    @export
    @annotate_args([
        None,
        ([2, 3, 4, 5, 6], torch.float32, True),
    ])

    def forward(self, a):
        return a.view(2, 3, 2, 2, 6, 5)

@register_test_case(module_factory=lambda: ViewOffsetBackwardTestStaticModule())
def ViewOffsetBackwardTestStaticModule_basic(module, tu: TestUtils):
    module.forward(tu.rand(2, 3, 4, 5, 6))

# ==============================================================================

class View1DFoldModule(torch.nn.Module):
    def __init__(self):
        super().__init__()

    @export
    @annotate_args([
        None,
        ([-1], torch.float32, True),
    ])

    def forward(self, a):
        return a.view(-1)

@register_test_case(module_factory=lambda: View1DFoldModule())
def View1DFoldModule_basic(module, tu: TestUtils):
    module.forward(tu.rand(32))

# ==============================================================================

class ViewCollapseInferredDimModule(torch.nn.Module):
    def __init__(self):
        super().__init__()

    @export
    @annotate_args([
        None,
        ([2, 3, 4], torch.float32, True),
    ])

    def forward(self, a):
        return a.view(-1, 4)

@register_test_case(module_factory=lambda: ViewCollapseInferredDimModule())
def ViewCollapseInferredDimModule_basic(module, tu: TestUtils):
    module.forward(tu.rand(2, 3, 4))

# ==============================================================================

class ViewExpandInferredDimModule(torch.nn.Module):
    def __init__(self):
        super().__init__()

    @export
    @annotate_args([
        None,
        ([2, 6], torch.float32, True),
    ])

    def forward(self, a):
        return a.view(3, -1, 2)

@register_test_case(module_factory=lambda: ViewExpandInferredDimModule())
def ViewExpandInferredDimModule_basic(module, tu: TestUtils):
    module.forward(tu.rand(2, 6))

# ==============================================================================

class ViewExpandDynamicDimModule(torch.nn.Module):
    def __init__(self):
        super().__init__()

    @export
    @annotate_args([
        None,
        ([1, -1, 128], torch.float32, True),
    ])

    def forward(self, a):
        return a.view(16, 1, 128)

@register_test_case(module_factory=lambda: ViewExpandDynamicDimModule())
def ViewExpandDynamicDimModule_basic(module, tu: TestUtils):
    module.forward(tu.rand(1, 16, 128))

# ==============================================================================

class ViewFlattenAndExpandModule(torch.nn.Module):
    def __init__(self):
        super().__init__()

    @export
    @annotate_args([
        None,
        ([-1, -1], torch.float32, True),
    ])

    def forward(self, a):
        return a.view(a.size(0), a.size(1))

@register_test_case(module_factory=lambda: ViewFlattenAndExpandModule())
def ViewFlattenAndExpandModule_basic(module, tu: TestUtils):
    module.forward(tu.rand(64,128))

# ==============================================================================

class ViewSizeFromOtherTensor(torch.nn.Module):
    def __init__(self):
        super().__init__()

    @export
    @annotate_args([
        None,
        ([1, -1], torch.float32, True),
        ([1, -1, 10], torch.float32, True),
    ])

    def forward(self, x, y):
        return torch.ops.aten.view(y, (torch.ops.aten.size(x, 1), 10))

@register_test_case(module_factory=lambda: ViewSizeFromOtherTensor())
def ViewSizeFromOtherTensor_basic(module, tu: TestUtils):
    module.forward(tu.rand(1, 7), tu.rand(1, 7, 10))

# ==============================================================================

class UnsafeViewExpandModule(torch.nn.Module):
    def __init__(self):
        super().__init__()

    @export
    @annotate_args([
        None,
        ([6, 4], torch.float32, True),
    ])

    def forward(self, a):
        return torch.ops.aten._unsafe_view(a, [2, 3, 4])

@register_test_case(module_factory=lambda: UnsafeViewExpandModule())
def UnsafeViewExpandModule_basic(module, tu: TestUtils):
    module.forward(tu.rand(6, 4))

# ==============================================================================

class UnsafeViewDynamicExpandModule(torch.nn.Module):
    def __init__(self):
        super().__init__()

    @export
    @annotate_args([
        None,
        ([-1, -1, 30, 384], torch.float32, True),
    ])

    def forward(self, a):
        return torch.ops.aten._unsafe_view(a,[2, 4, 5, 6, 12, 32])

@register_test_case(module_factory=lambda: UnsafeViewDynamicExpandModule())
def UnsafeViewDynamicExpandModule_basic(module, tu: TestUtils):
    module.forward(tu.rand(2, 4, 30, 384))

# ==============================================================================

class UnsafeViewDynamicExpandWithAtenSizeIntModule(torch.nn.Module):
    def __init__(self):
        super().__init__()

    @export
    @annotate_args([
        None,
        ([-1, -1, -1], torch.float32, True),
    ])

    def forward(self, a):
        return torch.ops.aten._unsafe_view(a, [a.size(0), a.size(1), 12, 32])

@register_test_case(module_factory=lambda: UnsafeViewDynamicExpandWithAtenSizeIntModule())
def UnsafeViewDynamicExpandWithAtenSizeIntModule_basic(module, tu: TestUtils):
    module.forward(tu.rand(2, 4, 384))

# ==============================================================================

class UnsafeViewCollapseModule(torch.nn.Module):
    def __init__(self):
        super().__init__()

    @export
    @annotate_args([
        None,
        ([-1, -1], torch.float32, True),
    ])

    def forward(self, a):
        return torch.ops.aten._unsafe_view(a,[8])

@register_test_case(module_factory=lambda: UnsafeViewCollapseModule())
def UnsafeViewCollapseModule_basic(module, tu: TestUtils):
    module.forward(tu.rand(2, 4))

# ==============================================================================

class UnsafeViewCollapseDynamicWithAtenSizeIntModule(torch.nn.Module):
    def __init__(self):
        super().__init__()

    @export
    @annotate_args([
        None,
        ([-1, -1, -1, -1, -1, -1], torch.float32, True),
        ([], torch.int64, True),
        ([], torch.int64, True),
    ])

    def forward(self, a, b, c):
        return torch.ops.aten._unsafe_view(a, [a.size(0), int(b), int(c), a.size(3), 384])

@register_test_case(module_factory=lambda: UnsafeViewCollapseDynamicWithAtenSizeIntModule())
def UnsafeViewCollapseDynamicWithAtenSizeIntModule_basic(module, tu: TestUtils):
    module.forward(tu.rand(2, 3, 5, 4, 12, 32), torch.tensor(3), torch.tensor(5))

# ==============================================================================

class UnsafeView1DFoldModule(torch.nn.Module):
    def __init__(self):
        super().__init__()

    @export
    @annotate_args([
        None,
        ([-1], torch.float32, True),
    ])

    def forward(self, a):
        return torch.ops.aten._unsafe_view(a, [-1])

@register_test_case(module_factory=lambda: UnsafeView1DFoldModule())
def UnsafeView1DFoldModule_basic(module, tu: TestUtils):
    module.forward(tu.rand(32))

# ==============================================================================

class ReshapeAsModule(torch.nn.Module):
    def __init__(self) -> None:
        super().__init__()

    @export
    @annotate_args([
        None,
        ([4, 3], torch.float32, True),
        ([2, 6], torch.float32, True),
    ])
    def forward(self, a, b):
        return torch.ops.aten.reshape_as(a, b)

@register_test_case(module_factory=lambda: ReshapeAsModule())
def ReshapeAsModule_basic(module, tu: TestUtils):
    module.forward(tu.rand(4, 3), tu.rand(2, 6))

# ==============================================================================

class ReshapeExpandModule(torch.nn.Module):
    def __init__(self):
        super().__init__()

    @export
    @annotate_args([
        None,
        ([-1], torch.float32, True),
    ])

    def forward(self, a):
        return a.reshape(12, 32)

@register_test_case(module_factory=lambda: ReshapeExpandModule())
def ReshapeExpandModule_basic(module, tu: TestUtils):
    module.forward(tu.rand(384))

# ==============================================================================

class ReshapeCollapseModule(torch.nn.Module):
    def __init__(self):
        super().__init__()

    @export
    @annotate_args([
        None,
        ([-1, -1], torch.float32, True),
    ])

    def forward(self, a):
        return torch.reshape(a, (-1,))

@register_test_case(module_factory=lambda: ReshapeCollapseModule())
def ReshapeCollapseModule_basic(module, tu: TestUtils):
    module.forward(tu.rand(2, 4))

# ==============================================================================

class ViewNoChange1dModule(torch.nn.Module):
    def __init__(self):
        super().__init__()

    @export
    @annotate_args([
        None,
        ([-1], torch.float32, True),
    ])

    def forward(self, a):
        return a.view(6)

@register_test_case(module_factory=lambda: ViewNoChange1dModule())
def ViewNoChange1dModule_basic(module, tu: TestUtils):
    module.forward(tu.rand(6))


class ViewNoChange2dModule(torch.nn.Module):
    def __init__(self):
        super().__init__()

    @export
    @annotate_args([
        None,
        ([-1, -1], torch.float32, True),
    ])

    def forward(self, a):
        return a.view(5, 6)

@register_test_case(module_factory=lambda: ViewNoChange2dModule())
def ViewNoChange2dModule_basic(module, tu: TestUtils):
    module.forward(tu.rand(5, 6))


class ViewNoChange3dModule(torch.nn.Module):
    def __init__(self):
        super().__init__()

    @export
    @annotate_args([
        None,
        ([-1, -1, -1], torch.float32, True),
    ])

    def forward(self, a):
        return a.view(4, 5, 6)

@register_test_case(module_factory=lambda: ViewNoChange3dModule())
def ViewNoChange3dModule_basic(module, tu: TestUtils):
    module.forward(tu.rand(4, 5, 6))


class ViewNoChangeStaticModule(torch.nn.Module):
    def __init__(self):
        super().__init__()

    @export
    @annotate_args([
        None,
        ([4, 5, 6], torch.float32, True),
    ])

    def forward(self, a):
        return a.view(4, 5, 6)

@register_test_case(module_factory=lambda: ViewNoChangeStaticModule())
def ViewNoChangeStaticModule_basic(module, tu: TestUtils):
    module.forward(tu.rand(4, 5, 6))

class ViewNegativeStaticModule(torch.nn.Module):
    def __init__(self):
        super().__init__()

    @export
    @annotate_args([
        None,
        ([1, 128], torch.float32, True),
    ])

    def forward(self, a):
        return a.view(-1, 128)

@register_test_case(module_factory=lambda: ViewNegativeStaticModule())
def ViewNegativeStaticModule_basic(module, tu: TestUtils):
    module.forward(tu.rand(1, 128))

class ViewSizeDimFollowedByExpandedOnesModule(torch.nn.Module):
    def __init__(self):
        super().__init__()

    @export
    @annotate_args([
        None,
        ([-1], torch.float32, True),
    ])

    def forward(self, a):
        return a.view(a.size(0), 1, 1, 1)

@register_test_case(module_factory=lambda: ViewSizeDimFollowedByExpandedOnesModule())
def ViewSizeDimFollowedByExpandedOnesModule_basic(module, tu: TestUtils):
    module.forward(tu.rand(128))

class ViewSizeDimFollowedByCollapsedOnesModule(torch.nn.Module):
    def __init__(self):
        super().__init__()

    @export
    @annotate_args([
        None,
        ([-1, 1, 1, 1], torch.float32, True),
    ])

    def forward(self, a):
        return a.view(a.size(0))

@register_test_case(module_factory=lambda: ViewSizeDimFollowedByCollapsedOnesModule())
def ViewSizeDimFollowedByCollapsedOnesModule_basic(module, tu: TestUtils):
    module.forward(tu.rand(128, 1, 1, 1))

class ViewSizeDimLedByExpandedOnesModule(torch.nn.Module):
    def __init__(self):
        super().__init__()

    @export
    @annotate_args([
        None,
        ([-1], torch.float32, True),
    ])

    def forward(self, a):
        return a.view(1, 1, 1, a.size(0))

@register_test_case(module_factory=lambda: ViewSizeDimLedByExpandedOnesModule())
def ViewSizeDimLedByExpandedOnesModule_basic(module, tu: TestUtils):
    module.forward(tu.rand(128))

class ViewSizeDimLedByCollapsedOnesModule(torch.nn.Module):
    def __init__(self):
        super().__init__()

    @export
    @annotate_args([
        None,
        ([1, 1, 1, -1], torch.float32, True),
    ])

    def forward(self, a):
        return a.view(a.size(3))

@register_test_case(module_factory=lambda: ViewSizeDimLedByCollapsedOnesModule())
def ViewSizeDimLedByCollapsedOnesModule_basic(module, tu: TestUtils):
    module.forward(tu.rand(1, 1, 1, 128))

class ViewSizeDimLedAndFollowedByExpandedOnesModule(torch.nn.Module):
    def __init__(self):
        super().__init__()

    @export
    @annotate_args([
        None,
        ([-1], torch.float32, True),
    ])

    def forward(self, a):
        return a.view(1, 1, 1, a.size(0), 1, 1, 1)

@register_test_case(module_factory=lambda: ViewSizeDimLedAndFollowedByExpandedOnesModule())
def ViewSizeDimLedAndFollowedByExpandedOnesModule_basic(module, tu: TestUtils):
    module.forward(tu.rand(128))

class ViewSizeDimLedAndFollowedByCollapsedOnesModule(torch.nn.Module):
    def __init__(self):
        super().__init__()

    @export
    @annotate_args([
        None,
        ([1, 1, 1, -1, 1, 1, 1], torch.float32, True),
    ])

    def forward(self, a):
        return a.view(a.size(3))

@register_test_case(module_factory=lambda: ViewSizeDimLedAndFollowedByCollapsedOnesModule())
def ViewSizeDimLedAndFollowedByCollapsedOnesModule_basic(module, tu: TestUtils):
    module.forward(tu.rand(1, 1, 1, 128, 1, 1, 1))

# ==============================================================================

class ReshapeAliasExpandModule(torch.nn.Module):
    def __init__(self):
        super().__init__()

        self.reshape_alias = torch.ops.aten._reshape_alias

    @export
    @annotate_args([
        None,
        ([-1], torch.float32, True),
    ])

    def forward(self, a):
        return torch.ops.aten._reshape_alias(a, size=(12, 32), stride=(32, 1))

@register_test_case(module_factory=lambda: ReshapeAliasExpandModule())
def ReshapeAliasExpandModule_basic(module, tu: TestUtils):
    module.forward(tu.rand(384))

# ==============================================================================

class ReshapeAliasCollapseModule(torch.nn.Module):
    def __init__(self):
        super().__init__()

    @export
    @annotate_args([
        None,
        ([-1, -1], torch.float32, True),
    ])

    def forward(self, a):
        return torch.ops.aten._reshape_alias(a, (8,), (1,))

@register_test_case(module_factory=lambda: ReshapeAliasCollapseModule())
def ReshapeAliasCollapseModule_basic(module, tu: TestUtils):
    module.forward(tu.rand(2, 4))

# ==============================================================================

class UnflattenIntStaticModule(torch.nn.Module):
    def __init__(self):
        super().__init__()

    @export
    @annotate_args([
        None,
        ([3, 24, 5], torch.float32, True),
    ])

    def forward(self, inputs):
        return torch.ops.aten.unflatten(inputs, 1, [2, 4, 3])

@register_test_case(module_factory=lambda: UnflattenIntStaticModule())
def UnflattenIntStaticModule_basic(module, tu: TestUtils):
    module.forward(tu.rand(3, 24, 5))

class UnflattenIntNegativeOneDimStaticModule(torch.nn.Module):
    def __init__(self):
        super().__init__()

    @export
    @annotate_args([
        None,
        ([5, 12, 3], torch.float32, True),
    ])

    def forward(self, inputs):
        return torch.ops.aten.unflatten(inputs, -2, [2, 2, 3, 1, 1])

@register_test_case(module_factory=lambda: UnflattenIntNegativeOneDimStaticModule())
def UnflattenIntNegativeOneDimStaticModule_basic(module, tu: TestUtils):
    module.forward(tu.rand(5, 12, 3))

class UnflattenIntNegativeOneSizeStaticModule(torch.nn.Module):
    def __init__(self):
        super().__init__()

    @export
    @annotate_args([
        None,
        ([5, 12, 3], torch.float32, True),
    ])

    def forward(self, inputs):
        return torch.ops.aten.unflatten(inputs, -2, [2, -1, 3, 1, 1])

@register_test_case(module_factory=lambda: UnflattenIntNegativeOneSizeStaticModule())
def UnflattenIntNegativeOneSizeStaticModule_basic(module, tu: TestUtils):
    module.forward(tu.rand(5, 12, 3))

# ==============================================================================

class EinsumStaticModule(torch.nn.Module):
    def __init__(self):
        super().__init__()

    @export
    @annotate_args([
        None,
        ([3, 2, 4], torch.float32, True),
        ([5, 4, 6], torch.float32, True),
        ([3, 7, 6], torch.float32, True),
    ])
    def forward(self, tensor1, tensor2, tensor3):
        return torch.ops.aten.einsum('bqe,ked,btd->bqtk', [tensor1, tensor2, tensor3])

@register_test_case(module_factory=lambda: EinsumStaticModule())
def EinsumStaticModule_basic(module, tu: TestUtils):
    module.forward(tu.rand(3, 2, 4), tu.rand(5, 4, 6), tu.rand(3, 7, 6))


class EinsumStaticFourDimensionModule(torch.nn.Module):
    def __init__(self):
        super().__init__()

    @export
    @annotate_args([
        None,
        ([3, 4, 5, 6], torch.float32, True),
        ([3, 7, 5, 6], torch.float32, True),
    ])
    def forward(self, tensor1, tensor2):
        return torch.ops.aten.einsum('blhd,bshd->blhs', [tensor1, tensor2])

@register_test_case(module_factory=lambda: EinsumStaticFourDimensionModule())
def EinsumStaticFourDimensionModule_basic(module, tu: TestUtils):
    module.forward(tu.rand(3, 4, 5, 6), tu.rand(3, 7, 5, 6))


class EinsumStaticContractRhsModule(torch.nn.Module):
    def __init__(self):
        super().__init__()

    @export
    @annotate_args([
        None,
        ([3, 4, 5], torch.float32, True),
        ([4, 5], torch.float32, True),
    ])
    def forward(self, tensor1, tensor2):
        return torch.ops.aten.einsum('abc,bc->a', [tensor1, tensor2])

@register_test_case(module_factory=lambda: EinsumStaticContractRhsModule())
def EinsumStaticContractRhsModule_basic(module, tu: TestUtils):
    module.forward(tu.rand(3, 4, 5), tu.rand(4, 5))

<<<<<<< HEAD

class InterpolateModule(torch.nn.Module):
    def __init__(
        self,
        size=None,
        scale_factor=None,
        mode="nearest",
        align_corners=None,
        recompute_scale_factor=None,
        antialias=False,
    ):
        self.size = size
        self.scale_factor = scale_factor
        self.mode = mode
        self.align_corners = align_corners
        self.recompute_scale_factor = recompute_scale_factor
        self.antialias = antialias
        super().__init__()

    def _forward(self, input):
        return torch.nn.functional.interpolate(
            input,
            size=self.size,
            scale_factor=self.scale_factor,
            mode=self.mode,
            align_corners=self.align_corners,
            recompute_scale_factor=self.recompute_scale_factor,
            antialias=self.antialias,
        )


class InterpolateStaticModule(InterpolateModule):
    @export
    @annotate_args(
        [
            None,
            ([1, 1, 4, 5], torch.float32, True),
        ]
    )
    def forward(self, input):
        return self._forward(input)


class InterpolateDynamicModule(InterpolateModule):
    @export
    @annotate_args(
        [
            None,
            ([-1, -1, -1, -1], torch.float32, True),
        ]
    )
    def forward(self, input):
        return self._forward(input)


@register_test_case(
    module_factory=lambda: InterpolateStaticModule(
        scale_factor=0.41, mode="bilinear", align_corners=True
    )
)
def InterpolateStaticModule_scales_bilinear_align_corners(module, tu: TestUtils):
    input = torch.arange(20).to(dtype=torch.float32)
    input = input.reshape((1, 1, 4, 5))
    module.forward(input)


@register_test_case(
    module_factory=lambda: InterpolateDynamicModule(size=(2, 7), mode="nearest")
)
def InterpolateDynamicModule_sizes_nearest(module, tu: TestUtils):
    input = torch.arange(20).to(dtype=torch.float32)
    input = input.reshape((1, 1, 4, 5))
    module.forward(input)


@register_test_case(
    module_factory=lambda: InterpolateDynamicModule(size=(2, 7), mode="bilinear")
)
def InterpolateDynamicModule_sizes_bilinear(module, tu: TestUtils):
    input = torch.arange(20).to(dtype=torch.float32)
    input = input.reshape((1, 1, 4, 5))
    module.forward(input)


@register_test_case(
    module_factory=lambda: InterpolateDynamicModule(
        scale_factor=(1.9, 2.4), mode="bilinear", recompute_scale_factor=True
    )
)
def InterpolateDynamicModule_scales_recompute_bilinear(module, tu: TestUtils):
    input = torch.arange(20).to(dtype=torch.float32)
    input = input.reshape((1, 1, 4, 5))
    module.forward(input)
=======
class EinsumStaticWithEllipsisSlicingModule(torch.nn.Module):
    def __init__(self):
        super().__init__()
    
    @export
    @annotate_args([
        None,
        ([3, 4, 6], torch.float32, True),
        ([3, 6, 5], torch.float32, True),
    ])
    def forward(self, tensor1, tensor2):
        return torch.ops.aten.einsum('...mn,...nd->...md', [tensor1, tensor2])
    
@register_test_case(module_factory=lambda: EinsumStaticWithEllipsisSlicingModule())
def EinsumStaticWithEllipsisSlicingModule_basic(module, tu: TestUtils):
    module.forward(tu.rand(3, 4, 6), tu.rand(3, 6, 5))

class EinsumStaticWithEllipsisSlicingAndBroadcastModule(torch.nn.Module):
    def __init__(self):
        super().__init__()
    
    @export
    @annotate_args([
        None,
        ([2, 6, 4, 5], torch.float32, True),
        ([6, 5], torch.float32, True),
    ])
    def forward(self, tensor1, tensor2):
        # should be abnd,bd -> abn
        return torch.ops.aten.einsum('...nd,...d->...n', [tensor1, tensor2])
    
@register_test_case(module_factory=lambda: EinsumStaticWithEllipsisSlicingAndBroadcastModule())
def EinsumStaticWithEllipsisSlicingAndBroadcastModule_basic(module, tu: TestUtils):
    module.forward(tu.rand(2, 6, 4, 5), tu.rand(6, 5))
>>>>>>> c19fc9ba
<|MERGE_RESOLUTION|>--- conflicted
+++ resolved
@@ -1101,7 +1101,41 @@
 def EinsumStaticContractRhsModule_basic(module, tu: TestUtils):
     module.forward(tu.rand(3, 4, 5), tu.rand(4, 5))
 
-<<<<<<< HEAD
+class EinsumStaticWithEllipsisSlicingModule(torch.nn.Module):
+    def __init__(self):
+        super().__init__()
+    
+    @export
+    @annotate_args([
+        None,
+        ([3, 4, 6], torch.float32, True),
+        ([3, 6, 5], torch.float32, True),
+    ])
+    def forward(self, tensor1, tensor2):
+        return torch.ops.aten.einsum('...mn,...nd->...md', [tensor1, tensor2])
+    
+@register_test_case(module_factory=lambda: EinsumStaticWithEllipsisSlicingModule())
+def EinsumStaticWithEllipsisSlicingModule_basic(module, tu: TestUtils):
+    module.forward(tu.rand(3, 4, 6), tu.rand(3, 6, 5))
+
+class EinsumStaticWithEllipsisSlicingAndBroadcastModule(torch.nn.Module):
+    def __init__(self):
+        super().__init__()
+    
+    @export
+    @annotate_args([
+        None,
+        ([2, 6, 4, 5], torch.float32, True),
+        ([6, 5], torch.float32, True),
+    ])
+    def forward(self, tensor1, tensor2):
+        # should be abnd,bd -> abn
+        return torch.ops.aten.einsum('...nd,...d->...n', [tensor1, tensor2])
+    
+@register_test_case(module_factory=lambda: EinsumStaticWithEllipsisSlicingAndBroadcastModule())
+def EinsumStaticWithEllipsisSlicingAndBroadcastModule_basic(module, tu: TestUtils):
+    module.forward(tu.rand(2, 6, 4, 5), tu.rand(6, 5))
+
 
 class InterpolateModule(torch.nn.Module):
     def __init__(
@@ -1194,40 +1228,4 @@
 def InterpolateDynamicModule_scales_recompute_bilinear(module, tu: TestUtils):
     input = torch.arange(20).to(dtype=torch.float32)
     input = input.reshape((1, 1, 4, 5))
-    module.forward(input)
-=======
-class EinsumStaticWithEllipsisSlicingModule(torch.nn.Module):
-    def __init__(self):
-        super().__init__()
-    
-    @export
-    @annotate_args([
-        None,
-        ([3, 4, 6], torch.float32, True),
-        ([3, 6, 5], torch.float32, True),
-    ])
-    def forward(self, tensor1, tensor2):
-        return torch.ops.aten.einsum('...mn,...nd->...md', [tensor1, tensor2])
-    
-@register_test_case(module_factory=lambda: EinsumStaticWithEllipsisSlicingModule())
-def EinsumStaticWithEllipsisSlicingModule_basic(module, tu: TestUtils):
-    module.forward(tu.rand(3, 4, 6), tu.rand(3, 6, 5))
-
-class EinsumStaticWithEllipsisSlicingAndBroadcastModule(torch.nn.Module):
-    def __init__(self):
-        super().__init__()
-    
-    @export
-    @annotate_args([
-        None,
-        ([2, 6, 4, 5], torch.float32, True),
-        ([6, 5], torch.float32, True),
-    ])
-    def forward(self, tensor1, tensor2):
-        # should be abnd,bd -> abn
-        return torch.ops.aten.einsum('...nd,...d->...n', [tensor1, tensor2])
-    
-@register_test_case(module_factory=lambda: EinsumStaticWithEllipsisSlicingAndBroadcastModule())
-def EinsumStaticWithEllipsisSlicingAndBroadcastModule_basic(module, tu: TestUtils):
-    module.forward(tu.rand(2, 6, 4, 5), tu.rand(6, 5))
->>>>>>> c19fc9ba
+    module.forward(input)