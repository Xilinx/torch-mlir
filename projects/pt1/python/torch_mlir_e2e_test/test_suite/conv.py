--- conflicted
+++ resolved
@@ -10,40 +10,49 @@
 
 # ==============================================================================
 
+
 class Conv1dNoPaddingModule(torch.nn.Module):
 
     def __init__(self):
         super().__init__()
 
     @export
-    @annotate_args([
-        None,
-        ([1, 768, 768], torch.float32, True),
-        ([768, 768, 1], torch.float32, True),
-        ([768], torch.float32, True),
-    ])
+    @annotate_args(
+        [
+            None,
+            ([1, 768, 768], torch.float32, True),
+            ([768, 768, 1], torch.float32, True),
+            ([768], torch.float32, True),
+        ]
+    )
     def forward(self, x, weights, bias):
-        return torch.ops.aten.convolution(x, weights, bias, [1], [0], [1], False, [0], 1)
+        return torch.ops.aten.convolution(
+            x, weights, bias, [1], [0], [1], False, [0], 1
+        )
 
 
 @register_test_case(module_factory=lambda: Conv1dNoPaddingModule())
 def Conv1dNoPaddingModule_basic(module, tu: TestUtils):
     module.forward(tu.rand(1, 768, 768), tu.rand(768, 768, 1), torch.ones(768))
 
+
 # ==============================================================================
 
+
 class Conv1dNoPaddingTransposeModule(torch.nn.Module):
 
     def __init__(self):
         super().__init__()
 
     @export
-    @annotate_args([
-        None,
-        ([1, 768, 768], torch.float32, True),
-        ([768, 768, 1], torch.float32, True),
-        ([768], torch.float32, True),
-    ])
+    @annotate_args(
+        [
+            None,
+            ([1, 768, 768], torch.float32, True),
+            ([768, 768, 1], torch.float32, True),
+            ([768], torch.float32, True),
+        ]
+    )
     def forward(self, x, weights, bias):
         return torch.ops.aten.convolution(x, weights, bias, [1], [0], [1], True, [0], 1)
 
@@ -52,29 +61,37 @@
 def Conv1dNoPaddingTransposeModule_basic(module, tu: TestUtils):
     module.forward(tu.rand(1, 768, 768), tu.rand(768, 768, 1), torch.ones(768))
 
+
 # ==============================================================================
 
+
 class Conv1dNoPaddingGroupModule(torch.nn.Module):
 
     def __init__(self):
         super().__init__()
 
     @export
-    @annotate_args([
-        None,
-        ([1,3072,12], torch.float32, True),
-        ([768, 768, 1], torch.float32, True),
-        ([768], torch.float32, True),
-    ])
+    @annotate_args(
+        [
+            None,
+            ([1, 3072, 12], torch.float32, True),
+            ([768, 768, 1], torch.float32, True),
+            ([768], torch.float32, True),
+        ]
+    )
     def forward(self, x, weights, bias):
-        return torch.ops.aten.convolution(x, weights, bias, [1], [0], [1], False, [0], 4)
+        return torch.ops.aten.convolution(
+            x, weights, bias, [1], [0], [1], False, [0], 4
+        )
 
 
 @register_test_case(module_factory=lambda: Conv1dNoPaddingGroupModule())
 def Conv1dNoPaddingGroupModule_basic(module, tu: TestUtils):
-    module.forward(tu.rand(1,3072,12), tu.rand(768, 768, 1), torch.ones(768))
+    module.forward(tu.rand(1, 3072, 12), tu.rand(768, 768, 1), torch.ones(768))
+
 
 # ==============================================================================
+
 
 class Conv2dNoPaddingModule(torch.nn.Module):
     def __init__(self):
@@ -664,36 +681,41 @@
 def _ConvolutionDeprecated2DCudnnModule_basic(module, tu: TestUtils):
     module.forward(tu.rand(3, 3, 10, 10), tu.rand(3, 3, 2, 2))
 
-<<<<<<< HEAD
+
 # ==============================================================================
 
+
 class Convolution2DGroupsStatic(torch.nn.Module):
     def __init__(self):
         super().__init__()
 
     @export
-    @annotate_args([
-        None,
-        ([1, 32, 4, 4], torch.float32, True),
-        ([32, 8, 3, 3], torch.float32, True),
-        ([32], torch.float32, True),
-    ])
+    @annotate_args(
+        [
+            None,
+            ([1, 32, 4, 4], torch.float32, True),
+            ([32, 8, 3, 3], torch.float32, True),
+            ([32], torch.float32, True),
+        ]
+    )
     def forward(self, x, weight, bias):
-        return torch.ops.aten.convolution(x,
-                                          weight,
-                                          bias=bias,
-                                          stride=[3, 3],
-                                          padding=[2, 2],
-                                          dilation=[1, 1],
-                                          transposed=False,
-                                          output_padding=[0, 0],
-                                          groups=4)
+        return torch.ops.aten.convolution(
+            x,
+            weight,
+            bias=bias,
+            stride=[3, 3],
+            padding=[2, 2],
+            dilation=[1, 1],
+            transposed=False,
+            output_padding=[0, 0],
+            groups=4,
+        )
+
 
 @register_test_case(module_factory=lambda: Convolution2DGroupsStatic())
 def Convolution2DGroupsStatic_basic(module, tu: TestUtils):
     module.forward(tu.rand(1, 32, 4, 4), tu.rand(32, 8, 3, 3), torch.ones(32))
-=======
->>>>>>> 087fea06
+
 
 class ConvolutionModule2DGroups(torch.nn.Module):
     def __init__(self):
