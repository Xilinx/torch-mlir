--- conflicted
+++ resolved
@@ -81,6 +81,29 @@
 # ==============================================================================
 
 
+class PrimsSumFloatModule(torch.nn.Module):
+    def __init__(self):
+        super().__init__()
+
+    @export
+    @annotate_args(
+        [
+            None,
+            ([-1, -1, -1], torch.float32, True),
+        ]
+    )
+    def forward(self, a):
+        return torch.ops.prims.sum(a, (0, 1))
+
+
+@register_test_case(module_factory=lambda: PrimsSumFloatModule())
+def PrimsSumFloatModule_basic(module, tu: TestUtils):
+    module.forward(tu.rand(3, 4, 5))
+
+
+# ==============================================================================
+
+
 class ReduceProdFloatModule(torch.nn.Module):
     def __init__(self):
         super().__init__()
@@ -264,32 +287,12 @@
 
 # ==============================================================================
 
-<<<<<<< HEAD
-class PrimsSumFloatModule(torch.nn.Module):
-=======
 
 class ReduceAnyBoolModule(torch.nn.Module):
->>>>>>> 087fea06
-    def __init__(self):
-        super().__init__()
-
-    @export
-<<<<<<< HEAD
-    @annotate_args([
-        None,
-        ([-1, -1, -1], torch.float32, True),
-    ])
-    def forward(self, a):
-        return torch.ops.prims.sum(a, (0, 1))
-
-
-@register_test_case(module_factory=lambda: PrimsSumFloatModule())
-def PrimsSumFloatModule_basic(module, tu: TestUtils):
-    module.forward(tu.rand(3, 4, 5))
-
-# ==============================================================================
-
-=======
+    def __init__(self):
+        super().__init__()
+
+    @export
     @annotate_args(
         [
             None,
@@ -308,7 +311,6 @@
 # ==============================================================================
 
 
->>>>>>> 087fea06
 class ReduceSumDimIntListFloatModule(torch.nn.Module):
     def __init__(self):
         super().__init__()
