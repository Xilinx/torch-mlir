# Part of the LLVM Project, under the Apache License v2.0 with LLVM Exceptions.
# See https://llvm.org/LICENSE.txt for license information.
# SPDX-License-Identifier: Apache-2.0 WITH LLVM-exception
# Also available under a BSD-style license. See LICENSE.

import torch

from torch_mlir_e2e_test.framework import TestUtils
from torch_mlir_e2e_test.registry import register_test_case
from torch_mlir_e2e_test.annotations import annotate_args, export

# ==============================================================================


class SliceModule(torch.nn.Module):
    def __init__(self):
        super().__init__()

    @export
    @annotate_args(
        [
            None,
            ([-1, -1, -1], torch.float32, True),
        ]
    )
    def forward(self, x):
        return x[0:5:1, 1:3:1, 2:4:1]


@register_test_case(module_factory=lambda: SliceModule())
def SliceModule_basic(module, tu: TestUtils):
    module.forward(tu.rand(6, 4, 7))


# ==============================================================================


class SliceStaticModule(torch.nn.Module):
    def __init__(self):
        super().__init__()

    @export
    @annotate_args(
        [
            None,
            ([6, 4, 7], torch.float32, True),
        ]
    )
    def forward(self, x):
        return x[0:5:1, 1:3:1, 2:4:1]


@register_test_case(module_factory=lambda: SliceStaticModule())
def SliceStaticModule_basic(module, tu: TestUtils):
    module.forward(tu.rand(6, 4, 7))


# ==============================================================================


class SliceOutOfUpperBoundIndexModule(torch.nn.Module):
    def __init__(self):
        super().__init__()

    @export
    @annotate_args(
        [
            None,
            ([-1, -1, -1], torch.float32, True),
        ]
    )
    def forward(self, x):
        # TODO: remove hacky cat tensor once refbackend supports 0 size dim
        result = x[:8, :5, 8:]
        cat_tensor = torch.ones((6, 4, 1), dtype=torch.float32)
        return torch.cat((result, cat_tensor), dim=2)


@register_test_case(module_factory=lambda: SliceOutOfUpperBoundIndexModule())
def SliceOutOfUpperBoundIndexModule_basic(module, tu: TestUtils):
    module.forward(tu.rand(6, 4, 7))


# ==============================================================================


class SliceOutOfUpperBoundIndexStaticModule(torch.nn.Module):
    def __init__(self):
        super().__init__()

    @export
    @annotate_args(
        [
            None,
            ([6, 4, 7], torch.float32, True),
        ]
    )
    def forward(self, x):
        # TODO: remove hacky cat tensor once refbackend supports 0 size dim
        result = x[:8, :5, 8:]
        cat_tensor = torch.ones((6, 4, 1), dtype=torch.float32)
        return torch.cat((result, cat_tensor), dim=2)


@register_test_case(module_factory=lambda: SliceOutOfUpperBoundIndexStaticModule())
def SliceOutOfUpperBoundIndexStaticModule_basic(module, tu: TestUtils):
    module.forward(tu.rand(6, 4, 7))


# ==============================================================================


class SliceOutOfLowerBoundEndIndexModule(torch.nn.Module):
    def __init__(self):
        super().__init__()

    @export
    @annotate_args(
        [
            None,
            ([-1, -1, -1], torch.float32, True),
        ]
    )
    def forward(self, x):
        return x[:-8, -7:, :]


@register_test_case(module_factory=lambda: SliceOutOfLowerBoundEndIndexModule())
def SliceOutOfLowerBoundEndIndexModule_basic(module, tu: TestUtils):
    module.forward(tu.rand(6, 4, 7))


# ==============================================================================


class SliceOutOfLowerBoundStartIndexModule(torch.nn.Module):
    def __init__(self):
        super().__init__()

    @export
    @annotate_args(
        [
            None,
            ([-1, -1, -1], torch.float32, True),
        ]
    )
    def forward(self, x):
        return x[-8:3:1, 1:3:1, 2:4:1]


@register_test_case(module_factory=lambda: SliceOutOfLowerBoundStartIndexModule())
def SliceOutOfLowerBoundStartIndexModule_basic(module, tu: TestUtils):
    module.forward(tu.rand(6, 4, 7))


# ==============================================================================

class SliceOutOfLowerBoundStartIndexStaticModule(torch.nn.Module):
    def __init__(self):
        super().__init__()

    @export
    @annotate_args([
        None,
        ([6, 4, 7], torch.float32, True),
    ])
    def forward(self, x):
        return x[-8:3:1, :, :]


@register_test_case(module_factory=lambda: SliceOutOfLowerBoundStartIndexStaticModule())
def SliceOutOfLowerBoundStartIndexStaticModule_basic(module, tu: TestUtils):
    module.forward(tu.rand(6,4,7))

# ==============================================================================


class SliceEndSleStartModule(torch.nn.Module):
    def __init__(self):
        super().__init__()

    @export
    @annotate_args(
        [
            None,
            ([-1, -1, -1], torch.float32, True),
        ]
    )
    def forward(self, x):
        # TODO: remove hacky cat tensor once refbackend supports 0 size dim
        result = x[:, 4:3, :]
        cat_tensor = torch.ones((6, 1, 7), dtype=torch.float32)
        return torch.cat((result, cat_tensor), dim=1)


@register_test_case(module_factory=lambda: SliceEndSleStartModule())
def SliceEndSleStartModule_basic(module, tu: TestUtils):
    module.forward(tu.rand(6, 4, 7))


# ==============================================================================


class SliceEndSleStartStaticModule(torch.nn.Module):
    def __init__(self):
        super().__init__()

    @export
    @annotate_args([
        None,
        ([6, 4, 7], torch.float32, True),
    ])
    def forward(self, x):
        # TODO: remove hacky cat tensor once refbackend supports 0 size dim
        result = x[:, 4:3, :]
        cat_tensor = torch.ones((6,1,7), dtype=torch.float32)
        return torch.cat((result, cat_tensor), dim=1)


@register_test_case(module_factory=lambda: SliceEndSleStartStaticModule())
def SliceEndSleStartStaticModule_basic(module, tu: TestUtils):
    module.forward(tu.rand(6,4,7))


# ==============================================================================


class SliceStartEqEndModule(torch.nn.Module):
    def __init__(self):
        super().__init__()

    @export
    @annotate_args(
        [
            None,
            ([-1, -1, -1], torch.float32, True),
        ]
    )
    def forward(self, x):
        # TODO: remove hacky cat tensor once refbackend supports 0 size dim
        result = x[5:5, :, :]
        cat_tensor = torch.ones((1, 4, 7), dtype=torch.float32)
        return torch.cat((result, cat_tensor), dim=0)


@register_test_case(module_factory=lambda: SliceStartEqEndModule())
def SliceStartEqEndModule_basic(module, tu: TestUtils):
    module.forward(tu.rand(6, 4, 7))


# ==============================================================================

<<<<<<< HEAD
class SliceSizeTwoStepDivisibleStaticModule(torch.nn.Module):
    def __init__(self):
        super().__init__()

    @export
    @annotate_args([
        None,
        ([10, 6, 16], torch.float32, True),
    ])
    def forward(self, x):
        return x[0:5:2, 0:3:2, 0:4:2]


@register_test_case(module_factory=lambda: SliceSizeTwoStepDivisibleStaticModule())
def SliceSizeTwoStepDivisibleStaticModule_basic(module, tu: TestUtils):
    module.forward(tu.rand(10,6,16))

# ==============================================================================
=======
>>>>>>> 087fea06

class SliceSizeTwoStepModule(torch.nn.Module):
    def __init__(self):
        super().__init__()

    @export
    @annotate_args(
        [
            None,
            ([-1, -1, -1], torch.float32, True),
        ]
    )
    def forward(self, x):
        return x[0:5:2, 0:3:2, 0:4:2]


@register_test_case(module_factory=lambda: SliceSizeTwoStepModule())
def SliceSizeTwoStepModule_basic(module, tu: TestUtils):
    module.forward(tu.rand(10, 5, 17))


# ==============================================================================


class SliceNegIdxModule(torch.nn.Module):
    def __init__(self):
        super().__init__()

    @export
    @annotate_args(
        [
            None,
            ([-1, -1], torch.float32, True),
        ]
    )
    def forward(self, x):
        return x[:-1, -2:-1]


@register_test_case(module_factory=lambda: SliceNegIdxModule())
def SliceNegIdxModule_basic(module, tu: TestUtils):
    module.forward(tu.rand(3, 9))


# ==============================================================================


class SliceSingleIdxModule(torch.nn.Module):
    def __init__(self):
        super().__init__()

    @export
    @annotate_args(
        [
            None,
            ([-1, -1], torch.float32, True),
        ]
    )
    def forward(self, x):
        return x[0]


@register_test_case(module_factory=lambda: SliceSingleIdxModule())
def SliceSingleIdxModule_basic(module, tu: TestUtils):
    module.forward(tu.rand(6, 8))


# ==============================================================================


class SliceWholeTensorModule(torch.nn.Module):
    def __init__(self):
        super().__init__()

    @export
    @annotate_args(
        [
            None,
            ([-1, -1], torch.float32, True),
        ]
    )
    def forward(self, x):
        return x[:, :]


@register_test_case(module_factory=lambda: SliceWholeTensorModule())
def SliceWholeTensorModule_basic(module, tu: TestUtils):
    module.forward(tu.rand(6, 8))


# ==============================================================================


class SelectIntModule(torch.nn.Module):
    def __init__(self):
        super().__init__()

    @export
    @annotate_args(
        [
            None,
            ([-1, -1], torch.int64, True),
        ]
    )
    def forward(self, x):
        return torch.select(x, dim=0, index=0)


@register_test_case(module_factory=lambda: SelectIntModule())
def SelectIntModule_basic(module, tu: TestUtils):
    module.forward(tu.randint(5, 5, high=10))


class SelectIntNegativeDimAndIndexStaticModule(torch.nn.Module):
    def __init__(self):
        super().__init__()

    @export
    @annotate_args(
        [
            None,
            ([5, 5], torch.int64, True),
        ]
    )
    def forward(self, x):
        return torch.select(x, dim=-1, index=-1)


@register_test_case(module_factory=lambda: SelectIntNegativeDimAndIndexStaticModule())
def SelectIntNegativeDimAndIndexStaticModule_basic(module, tu: TestUtils):
    module.forward(tu.randint(5, 5, high=10))


# ==============================================================================


# For aten.slice_scatter op, The arguments are: SliceScatter(input, src, dim=0, start=None, end=None, step=1).
# For aten.select_scatter op, The arguments are: SelectScatter(input, src, dim=0, index).
class SliceScatterModule(torch.nn.Module):
    def __init__(self):
        super().__init__()

    @export
    @annotate_args(
        [
            None,
            ([-1, -1], torch.float32, True),
            ([-1, -1], torch.float32, True),
        ]
    )
    def forward(self, x, src):
        return torch.ops.aten.slice_scatter(x, src, dim=1, start=0, end=1, step=1)


@register_test_case(module_factory=lambda: SliceScatterModule())
def SliceScatterModule_basic(module, tu: TestUtils):
    module.forward(tu.rand(6, 8), tu.rand(6, 1))


class SliceScatterZeroDimModule(torch.nn.Module):
    def __init__(self):
        super().__init__()

    @export
    @annotate_args(
        [
            None,
            ([-1, -1], torch.float32, True),
            ([-1, -1], torch.float32, True),
        ]
    )
    def forward(self, x, src):
        return torch.ops.aten.slice_scatter(x, src, dim=0, start=0, end=1, step=1)


@register_test_case(module_factory=lambda: SliceScatterZeroDimModule())
def SliceScatterZeroDimModule_basic(module, tu: TestUtils):
    module.forward(tu.rand(6, 8), tu.rand(1, 8))


class SliceScatterNegativeEndModule(torch.nn.Module):
    def __init__(self):
        super().__init__()

    @export
    @annotate_args(
        [
            None,
            ([-1, -1], torch.float32, True),
            ([-1, -1], torch.float32, True),
        ]
    )
    def forward(self, x, src):
        return torch.ops.aten.slice_scatter(x, src, dim=0, start=3, end=-1, step=1)


@register_test_case(module_factory=lambda: SliceScatterNegativeEndModule())
def SliceScatterNegativeEndModule_basic(module, tu: TestUtils):
    module.forward(tu.rand(6, 8), tu.rand(2, 8))


class SliceScatterNegativeDimModule(torch.nn.Module):
    def __init__(self):
        super().__init__()

    @export
    @annotate_args(
        [
            None,
            ([-1, -1], torch.float32, True),
            ([-1, -1], torch.float32, True),
        ]
    )
    def forward(self, x, src):
        return torch.ops.aten.slice_scatter(x, src, dim=-2, start=0, end=1, step=1)


@register_test_case(module_factory=lambda: SliceScatterNegativeDimModule())
def SliceScatterNegativeDimModule_basic(module, tu: TestUtils):
    module.forward(tu.rand(6, 8), tu.rand(1, 8))


class SliceScatterStepVariationModule(torch.nn.Module):
    def __init__(self):
        super().__init__()

    @export
    @annotate_args(
        [
            None,
            ([-1, -1], torch.float32, True),
            ([-1, -1], torch.float32, True),
        ]
    )
    def forward(self, x, src):
        return torch.ops.aten.slice_scatter(x, src, dim=1, start=0, end=1, step=2)


@register_test_case(module_factory=lambda: SliceScatterStepVariationModule())
def SliceScatterStepVariationModule_basic(module, tu: TestUtils):
    module.forward(tu.rand(6, 8), tu.rand(6, 1))


class SliceScatterStaticModule(torch.nn.Module):
    def __init__(self):
        super().__init__()

    @export
    @annotate_args(
        [
            None,
            ([6, 8], torch.float32, True),
            ([6, 1], torch.float32, True),
        ]
    )
    def forward(self, x, src):
        return torch.ops.aten.slice_scatter(x, src, dim=1, start=0, end=1, step=1)


@register_test_case(module_factory=lambda: SliceScatterStaticModule())
def SliceScatterStaticModule_basic(module, tu: TestUtils):
    module.forward(tu.rand(6, 8), tu.rand(6, 1))


class SelectScatterModule(torch.nn.Module):
    def __init__(self):
        super().__init__()

    @export
    @annotate_args(
        [
            None,
            ([-1, -1, -1], torch.float32, True),
            ([-1, -1], torch.float32, True),
        ]
    )
    def forward(self, x, src):
        return torch.ops.aten.select_scatter(x, src, dim=0, index=0)


@register_test_case(module_factory=lambda: SelectScatterModule())
def SelectScattertModule_basic(module, tu: TestUtils):
    module.forward(tu.rand(6, 8, 5), tu.rand(8, 5))


class SelectScatterStaticModule(torch.nn.Module):
    def __init__(self):
        super().__init__()

    @export
    @annotate_args(
        [
            None,
            ([6, 8, 5], torch.float32, True),
            ([6, 5], torch.float32, True),
        ]
    )
    def forward(self, x, src):
        return torch.ops.aten.select_scatter(x, src, dim=1, index=0)


@register_test_case(module_factory=lambda: SelectScatterStaticModule())
def SelectScattertStaticModule_basic(module, tu: TestUtils):
    module.forward(tu.rand(6, 8, 5), tu.rand(6, 5))


# ==============================================================================


class NarrowHorizontalTest(torch.nn.Module):
    def __init__(self):
        super().__init__()

    @export
    @annotate_args(
        [
            None,
            ([-1, -1, -1], torch.float32, True),
        ]
    )
    def forward(self, x):
        return torch.ops.aten.narrow(x, dim=0, start=0, length=2)


@register_test_case(module_factory=lambda: NarrowHorizontalTest())
def NarrowHorizontalTest_basic(module, tu: TestUtils):
    module.forward(tu.rand(6, 4, 3))


# ==============================================================================


class NarrowVerticalTest(torch.nn.Module):
    def __init__(self):
        super().__init__()

    @export
    @annotate_args(
        [
            None,
            ([-1, -1, -1], torch.float32, True),
        ]
    )
    def forward(self, x):
        return torch.narrow(x, dim=1, start=0, length=2)


@register_test_case(module_factory=lambda: NarrowVerticalTest())
def NarrowVerticalTest_basic(module, tu: TestUtils):
    module.forward(tu.rand(6, 4, 3))


# ==============================================================================


class NarrowHorizontalTest2(torch.nn.Module):
    def __init__(self):
        super().__init__()

    @export
    @annotate_args(
        [
            None,
            ([-1, -1], torch.float32, True),
        ]
    )
    def forward(self, x):
        return torch.ops.aten.narrow(x, dim=0, start=0, length=2)


@register_test_case(module_factory=lambda: NarrowHorizontalTest2())
def NarrowHorizontalTest2_basic(module, tu: TestUtils):
    module.forward(tu.rand(6, 4))


# ==============================================================================


class NarrowVerticalTest2(torch.nn.Module):
    def __init__(self):
        super().__init__()

    @export
    @annotate_args(
        [
            None,
            ([-1, -1], torch.float32, True),
        ]
    )
    def forward(self, x):
        return torch.narrow(x, dim=1, start=0, length=2)


@register_test_case(module_factory=lambda: NarrowVerticalTest2())
def NarrowVerticalTest2_basic(module, tu: TestUtils):
    module.forward(tu.rand(6, 4))


# ==============================================================================


class NarrowTensorHorizontalModule(torch.nn.Module):
    def __init__(self):
        super().__init__()

    @export
    @annotate_args([None, ([-1, -1], torch.float32, True)])
    def forward(self, x):
        return torch.narrow(x, dim=1, start=torch.tensor(0), length=2)


@register_test_case(module_factory=lambda: NarrowTensorHorizontalModule())
def NarrowTensorHorizontalModule_basic(module, tu: TestUtils):
    module.forward(tu.rand(6, 4))


# ==============================================================================


class NarrowTensorVerticalModule(torch.nn.Module):
    def __init__(self):
        super().__init__()

    @export
    @annotate_args([None, ([-1, -1], torch.float32, True)])
    def forward(self, x):
        return torch.narrow(x, dim=1, start=torch.tensor(1), length=2)


@register_test_case(module_factory=lambda: NarrowTensorVerticalModule())
def NarrowTensorVerticalModule_basic(module, tu: TestUtils):
    module.forward(tu.rand(6, 4))


# ==============================================================================


class SliceCopy_Module(torch.nn.Module):
    def __init__(self):
        super().__init__()

    @export
    @annotate_args(
        [
            None,
            ([10, 4, 4], torch.float32, True),
            ([4, 4, 4], torch.float32, True),
        ]
    )
    def forward(self, x, y):
        xslice = torch.ops.aten.slice(x, 0, 2, 6, 1)
        xslice.copy_(y)
        return x


@register_test_case(module_factory=lambda: SliceCopy_Module())
def SliceCopy_Module_basic(module, tu: TestUtils):
    module.forward(tu.rand(10, 4, 4), tu.rand(4, 4, 4))


# ==============================================================================


class SliceCopyNegative_Module(torch.nn.Module):
    def __init__(self):
        super().__init__()

    @export
    @annotate_args(
        [
            None,
            ([-1, -1, -1], torch.float32, True),
            ([-1, -1, -1], torch.float32, True),
        ]
    )
    def forward(self, x, y):
        xslice = torch.ops.aten.slice(x, 0, 2, -4, 1)
        xslice.copy_(y)
        return x


@register_test_case(module_factory=lambda: SliceCopyNegative_Module())
def SliceCopyNegative_Module_basic(module, tu: TestUtils):
    module.forward(tu.rand(10, 4, 4), tu.rand(4, 4, 4))

# ==============================================================================

class SliceCopyMax_Module(torch.nn.Module):
    def __init__(self):
        super().__init__()

    @export
    @annotate_args([
        None,
        ([-1, -1, -1], torch.float32, True),
        ([-1, -1, -1], torch.float32, True),
    ])
    def forward(self, x, y):
        # A slice without specified end uses the max. value of int64_t
        xslice = torch.ops.aten.slice(x, 0, 0, 9223372036854775807, 1)
        xslice.copy_(y)
        return x


@register_test_case(module_factory=lambda: SliceCopyMax_Module())
def SliceCopyMax_Module_basic(module, tu: TestUtils):
    module.forward(tu.rand(4, 4, 4), tu.rand(4, 4, 4))

# ==============================================================================


class SliceCopyStartGreaterThanDimSize_Module(torch.nn.Module):
    def __init__(self):
        super().__init__()

    @export
    @annotate_args(
        [
            None,
            ([-1, -1, -1], torch.float32, True),
            ([-1, -1, -1], torch.float32, True),
        ]
    )
    def forward(self, x, y):
        xslice = torch.ops.aten.slice(x, 0, 100, 10, 1)
        xslice.copy_(y)
        return x


@register_test_case(module_factory=lambda: SliceCopyStartGreaterThanDimSize_Module())
def SliceCopyStartGreaterThanDimSize_Module_basic(module, tu: TestUtils):
    module.forward(tu.rand(10, 4, 4), tu.rand(0, 4, 4))


# ==============================================================================


class SliceCopyEndGreaterThanDimSize_Module(torch.nn.Module):
    def __init__(self):
        super().__init__()

    @export
    @annotate_args(
        [
            None,
            ([-1, -1, -1], torch.float32, True),
            ([-1, -1, -1], torch.float32, True),
        ]
    )
    def forward(self, x, y):
        xslice = torch.ops.aten.slice(x, 0, 2, 100, 1)
        xslice.copy_(y)
        return x


@register_test_case(module_factory=lambda: SliceCopyEndGreaterThanDimSize_Module())
def SliceCopyEndGreaterThanDimSize_Module_basic(module, tu: TestUtils):
    module.forward(tu.rand(10, 4, 4), tu.rand(8, 4, 4))


# ==============================================================================


class SliceCopyNonZeroDim_Module(torch.nn.Module):
    def __init__(self):
        super().__init__()

    @export
    @annotate_args(
        [
            None,
            ([-1, -1, -1], torch.float32, True),
            ([-1, -1, -1], torch.float32, True),
        ]
    )
    def forward(self, x, y):
        xslice = torch.ops.aten.slice(x, 1, 1, 3, 1)
        xslice.copy_(y)
        return x


@register_test_case(module_factory=lambda: SliceCopyNonZeroDim_Module())
def SliceCopyNonZeroDim_Module_basic(module, tu: TestUtils):
    module.forward(tu.rand(10, 4, 4), tu.rand(10, 2, 4))


# ==============================================================================
class PrimListUnpackNumMismatchModule(torch.nn.Module):
    def __init__(self):
        super().__init__()

    @export
    @annotate_args(
        [
            None,
            ([5, 4, 3, 2, 1], torch.float32, True),
        ]
    )
    def forward(self, x):
        if len(x.shape) == 5:
            b0, t, c0, h0, w0 = x.shape
            b, c, h, w = torch.mul(b0, t), c0, h0, w0
        else:
            b1, c1, h1, w1 = x.shape
            b, c, h, w = b1, c1, h1, w1
        res = torch.reshape(x, [b, c, h, w])
        return res


@register_test_case(module_factory=lambda: PrimListUnpackNumMismatchModule())
def PrimListUnpackNumMismatchModule_basic(module, tu: TestUtils):
    module.forward(tu.rand(5, 4, 3, 2, 1))


# ==============================================================================


class UnbindIntListUnpack_Module(torch.nn.Module):
    def __init__(self):
        super().__init__()

    @export
    @annotate_args(
        [
            None,
            ([2, 3, 4], torch.float32, True),
        ]
    )
    def forward(self, x):
        unbind_0, unbind_1 = torch.unbind(x, 0)
        return torch.ops.aten.sub(unbind_0, unbind_1)


@register_test_case(module_factory=lambda: UnbindIntListUnpack_Module())
def UnbindIntListUnpack_Module_basic(module, tu: TestUtils):
    module.forward(tu.rand(2, 3, 4))


# ==============================================================================


class UnbindIntGetItem_Module(torch.nn.Module):
    def __init__(self):
        super().__init__()

    @export
    @annotate_args(
        [
            None,
            ([2, 3, 4], torch.float32, True),
        ]
    )
    def forward(self, x):
        unbind = torch.unbind(x, 0)
        return torch.ops.aten.sub(unbind[0], unbind[1])


@register_test_case(module_factory=lambda: UnbindIntGetItem_Module())
def UnbindIntGetItem_Module_basic(module, tu: TestUtils):
    module.forward(tu.rand(2, 3, 4))

# ==============================================================================


class TensorsSplitTensorModule(torch.nn.Module):

    def __init__(self):
        super().__init__()

    @export
    @annotate_args([
        None,
        ([6, 10, 12], torch.float32, True)
    ])
    def forward(self, x):
        s0, s1, s2 = torch.ops.aten.split(x, 2, dim=0)
        return s1


@register_test_case(module_factory=lambda: TensorsSplitTensorModule())
def TensorsSplitTensorModule_basic(module, tu: TestUtils):
    module.forward(tu.rand(6, 10, 12))

# ==============================================================================


class TensorsSplitTensorLastSmallerModule(torch.nn.Module):

    def __init__(self):
        super().__init__()

    @export
    @annotate_args([
        None,
        ([8, 10, 12], torch.float32, True)
    ])
    def forward(self, x):
        s0, s1, s2 = torch.ops.aten.split(x, 3, dim=0)
        return s2


@register_test_case(module_factory=lambda: TensorsSplitTensorLastSmallerModule())
def TensorsSplitTensorLastSmallerModule_basic(module, tu: TestUtils):
    # Splitting the first dimension with 8 elements into chunks of 3
    # will leave the last result to have 2 elements in that dimension.
    module.forward(tu.rand(8, 10, 12))

# ==============================================================================


class TensorsSplitTensorNegativeDimModule(torch.nn.Module):

    def __init__(self):
        super().__init__()

    @export
    @annotate_args([
        None,
        ([10, 12, 6], torch.float32, True)
    ])
    def forward(self, x):
        s0, s1, s2 = torch.ops.aten.split(x, 2, -1)
        return s1


@register_test_case(module_factory=lambda: TensorsSplitTensorNegativeDimModule())
def TensorsSplitTensorNegativeDimModule_basic(module, tu: TestUtils):
    module.forward(tu.rand(10, 12, 6))

# ==============================================================================


# ==============================================================================


class SplitTensorGetItem_Module(torch.nn.Module):
    def __init__(self):
        super().__init__()

    @export
    @annotate_args(
        [
            None,
            ([3, 3, 4], torch.float32, True),
        ]
    )
    def forward(self, x):
        splits = torch.ops.aten.split(x, 2, 0)
        return torch.ops.aten.sub(splits[0], splits[1])


@register_test_case(module_factory=lambda: SplitTensorGetItem_Module())
def SplitTensorGetItem_Module_basic(module, tu: TestUtils):
    module.forward(tu.rand(3, 3, 4))


# ==============================================================================


class SplitTensorListUnpackModule(torch.nn.Module):
    def __init__(self):
        super().__init__()

    @export
    @annotate_args(
        [
            None,
            ([5, 3, 4], torch.float32, True),
        ]
    )
    def forward(self, x):
        x1, x2, x3 = torch.ops.aten.split(x, 2, 0)
        return x1 + x2 + x3


@register_test_case(module_factory=lambda: SplitTensorListUnpackModule())
def SplitTensorListUnpackModule_basic(module, tu: TestUtils):
    module.forward(tu.rand(5, 3, 4))


# ==============================================================================


class SplitTensorLastSmallerModule(torch.nn.Module):
    def __init__(self):
        super().__init__()

    @export
    @annotate_args([None, ([8, 10, 12], torch.float32, True)])
    def forward(self, x):
        s0, s1, s2 = torch.ops.aten.split(x, 3, dim=0)
        return s2


@register_test_case(module_factory=lambda: SplitTensorLastSmallerModule())
def SplitTensorLastSmallerModule_basic(module, tu: TestUtils):
    # Splitting the first dimension with 8 elements into chunks of 3
    # will leave the last result to have 2 elements in that dimension.
    module.forward(tu.rand(8, 10, 12))


# ==============================================================================


class SplitTensorNegativeDimModule(torch.nn.Module):
    def __init__(self):
        super().__init__()

    @export
    @annotate_args([None, ([10, 12, 6], torch.float32, True)])
    def forward(self, x):
        s0, s1, s2 = torch.ops.aten.split(x, 2, -1)
        return s1


@register_test_case(module_factory=lambda: SplitTensorNegativeDimModule())
def SplitTensorNegativeDimModule_basic(module, tu: TestUtils):
    module.forward(tu.rand(10, 12, 6))


# ==============================================================================


class SplitWithSizesListUnpackModule(torch.nn.Module):
    def __init__(self):
        super().__init__()

    @export
    @annotate_args([None, ([10, 12], torch.float32, True)])
    def forward(self, x):
        s0, s1, s2 = torch.ops.aten.split_with_sizes(x, [3, 4, 5], -1)
        return (s0, s1, s2)


@register_test_case(module_factory=lambda: SplitWithSizesListUnpackModule())
def SplitWithSizesListUnpackModule_basic(module, tu: TestUtils):
    module.forward(tu.rand(10, 12))


# ==============================================================================


class ChunkListUnpack_Module(torch.nn.Module):
    def __init__(self):
        super().__init__()

    @export
    @annotate_args(
        [
            None,
            ([2, 12, 2], torch.float32, True),
        ]
    )
    def forward(self, x):
        chunk_0, chunk_1, chunk_2 = torch.chunk(x, 3, 1)
        add = torch.ops.aten.add(chunk_0, chunk_1)
        sum = torch.ops.aten.add(add, chunk_2)
        return sum


@register_test_case(module_factory=lambda: ChunkListUnpack_Module())
def ChunkListUnpack_Module_basic(module, tu: TestUtils):
    module.forward(tu.rand(2, 12, 2))


# ==============================================================================


class ChunkListUnpackUneven_Module(torch.nn.Module):
    def __init__(self):
        super().__init__()

    @export
    @annotate_args(
        [
            None,
            ([2, 13, 2], torch.float32, True),
        ]
    )
    def forward(self, x):
        chunk_0, chunk_1, chunk_2 = torch.chunk(x, 3, 1)
        return torch.ops.aten.add(chunk_0, chunk_1), chunk_2


@register_test_case(module_factory=lambda: ChunkListUnpackUneven_Module())
def ChunkListUnpackUneven_Module_basic(module, tu: TestUtils):
    module.forward(tu.rand(2, 13, 2))


# ==============================================================================


class ChunkListUnpackDynamic_Module(torch.nn.Module):
    def __init__(self):
        super().__init__()

    @export
    @annotate_args(
        [
            None,
            ([-1, -1, -1], torch.float32, True),
        ]
    )
    def forward(self, x):
        chunk_0, chunk_1, chunk_2 = torch.chunk(x, 3, 1)
        add = torch.ops.aten.add(chunk_0, chunk_1)
        sum = torch.ops.aten.add(add, chunk_2)
        return sum


@register_test_case(module_factory=lambda: ChunkListUnpackDynamic_Module())
def ChunkListUnpackDynamic_Module_basic(module, tu: TestUtils):
    module.forward(tu.rand(2, 12, 2))


# ==============================================================================


class ChunkListUnpackUnevenDynamic_Module(torch.nn.Module):
    def __init__(self):
        super().__init__()

    @export
    @annotate_args(
        [
            None,
            ([-1, -1, -1], torch.float32, True),
        ]
    )
    def forward(self, x):
        chunk_0, chunk_1, chunk_2 = torch.chunk(x, 3, 1)
        return torch.ops.aten.add(chunk_0, chunk_1), chunk_2


@register_test_case(module_factory=lambda: ChunkListUnpackUnevenDynamic_Module())
def ChunkListUnpackUnevenDynamic_Module_basic(module, tu: TestUtils):
    module.forward(tu.rand(2, 13, 2))


# ==============================================================================


class SplitWithSizes_Module(torch.nn.Module):
    def __init__(self):
        super().__init__()

    @export
    @annotate_args(
        [
            None,
            ([5, -1, -1], torch.float32, True),
        ]
    )
    def forward(self, x):
        split = torch.split(x, [2, 1, 2], dim=0)
        return split[0], split[1], split[2]


@register_test_case(module_factory=lambda: SplitWithSizes_Module())
def SplitWithSizes_Module_basic(module, tu: TestUtils):
    module.forward(tu.rand(5, 2, 2))<|MERGE_RESOLUTION|>--- conflicted
+++ resolved
@@ -155,22 +155,26 @@
 
 # ==============================================================================
 
+
 class SliceOutOfLowerBoundStartIndexStaticModule(torch.nn.Module):
     def __init__(self):
         super().__init__()
 
     @export
-    @annotate_args([
-        None,
-        ([6, 4, 7], torch.float32, True),
-    ])
+    @annotate_args(
+        [
+            None,
+            ([6, 4, 7], torch.float32, True),
+        ]
+    )
     def forward(self, x):
         return x[-8:3:1, :, :]
 
 
 @register_test_case(module_factory=lambda: SliceOutOfLowerBoundStartIndexStaticModule())
 def SliceOutOfLowerBoundStartIndexStaticModule_basic(module, tu: TestUtils):
-    module.forward(tu.rand(6,4,7))
+    module.forward(tu.rand(6, 4, 7))
+
 
 # ==============================================================================
 
@@ -206,20 +210,22 @@
         super().__init__()
 
     @export
-    @annotate_args([
-        None,
-        ([6, 4, 7], torch.float32, True),
-    ])
+    @annotate_args(
+        [
+            None,
+            ([6, 4, 7], torch.float32, True),
+        ]
+    )
     def forward(self, x):
         # TODO: remove hacky cat tensor once refbackend supports 0 size dim
         result = x[:, 4:3, :]
-        cat_tensor = torch.ones((6,1,7), dtype=torch.float32)
+        cat_tensor = torch.ones((6, 1, 7), dtype=torch.float32)
         return torch.cat((result, cat_tensor), dim=1)
 
 
 @register_test_case(module_factory=lambda: SliceEndSleStartStaticModule())
 def SliceEndSleStartStaticModule_basic(module, tu: TestUtils):
-    module.forward(tu.rand(6,4,7))
+    module.forward(tu.rand(6, 4, 7))
 
 
 # ==============================================================================
@@ -250,27 +256,29 @@
 
 # ==============================================================================
 
-<<<<<<< HEAD
+
 class SliceSizeTwoStepDivisibleStaticModule(torch.nn.Module):
     def __init__(self):
         super().__init__()
 
     @export
-    @annotate_args([
-        None,
-        ([10, 6, 16], torch.float32, True),
-    ])
+    @annotate_args(
+        [
+            None,
+            ([10, 6, 16], torch.float32, True),
+        ]
+    )
     def forward(self, x):
         return x[0:5:2, 0:3:2, 0:4:2]
 
 
 @register_test_case(module_factory=lambda: SliceSizeTwoStepDivisibleStaticModule())
 def SliceSizeTwoStepDivisibleStaticModule_basic(module, tu: TestUtils):
-    module.forward(tu.rand(10,6,16))
-
-# ==============================================================================
-=======
->>>>>>> 087fea06
+    module.forward(tu.rand(10, 6, 16))
+
+
+# ==============================================================================
+
 
 class SliceSizeTwoStepModule(torch.nn.Module):
     def __init__(self):
@@ -756,18 +764,22 @@
 def SliceCopyNegative_Module_basic(module, tu: TestUtils):
     module.forward(tu.rand(10, 4, 4), tu.rand(4, 4, 4))
 
-# ==============================================================================
+
+# ==============================================================================
+
 
 class SliceCopyMax_Module(torch.nn.Module):
     def __init__(self):
         super().__init__()
 
     @export
-    @annotate_args([
-        None,
-        ([-1, -1, -1], torch.float32, True),
-        ([-1, -1, -1], torch.float32, True),
-    ])
+    @annotate_args(
+        [
+            None,
+            ([-1, -1, -1], torch.float32, True),
+            ([-1, -1, -1], torch.float32, True),
+        ]
+    )
     def forward(self, x, y):
         # A slice without specified end uses the max. value of int64_t
         xslice = torch.ops.aten.slice(x, 0, 0, 9223372036854775807, 1)
@@ -778,6 +790,7 @@
 @register_test_case(module_factory=lambda: SliceCopyMax_Module())
 def SliceCopyMax_Module_basic(module, tu: TestUtils):
     module.forward(tu.rand(4, 4, 4), tu.rand(4, 4, 4))
+
 
 # ==============================================================================
 
@@ -932,6 +945,7 @@
 def UnbindIntGetItem_Module_basic(module, tu: TestUtils):
     module.forward(tu.rand(2, 3, 4))
 
+
 # ==============================================================================
 
 
@@ -941,10 +955,7 @@
         super().__init__()
 
     @export
-    @annotate_args([
-        None,
-        ([6, 10, 12], torch.float32, True)
-    ])
+    @annotate_args([None, ([6, 10, 12], torch.float32, True)])
     def forward(self, x):
         s0, s1, s2 = torch.ops.aten.split(x, 2, dim=0)
         return s1
@@ -954,6 +965,7 @@
 def TensorsSplitTensorModule_basic(module, tu: TestUtils):
     module.forward(tu.rand(6, 10, 12))
 
+
 # ==============================================================================
 
 
@@ -963,10 +975,7 @@
         super().__init__()
 
     @export
-    @annotate_args([
-        None,
-        ([8, 10, 12], torch.float32, True)
-    ])
+    @annotate_args([None, ([8, 10, 12], torch.float32, True)])
     def forward(self, x):
         s0, s1, s2 = torch.ops.aten.split(x, 3, dim=0)
         return s2
@@ -978,6 +987,7 @@
     # will leave the last result to have 2 elements in that dimension.
     module.forward(tu.rand(8, 10, 12))
 
+
 # ==============================================================================
 
 
@@ -987,10 +997,7 @@
         super().__init__()
 
     @export
-    @annotate_args([
-        None,
-        ([10, 12, 6], torch.float32, True)
-    ])
+    @annotate_args([None, ([10, 12, 6], torch.float32, True)])
     def forward(self, x):
         s0, s1, s2 = torch.ops.aten.split(x, 2, -1)
         return s1
@@ -999,6 +1006,7 @@
 @register_test_case(module_factory=lambda: TensorsSplitTensorNegativeDimModule())
 def TensorsSplitTensorNegativeDimModule_basic(module, tu: TestUtils):
     module.forward(tu.rand(10, 12, 6))
+
 
 # ==============================================================================
 
