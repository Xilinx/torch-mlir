# Part of the LLVM Project, under the Apache License v2.0 with LLVM Exceptions.
# See https://llvm.org/LICENSE.txt for license information.
# SPDX-License-Identifier: Apache-2.0 WITH LLVM-exception
# Also available under a BSD-style license. See LICENSE.

# Lists of tests that fail to even reach the backends.
# These represent further work needed in torch-mlir to lower them properly
# to the backend contract.

from torch_mlir._version import torch_version_for_comparison, version

COMMON_TORCH_MLIR_LOWERING_XFAILS = {
    "NativeGroupNormModule_basic",
    "NativeGroupNormBackwardModule_basic",
    "QuantizedMLP_basic",
    "ReduceMaxAlongDimUnsignedInt_basic",
<<<<<<< HEAD
    "RepeatInterleaveModule_basic",
    "Im2ColModule_basic",
    "ElementwiseClampIntModule_basic",
=======
    "ReduceMinAlongDimUnsignedInt_basic",
>>>>>>> f67249d3
    "ElementwiseToDtypeI64ToUI8Module_basic",
}

# TODO: Delete once torch 2.1.0 is released
if torch_version_for_comparison() < version.parse("2.1.0.dev"):
    COMMON_TORCH_MLIR_LOWERING_XFAILS.update({
        "ScaledDotProductAttentionDifferentModule_basic",
        "ScaledDotProductAttentionSameModule_basic"
    })


def register_all_tests():
    """Registers all the built-in E2E tests that Torch-MLIR provides."""
    # Side-effecting import statements.
    from . import basic
    from . import vision_models
    from . import mlp
    from . import conv
    from . import norm_like
    from . import quantized_models
    from . import elementwise
    from . import type_promotion
    from . import type_conversion
    from . import backprop
    from . import reduction
    from . import matmul
    from . import reshape_like
    from . import scalar
    from . import scalar_comparison
    from . import elementwise_comparison
    from . import squeeze
    from . import slice_like
    from . import nll_loss
    from . import index_select
    from . import arange
    from . import constant_alloc
    from . import threshold
    from . import histogram_binning_calibration
    from . import rng
    from . import cast
    from . import scatter
    from . import pooling
    from . import return_types
    from . import control_flow
    from . import stats<|MERGE_RESOLUTION|>--- conflicted
+++ resolved
@@ -14,13 +14,10 @@
     "NativeGroupNormBackwardModule_basic",
     "QuantizedMLP_basic",
     "ReduceMaxAlongDimUnsignedInt_basic",
-<<<<<<< HEAD
     "RepeatInterleaveModule_basic",
     "Im2ColModule_basic",
     "ElementwiseClampIntModule_basic",
-=======
     "ReduceMinAlongDimUnsignedInt_basic",
->>>>>>> f67249d3
     "ElementwiseToDtypeI64ToUI8Module_basic",
 }
 
