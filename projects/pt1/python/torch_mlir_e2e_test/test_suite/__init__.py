--- conflicted
+++ resolved
@@ -20,10 +20,7 @@
     "ElementwiseToDtypeI64ToUI8Module_basic",
 }
 
-<<<<<<< HEAD
-=======
 
->>>>>>> 087fea06
 def register_all_tests():
     """Registers all the built-in E2E tests that Torch-MLIR provides."""
     # Side-effecting import statements.
