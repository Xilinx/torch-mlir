# Part of the LLVM Project, under the Apache License v2.0 with LLVM Exceptions.
# See https://llvm.org/LICENSE.txt for license information.
# SPDX-License-Identifier: Apache-2.0 WITH LLVM-exception
# Also available under a BSD-style license. See LICENSE.

import argparse
import re
import sys

from torch_mlir_e2e_test.framework import run_tests
from torch_mlir_e2e_test.reporting import report_results
from torch_mlir_e2e_test.registry import GLOBAL_TEST_REGISTRY


# Available test configs.
from torch_mlir_e2e_test.configs import (
    LazyTensorCoreTestConfig,
    LinalgOnTensorsBackendTestConfig,
    StablehloBackendTestConfig,
    NativeTorchTestConfig,
    TorchScriptTestConfig,
    TosaBackendTestConfig,
    TorchDynamoTestConfig,
)

from torch_mlir_e2e_test.linalg_on_tensors_backends.refbackend import RefBackendLinalgOnTensorsBackend
from torch_mlir_e2e_test.stablehlo_backends.linalg_on_tensors import LinalgOnTensorsStablehloBackend
from torch_mlir_e2e_test.tosa_backends.linalg_on_tensors import LinalgOnTensorsTosaBackend

from .xfail_sets import (
    LINALG_XFAIL_SET,
    STABLEHLO_PASS_SET,
    TOSA_PASS_SET,
    LTC_XFAIL_SET,
    TORCHDYNAMO_XFAIL_SET,
    TORCHDYNAMO_CRASHING_SET
)

# Import tests to register them in the global registry.
from torch_mlir_e2e_test.test_suite import register_all_tests
register_all_tests()

def _get_argparse():
    config_choices = ["native_torch", "torchscript", "linalg", "stablehlo", "tosa", "lazy_tensor_core", "torchdynamo"]
    parser = argparse.ArgumentParser(description="Run torchscript e2e tests.")
    parser.add_argument("-c", "--config",
        choices=config_choices,
        default="linalg",
        help=f"""
Meaning of options:
"linalg": run through torch-mlir"s default Linalg-on-Tensors backend.
"stablehlo": run through torch-mlir"s default StableHLO backend.
"tosa": run through torch-mlir"s default TOSA backend.
"native_torch": run the torch.nn.Module as-is without compiling (useful for verifying model is deterministic; ALL tests should pass in this configuration).
"torchscript": compile the model to a torch.jit.ScriptModule, and then run that as-is (useful for verifying TorchScript is modeling the program correctly).
"lazy_tensor_core": run the model through the Lazy Tensor Core frontend and execute the traced graph.
"torchdynamo": run the model through the TorchDynamo frontend and execute the graph using Linalg-on-Tensors.
""")
    parser.add_argument("-f", "--filter", default=".*", help="""
Regular expression specifying which tests to include in this run.
""")
    parser.add_argument("-v", "--verbose",
                        default=False,
                        action="store_true",
                        help="report test results with additional detail")
    parser.add_argument("-s", "--sequential",
                        default=False,
                        action="store_true",
                        help="""Run tests sequentially rather than in parallel.
This can be useful for debugging, since it runs the tests in the same process,
which make it easier to attach a debugger or get a stack trace.""")
    parser.add_argument("--crashing_tests_to_not_attempt_to_run_and_a_bug_is_filed",
                        metavar="TEST", type=str, nargs="+",
                        help="A set of tests to not attempt to run, since they crash and cannot be XFAILed.")
<<<<<<< HEAD
    parser.add_argument("-x", "--experimental", 
=======
    parser.add_argument("--ignore_failures", 
>>>>>>> c947aee9
                        default=False,
                        action="store_true",
                        help="return exit code 0 even if the test fails to unblock pipeline")
    return parser

def main():
    args = _get_argparse().parse_args()

    all_test_unique_names = set(
        test.unique_name for test in GLOBAL_TEST_REGISTRY)

    # Find the selected config.
    if args.config == "linalg":
        config = LinalgOnTensorsBackendTestConfig(RefBackendLinalgOnTensorsBackend())
        xfail_set = LINALG_XFAIL_SET
        crashing_set = set()
    elif args.config == "tosa":
        config = TosaBackendTestConfig(LinalgOnTensorsTosaBackend())
        xfail_set = all_test_unique_names - TOSA_PASS_SET
        crashing_set = set()
    elif args.config == "stablehlo":
        config = StablehloBackendTestConfig(LinalgOnTensorsStablehloBackend())
        xfail_set = all_test_unique_names - STABLEHLO_PASS_SET
        crashing_set = set()
    elif args.config == "native_torch":
        config = NativeTorchTestConfig()
        xfail_set = set()
        crashing_set = set()
    elif args.config == "torchscript":
        config = TorchScriptTestConfig()
        xfail_set = set()
        crashing_set = set()
    elif args.config == "lazy_tensor_core":
        config = LazyTensorCoreTestConfig()
        xfail_set = LTC_XFAIL_SET
        crashing_set = set()
    elif args.config == "torchdynamo":
        config = TorchDynamoTestConfig(RefBackendLinalgOnTensorsBackend())
        xfail_set = TORCHDYNAMO_XFAIL_SET
        crashing_set = TORCHDYNAMO_CRASHING_SET

    # Fails on stable torch 2.0.1, but passes on nightly:
    # 'torch.aten.scaled_dot_product_attention' op expected 7 operands, but found 6
    crashing_set.add("ScaledDotProductAttentionDifferentModule_basic")
    crashing_set.add("ScaledDotProductAttentionSameModule_basic")

    do_not_attempt = set(args.crashing_tests_to_not_attempt_to_run_and_a_bug_is_filed or []).union(crashing_set)
    available_tests = [test for test in GLOBAL_TEST_REGISTRY if test.unique_name not in do_not_attempt]
    if args.crashing_tests_to_not_attempt_to_run_and_a_bug_is_filed is not None:
        for arg in args.crashing_tests_to_not_attempt_to_run_and_a_bug_is_filed:
            if arg not in all_test_unique_names:
                print(f"ERROR: --crashing_tests_to_not_attempt_to_run_and_a_bug_is_filed argument '{arg}' is not a valid test name")
                sys.exit(1)

    # Find the selected tests, and emit a diagnostic if none are found.
    tests = [
        test for test in available_tests
        if re.match(args.filter, test.unique_name)
    ]
    if len(tests) == 0:
        print(
            f"ERROR: the provided filter {args.filter!r} does not match any tests"
        )
        print("The available tests are:")
        for test in available_tests:
            print(test.unique_name)
        sys.exit(1)

    # Run the tests.
    results = run_tests(tests, config, args.sequential, args.verbose)

    # Report the test results.
<<<<<<< HEAD
    failed = report_results(results, xfail_set, args.verbose, args.config)
    if args.experimental:
=======
    failed = report_results(results, xfail_set, args.verbose)
    if args.ignore_failures:
>>>>>>> c947aee9
        sys.exit(0)
    sys.exit(1 if failed else 0)

def _suppress_warnings():
    import warnings
    # Ignore warning due to Python bug:
    # https://stackoverflow.com/questions/4964101/pep-3118-warning-when-using-ctypes-array-as-numpy-array
    warnings.filterwarnings("ignore",
                            message="A builtin ctypes object gave a PEP3118 format string that does not match its itemsize")

if __name__ == "__main__":
    _suppress_warnings()
    main()<|MERGE_RESOLUTION|>--- conflicted
+++ resolved
@@ -72,11 +72,7 @@
     parser.add_argument("--crashing_tests_to_not_attempt_to_run_and_a_bug_is_filed",
                         metavar="TEST", type=str, nargs="+",
                         help="A set of tests to not attempt to run, since they crash and cannot be XFAILed.")
-<<<<<<< HEAD
-    parser.add_argument("-x", "--experimental", 
-=======
     parser.add_argument("--ignore_failures", 
->>>>>>> c947aee9
                         default=False,
                         action="store_true",
                         help="return exit code 0 even if the test fails to unblock pipeline")
@@ -149,13 +145,8 @@
     results = run_tests(tests, config, args.sequential, args.verbose)
 
     # Report the test results.
-<<<<<<< HEAD
     failed = report_results(results, xfail_set, args.verbose, args.config)
-    if args.experimental:
-=======
-    failed = report_results(results, xfail_set, args.verbose)
     if args.ignore_failures:
->>>>>>> c947aee9
         sys.exit(0)
     sys.exit(1 if failed else 0)
 
