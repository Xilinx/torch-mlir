// RUN: torch-mlir-opt -torch-decompose-complex-ops -split-input-file %s | FileCheck %s

// CHECK-LABEL:   func.func @matmul_no_decompose
// CHECK:           torch.aten.matmul %arg0, %arg1 : !torch.vtensor<[?,?,?,?,?],f32>, !torch.vtensor<[?,?,?],f32> -> !torch.tensor
func.func @matmul_no_decompose(%arg0: !torch.vtensor<[?,?,?,?,?],f32>, %arg1: !torch.vtensor<[?,?,?],f32>) -> !torch.tensor {
  %0 = torch.aten.matmul %arg0, %arg1 : !torch.vtensor<[?,?,?,?,?],f32>, !torch.vtensor<[?,?,?],f32> -> !torch.tensor
  return %0 : !torch.tensor
}


// -----

// CHECK-LABEL:   func.func @matmul_decompose_2d
// CHECK:           torch.aten.mm %arg0, %arg1 : !torch.vtensor<[?,?],f32>, !torch.vtensor<[?,?],f32> -> !torch.tensor
func.func @matmul_decompose_2d(%arg0: !torch.vtensor<[?,?],f32>, %arg1: !torch.vtensor<[?,?],f32>) -> !torch.tensor {
  %0 = torch.aten.matmul %arg0, %arg1 : !torch.vtensor<[?,?],f32>, !torch.vtensor<[?,?],f32> -> !torch.tensor
  return %0 : !torch.tensor
}

// -----
// CHECK-LABEL:   func.func @matmul_decompose_3d(
// CHECK:           torch.aten.bmm %arg0, %arg1 : !torch.vtensor<[?,?,?],f32>, !torch.vtensor<[?,?,?],f32> -> !torch.tensor
func.func @matmul_decompose_3d(%arg0: !torch.vtensor<[?,?,?],f32>, %arg1: !torch.vtensor<[?,?,?],f32>) -> !torch.tensor {
  %0 = torch.aten.matmul %arg0, %arg1 : !torch.vtensor<[?,?,?],f32>, !torch.vtensor<[?,?,?],f32> -> !torch.tensor
  return %0 : !torch.tensor
}

// -----
<<<<<<< HEAD
// CHECK-LABEL:   func @torch.aten.adaptive_avg_pool2d$output_size_divisible_by_input(
// CHECK-SAME:                  %[[SELF:.*]]: !torch.vtensor<[?,?,?,?],f32>) -> !torch.vtensor<[?,?,?,?],f32> {
// CHECK-DAG:       %[[CST0:.*]] = torch.constant.int 0
// CHECK-DAG:       %[[CST2:.*]] = torch.constant.int 2
// CHECK-DAG:       %[[CST3:.*]] = torch.constant.int 3
// CHECK-DAG:       %[[CST7:.*]] = torch.constant.int 7
// CHECK-DAG:       %[[FALSE:.*]] = torch.constant.bool false
// CHECK-DAG:       %[[TRUE:.*]] = torch.constant.bool true
// CHECK-DAG:       %[[NONE:.*]] = torch.constant.none
// CHECK:           %[[DIM2:.*]] = torch.aten.size.int %[[SELF]], %[[CST2]] : !torch.vtensor<[?,?,?,?],f32>, !torch.int -> !torch.int
// CHECK:           %[[DIM3:.*]] = torch.aten.size.int %[[SELF]], %[[CST3]] : !torch.vtensor<[?,?,?,?],f32>, !torch.int -> !torch.int
// CHECK:           %[[REMAINER1:.*]] = torch.aten.remainder.int %[[DIM2]], %[[CST7]] : !torch.int, !torch.int -> !torch.int
// CHECK:           %[[COND1:.*]] = torch.aten.eq.int %[[REMAINER1]], %[[CST0]] : !torch.int, !torch.int -> !torch.bool
// CHECK:           torch.runtime.assert %[[COND1]], "unimplemented: only support cases input size is an integer multiple of output size"
// CHECK:           %[[STRIDE1:.*]] = torch.aten.floordiv.int %[[DIM2]], %[[CST7]] : !torch.int, !torch.int -> !torch.int
// CHECK:           %[[REMAINER2:.*]] = torch.aten.remainder.int %[[DIM3]], %[[CST7]] : !torch.int, !torch.int -> !torch.int
// CHECK:           %[[COND2:.*]] = torch.aten.eq.int %[[REMAINER2]], %[[CST0]] : !torch.int, !torch.int -> !torch.bool
// CHECK:           torch.runtime.assert %[[COND2]], "unimplemented: only support cases input size is an integer multiple of output size"
// CHECK:           %[[STRIDE2:.*]] = torch.aten.floordiv.int %[[DIM3]], %[[CST7]] : !torch.int, !torch.int -> !torch.int
// CHECK:           %[[KERNEL_SIZE:.*]] = torch.prim.ListConstruct %[[STRIDE1]], %[[STRIDE2]] : (!torch.int, !torch.int) -> !torch.list<int>
// CHECK:           %[[PADDING:.*]]  = torch.prim.ListConstruct %[[CST0]], %[[CST0]] : (!torch.int, !torch.int) -> !torch.list<int>
// CHECK:           %[[AVG_POOL:.*]] = torch.aten.avg_pool2d %[[SELF]], %[[KERNEL_SIZE]], %[[KERNEL_SIZE]], %[[PADDING]], %[[FALSE]], %[[TRUE]], %[[NONE]] : !torch.vtensor<[?,?,?,?],f32>, !torch.list<int>, !torch.list<int>, !torch.list<int>, !torch.bool, !torch.bool, !torch.none -> !torch.vtensor<[?,?,?,?],f32>
func.func @torch.aten.adaptive_avg_pool2d$output_size_divisible_by_input(%arg0: !torch.vtensor<[?,?,?,?],f32>) -> !torch.vtensor<[?,?,?,?],f32> {
  %int7 = torch.constant.int 7
  %output_size = torch.prim.ListConstruct %int7, %int7 : (!torch.int, !torch.int) -> !torch.list<int>
  %0 = torch.aten.adaptive_avg_pool2d %arg0, %output_size : !torch.vtensor<[?,?,?,?],f32>, !torch.list<int> -> !torch.vtensor<[?,?,?,?],f32>
  return %0 : !torch.vtensor<[?,?,?,?],f32>
}

// -----

// CHECK-LABEL:   func.func @torch.aten.acos$int_type(
// CHECK-SAME:                                        %[[VAL_0:.*]]: !torch.vtensor<[2,2],si32>,
// CHECK-SAME:                                        %[[VAL_1:.*]]: !torch.vtensor<[2,2],si32>) -> !torch.vtensor<[2,2],si32> {
// CHECK:           %[[VAL_2:.*]] = torch.constant.int 1
// CHECK:           %[[VAL_3:.*]] = torch.aten.add.Scalar %[[VAL_0]], %[[VAL_2]], %[[VAL_2]] : !torch.vtensor<[2,2],si32>, !torch.int, !torch.int -> !torch.vtensor<[2,2],si32>
// CHECK:           %[[VAL_4:.*]] = torch.aten.neg %[[VAL_0]] : !torch.vtensor<[2,2],si32> -> !torch.vtensor<[2,2],si32>
// CHECK:           %[[VAL_5:.*]] = torch.aten.add.Scalar %[[VAL_4]], %[[VAL_2]], %[[VAL_2]] : !torch.vtensor<[2,2],si32>, !torch.int, !torch.int -> !torch.vtensor<[2,2],si32>
// CHECK:           %[[VAL_6:.*]] = torch.aten.mul.Tensor %[[VAL_3]], %[[VAL_5]] : !torch.vtensor<[2,2],si32>, !torch.vtensor<[2,2],si32> -> !torch.vtensor<[2,2],si32>
// CHECK:           %[[VAL_7:.*]] = torch.aten.sqrt %[[VAL_6]] : !torch.vtensor<[2,2],si32> -> !torch.vtensor<[2,2],si32>
// CHECK:           %[[VAL_8:.*]] = torch.aten.atan2 %[[VAL_7]], %[[VAL_0]] : !torch.vtensor<[2,2],si32>, !torch.vtensor<[2,2],si32> -> !torch.vtensor<[2,2],si32>
// CHECK:           return %[[VAL_8]] : !torch.vtensor<[2,2],si32>
// CHECK:         }

func.func @torch.aten.acos$int_type(%arg0: !torch.vtensor<[2, 2],si32>, %arg1: !torch.vtensor<[2, 2],si32>) -> !torch.vtensor<[2, 2],si32> {
  %0 = torch.aten.acos %arg0 : !torch.vtensor<[2, 2],si32> -> !torch.vtensor<[2, 2],si32>
  return %0 : !torch.vtensor<[2, 2],si32>
}

// -----

// CHECK-LABEL:   func.func @torch.aten.acos$float_type(
// CHECK-SAME:                                          %[[VAL_0:.*]]: !torch.vtensor<[2,2],f32>,
// CHECK-SAME:                                          %[[VAL_1:.*]]: !torch.vtensor<[2,2],f32>) -> !torch.vtensor<[2,2],f32> {
// CHECK:           %[[VAL_2:.*]] = torch.constant.float 1.000000e+00
// CHECK:           %[[VAL_3:.*]] = torch.aten.add.Scalar %[[VAL_0]], %[[VAL_2]], %[[VAL_2]] : !torch.vtensor<[2,2],f32>, !torch.float, !torch.float -> !torch.vtensor<[2,2],f32>
// CHECK:           %[[VAL_4:.*]] = torch.aten.neg %[[VAL_0]] : !torch.vtensor<[2,2],f32> -> !torch.vtensor<[2,2],f32>
// CHECK:           %[[VAL_5:.*]] = torch.aten.add.Scalar %[[VAL_4]], %[[VAL_2]], %[[VAL_2]] : !torch.vtensor<[2,2],f32>, !torch.float, !torch.float -> !torch.vtensor<[2,2],f32>
// CHECK:           %[[VAL_6:.*]] = torch.aten.mul.Tensor %[[VAL_3]], %[[VAL_5]] : !torch.vtensor<[2,2],f32>, !torch.vtensor<[2,2],f32> -> !torch.vtensor<[2,2],f32>
// CHECK:           %[[VAL_7:.*]] = torch.aten.sqrt %[[VAL_6]] : !torch.vtensor<[2,2],f32> -> !torch.vtensor<[2,2],f32>
// CHECK:           %[[VAL_8:.*]] = torch.aten.atan2 %[[VAL_7]], %[[VAL_0]] : !torch.vtensor<[2,2],f32>, !torch.vtensor<[2,2],f32> -> !torch.vtensor<[2,2],f32>
// CHECK:           return %[[VAL_8]] : !torch.vtensor<[2,2],f32>
// CHECK:         }
func.func @torch.aten.acos$float_type(%arg0: !torch.vtensor<[2, 2],f32>, %arg1: !torch.vtensor<[2, 2],f32>) -> !torch.vtensor<[2, 2],f32> {
  %0 = torch.aten.acos %arg0 : !torch.vtensor<[2, 2],f32> -> !torch.vtensor<[2, 2],f32>
  return %0 : !torch.vtensor<[2, 2],f32>
}

// -----

=======
>>>>>>> 22cd4441
// CHECK-LABEL:  func.func @torch.aten.type_as$basic(
// CHECK-SAME:                                %[[ARG_0:.*]]: !torch.tensor, %[[ARG_1:.*]]: !torch.tensor) -> !torch.tensor {
// CHECK-DAG:      %[[FALSE:.*]] = torch.constant.bool false
// CHECK-DAG:      %[[NONE:.*]] = torch.constant.none
// CHECK:          %[[DTYPE:.*]] = torch.prim.dtype %[[ARG_1]] : !torch.tensor -> !torch.int
// CHECK:          %[[VAR:.*]] = torch.aten.to.dtype %[[ARG_0]], %[[DTYPE]], %[[FALSE]], %[[FALSE]], %[[NONE]] : !torch.tensor, !torch.int, !torch.bool, !torch.bool, !torch.none -> !torch.tensor
// CHECK:          return %[[VAR]] : !torch.tensor
func.func @torch.aten.type_as$basic(%arg0: !torch.tensor, %arg1: !torch.tensor) -> !torch.tensor {
  %0 = torch.aten.type_as %arg0, %arg1 : !torch.tensor, !torch.tensor -> !torch.tensor
  return %0 : !torch.tensor
}

// -----

// CHECK-LABEL:   func.func @torch.aten.type_as$fold(
// CHECK-SAME:                                 %[[ARG_0:.*]]: !torch.tensor<[?],f16>, %[[ARG_1:.*]]: !torch.tensor<[?,?],f16>) -> !torch.tensor<[?],f16> {
// CHECK:           return %[[ARG_0]] : !torch.tensor<[?],f16>
func.func @torch.aten.type_as$fold(%arg0: !torch.tensor<[?], f16>, %arg1: !torch.tensor<[?,?],f16>) -> !torch.tensor<[?],f16> {
  %0 = torch.aten.type_as %arg0, %arg1 : !torch.tensor<[?], f16>, !torch.tensor<[?,?],f16> -> !torch.tensor<[?], f16>
  return %0 : !torch.tensor<[?], f16>
}

// -----

// CHECK-LABEL:   func.func @torch.aten.one_hot$fold(
// CHECK-SAME:                                 %[[ARG_0:.*]]: !torch.vtensor<[3],si64>, %arg1: !torch.int) -> !torch.vtensor<[3,?],si64> {
// CHECK:           %[[FALSE:.*]] = torch.constant.bool false
// CHECK:           %[[INT4:.*]] = torch.constant.int 4
// CHECK:           %[[NONE:.*]] = torch.constant.none
// CHECK:           %[[INT0:.*]] = torch.constant.int 0
// CHECK:           %[[INT1:.*]] = torch.constant.int 1
// CHECK:           %[[ARANGE:.*]] = torch.aten.arange.start_step %[[INT0]], %arg1, %[[INT1]], %[[NONE]], %[[NONE]], %[[NONE]], %[[NONE]] : !torch.int, !torch.int, !torch.int, !torch.none, !torch.none, !torch.none, !torch.none -> !torch.vtensor<[?],si64>
// CHECK:           %[[UNSQUEEZE:.*]] = torch.aten.unsqueeze %[[ARG_0]], %[[INT1]] : !torch.vtensor<[3],si64>, !torch.int -> !torch.vtensor<[3,1],si64>
// CHECK:           %[[EQ:.*]] = torch.aten.eq.Tensor %[[UNSQUEEZE]], %[[ARANGE]] : !torch.vtensor<[3,1],si64>, !torch.vtensor<[?],si64> -> !torch.vtensor<[3,?],i1>
// CHECK:           %[[RESULT:.*]] = torch.aten.to.dtype %[[EQ]], %[[INT4]], %[[FALSE]], %[[FALSE]], %[[NONE]] : !torch.vtensor<[3,?],i1>, !torch.int, !torch.bool, !torch.bool, !torch.none -> !torch.vtensor<[3,?],si64>
// CHECK:           return %[[RESULT:.*]] : !torch.vtensor<[3,?],si64>
func.func @torch.aten.one_hot$fold(%arg0: !torch.vtensor<[3],si64>, %arg1: !torch.int) -> !torch.vtensor<[3,?],si64> {
  %0 = torch.aten.one_hot %arg0, %arg1 : !torch.vtensor<[3],si64>, !torch.int -> !torch.vtensor<[3,?],si64>
  return %0 : !torch.vtensor<[3,?],si64>
}

// -----

// CHECK-LABEL:   func.func @torch.aten._fake_quantize_per_tensor_affine_cachemask_tensor_qparams(
// CHECK-SAME:                                 %[[ARG_0:.*]]: !torch.vtensor<[?,?,?,?],f32>, %[[ARG_1:.*]]: !torch.vtensor<[1],f32>,
// CHECK-SAME:                                 %[[ARG_2:.*]]: !torch.vtensor<[1],si32>, %[[ARG_3:.*]]: !torch.vtensor<[1],si64>) -> !torch.vtensor<[?,?,?,?],f32> {
// CHECK:           %[[CONST1:.*]] = torch.constant.int 127
// CHECK:           %[[CONST2:.*]] = torch.constant.int -128
// CHECK:           %[[RESULT:.*]] = torch.aten.fake_quantize_per_tensor_affine.tensor_qparams %[[ARG_0]], %[[ARG_1]], %[[ARG_2]], %[[CONST2]], %[[CONST1]] : !torch.vtensor<[?,?,?,?],f32>, !torch.vtensor<[1],f32>, !torch.vtensor<[1],si32>, !torch.int, !torch.int -> !torch.vtensor<[?,?,?,?],f32>
// CHECK:           return %[[RESULT]] : !torch.vtensor<[?,?,?,?],f32>
func.func @torch.aten._fake_quantize_per_tensor_affine_cachemask_tensor_qparams(%arg0: !torch.vtensor<[?,?,?,?],f32>, %arg1: !torch.vtensor<[1],f32>, %arg2: !torch.vtensor<[1],si32>, %arg3: !torch.vtensor<[1],si64>) -> !torch.vtensor<[?,?,?,?],f32> {
  %int127 = torch.constant.int 127
  %int-128 = torch.constant.int -128
  %0:2 = torch.aten._fake_quantize_per_tensor_affine_cachemask_tensor_qparams %arg0, %arg1, %arg2, %arg3, %int-128, %int127 : !torch.vtensor<[?,?,?,?],f32>, !torch.vtensor<[1],f32>, !torch.vtensor<[1],si32>, !torch.vtensor<[1],si64>, !torch.int, !torch.int -> !torch.vtensor<[?,?,?,?],f32>, !torch.vtensor<[?,?,?,?],i1>
  return %0#0 : !torch.vtensor<[?,?,?,?],f32>
}

// -----

// CHECK-LABEL:   func.func @torch.aten.fake_quantize_per_channel_affine_cachemask(
// CHECK-SAME:                                 %[[ARG_0:.*]]: !torch.vtensor<[?,?,?,?],f32>, %[[ARG_1:.*]]: !torch.vtensor<[?],f32>,
// CHECK-SAME:                                 %[[ARG_2:.*]]: !torch.vtensor<[?],si32>) -> !torch.vtensor<[?,?,?,?],f32> {
// CHECK:           %[[CONST0:.*]] = torch.constant.int 0
// CHECK:           %[[CONST1:.*]] = torch.constant.int 127
// CHECK:           %[[CONST2:.*]] = torch.constant.int -128
// CHECK:           %[[RESULT:.*]] = torch.aten.fake_quantize_per_channel_affine %[[ARG_0]], %[[ARG_1]], %[[ARG_2]], %[[CONST0]], %[[CONST2]], %[[CONST1]] : !torch.vtensor<[?,?,?,?],f32>, !torch.vtensor<[?],f32>, !torch.vtensor<[?],si32>, !torch.int, !torch.int, !torch.int -> !torch.vtensor<[?,?,?,?],f32>
// CHECK:           return %[[RESULT]] : !torch.vtensor<[?,?,?,?],f32>
func.func @torch.aten.fake_quantize_per_channel_affine_cachemask(%arg0: !torch.vtensor<[?,?,?,?],f32>, %arg1: !torch.vtensor<[?],f32>, %arg2: !torch.vtensor<[?],si32>) -> !torch.vtensor<[?,?,?,?],f32> {
  %int0 = torch.constant.int 0
  %int127 = torch.constant.int 127
  %int-128 = torch.constant.int -128
  %0:2 = torch.aten.fake_quantize_per_channel_affine_cachemask %arg0, %arg1, %arg2, %int0, %int-128, %int127 : !torch.vtensor<[?,?,?,?],f32>, !torch.vtensor<[?],f32>, !torch.vtensor<[?],si32>, !torch.int, !torch.int, !torch.int -> !torch.vtensor<[?,?,?,?],f32>, !torch.vtensor<[?,?,?,?],i1>
  return %0#0 : !torch.vtensor<[?,?,?,?],f32>
}<|MERGE_RESOLUTION|>--- conflicted
+++ resolved
@@ -23,37 +23,6 @@
 func.func @matmul_decompose_3d(%arg0: !torch.vtensor<[?,?,?],f32>, %arg1: !torch.vtensor<[?,?,?],f32>) -> !torch.tensor {
   %0 = torch.aten.matmul %arg0, %arg1 : !torch.vtensor<[?,?,?],f32>, !torch.vtensor<[?,?,?],f32> -> !torch.tensor
   return %0 : !torch.tensor
-}
-
-// -----
-<<<<<<< HEAD
-// CHECK-LABEL:   func @torch.aten.adaptive_avg_pool2d$output_size_divisible_by_input(
-// CHECK-SAME:                  %[[SELF:.*]]: !torch.vtensor<[?,?,?,?],f32>) -> !torch.vtensor<[?,?,?,?],f32> {
-// CHECK-DAG:       %[[CST0:.*]] = torch.constant.int 0
-// CHECK-DAG:       %[[CST2:.*]] = torch.constant.int 2
-// CHECK-DAG:       %[[CST3:.*]] = torch.constant.int 3
-// CHECK-DAG:       %[[CST7:.*]] = torch.constant.int 7
-// CHECK-DAG:       %[[FALSE:.*]] = torch.constant.bool false
-// CHECK-DAG:       %[[TRUE:.*]] = torch.constant.bool true
-// CHECK-DAG:       %[[NONE:.*]] = torch.constant.none
-// CHECK:           %[[DIM2:.*]] = torch.aten.size.int %[[SELF]], %[[CST2]] : !torch.vtensor<[?,?,?,?],f32>, !torch.int -> !torch.int
-// CHECK:           %[[DIM3:.*]] = torch.aten.size.int %[[SELF]], %[[CST3]] : !torch.vtensor<[?,?,?,?],f32>, !torch.int -> !torch.int
-// CHECK:           %[[REMAINER1:.*]] = torch.aten.remainder.int %[[DIM2]], %[[CST7]] : !torch.int, !torch.int -> !torch.int
-// CHECK:           %[[COND1:.*]] = torch.aten.eq.int %[[REMAINER1]], %[[CST0]] : !torch.int, !torch.int -> !torch.bool
-// CHECK:           torch.runtime.assert %[[COND1]], "unimplemented: only support cases input size is an integer multiple of output size"
-// CHECK:           %[[STRIDE1:.*]] = torch.aten.floordiv.int %[[DIM2]], %[[CST7]] : !torch.int, !torch.int -> !torch.int
-// CHECK:           %[[REMAINER2:.*]] = torch.aten.remainder.int %[[DIM3]], %[[CST7]] : !torch.int, !torch.int -> !torch.int
-// CHECK:           %[[COND2:.*]] = torch.aten.eq.int %[[REMAINER2]], %[[CST0]] : !torch.int, !torch.int -> !torch.bool
-// CHECK:           torch.runtime.assert %[[COND2]], "unimplemented: only support cases input size is an integer multiple of output size"
-// CHECK:           %[[STRIDE2:.*]] = torch.aten.floordiv.int %[[DIM3]], %[[CST7]] : !torch.int, !torch.int -> !torch.int
-// CHECK:           %[[KERNEL_SIZE:.*]] = torch.prim.ListConstruct %[[STRIDE1]], %[[STRIDE2]] : (!torch.int, !torch.int) -> !torch.list<int>
-// CHECK:           %[[PADDING:.*]]  = torch.prim.ListConstruct %[[CST0]], %[[CST0]] : (!torch.int, !torch.int) -> !torch.list<int>
-// CHECK:           %[[AVG_POOL:.*]] = torch.aten.avg_pool2d %[[SELF]], %[[KERNEL_SIZE]], %[[KERNEL_SIZE]], %[[PADDING]], %[[FALSE]], %[[TRUE]], %[[NONE]] : !torch.vtensor<[?,?,?,?],f32>, !torch.list<int>, !torch.list<int>, !torch.list<int>, !torch.bool, !torch.bool, !torch.none -> !torch.vtensor<[?,?,?,?],f32>
-func.func @torch.aten.adaptive_avg_pool2d$output_size_divisible_by_input(%arg0: !torch.vtensor<[?,?,?,?],f32>) -> !torch.vtensor<[?,?,?,?],f32> {
-  %int7 = torch.constant.int 7
-  %output_size = torch.prim.ListConstruct %int7, %int7 : (!torch.int, !torch.int) -> !torch.list<int>
-  %0 = torch.aten.adaptive_avg_pool2d %arg0, %output_size : !torch.vtensor<[?,?,?,?],f32>, !torch.list<int> -> !torch.vtensor<[?,?,?,?],f32>
-  return %0 : !torch.vtensor<[?,?,?,?],f32>
 }
 
 // -----
@@ -97,8 +66,6 @@
 
 // -----
 
-=======
->>>>>>> 22cd4441
 // CHECK-LABEL:  func.func @torch.aten.type_as$basic(
 // CHECK-SAME:                                %[[ARG_0:.*]]: !torch.tensor, %[[ARG_1:.*]]: !torch.tensor) -> !torch.tensor {
 // CHECK-DAG:      %[[FALSE:.*]] = torch.constant.bool false
