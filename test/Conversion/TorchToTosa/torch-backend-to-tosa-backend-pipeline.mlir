--- conflicted
+++ resolved
@@ -1,18 +1,11 @@
 // RUN: torch-mlir-opt -pass-pipeline='builtin.module(torch-backend-to-tosa-backend-pipeline)' -split-input-file -verify-diagnostics %s | FileCheck %s
 
-<<<<<<< HEAD
-// CHECK-LABEL: torch.aten.mul.Scalar$mixed_type
-// CHECK-SAME: %[[VAL_0:.*]]: tensor<5xbf16>
-// CHECK: %[[VAL_1:.*]] = "tosa.const"() <{value = dense<2.000000e+00> : tensor<1xbf16>}> : () -> tensor<1xbf16>
-// CHECK: %[[VAL_2:.*]] = tosa.mul %[[VAL_0]], %[[VAL_1]] {shift = 0 : i8} : (tensor<5xbf16>, tensor<1xbf16>) -> tensor<5xbf16>
-=======
 // CHECK-LABEL:   func.func @torch.aten.mul.Scalar$mixed_type(
 // CHECK-SAME:                                                %[[VAL_0:.*]]: tensor<5xbf16>) -> tensor<5xbf16> {
 // CHECK:           %[[VAL_1:.*]] = "tosa.const"() <{value = dense<2.000000e+00> : tensor<1xbf16>}> : () -> tensor<1xbf16>
 // CHECK:           %[[VAL_2:.*]] = tosa.mul %[[VAL_0]], %[[VAL_1]] {shift = 0 : i8} : (tensor<5xbf16>, tensor<1xbf16>) -> tensor<5xbf16>
 // CHECK:           return %[[VAL_2]] : tensor<5xbf16>
 // CHECK:         }
->>>>>>> 536e45cb
 func.func @torch.aten.mul.Scalar$mixed_type(%arg0: !torch.vtensor<[5],bf16>) -> !torch.vtensor<[5],bf16> {
   %float2.000000e00 = torch.constant.float 2.000000e+00
   %0 = torch.aten.mul.Scalar %arg0, %float2.000000e00 : !torch.vtensor<[5],bf16>, !torch.float -> !torch.vtensor<[5],bf16>
@@ -97,14 +90,6 @@
 
 // -----
 
-<<<<<<< HEAD
-// CHECK-LABEL: torch.aten.div.Tensor$mixed_type_fp
-// CHECK-SAME: %[[VAL_0:.*]]: tensor<?x?xf32>,
-// CHECK-SAME: %[[VAL_1:.*]]: tensor<?x?xi32>
-// CHECK: %[[VAL_2:.*]] = tosa.cast %[[VAL_1]] : (tensor<?x?xi32>) -> tensor<?x?xf32>
-// CHECK: %[[VAL_3:.*]] = tosa.reciprocal %[[VAL_2]] : (tensor<?x?xf32>) -> tensor<?x?xf32>
-// CHECK: %[[VAL_4:.*]] = tosa.mul %[[VAL_0]], %[[VAL_3]] {shift = 0 : i8} : (tensor<?x?xf32>, tensor<?x?xf32>) -> tensor<?x?xf32>
-=======
 // CHECK-LABEL:   func.func @torch.aten.div.Tensor$mixed_type_fp(
 // CHECK-SAME:                                                   %[[VAL_0:.*]]: tensor<?x?xf32>,
 // CHECK-SAME:                                                   %[[VAL_1:.*]]: tensor<?x?xi32>) -> tensor<?x?xf32> {
@@ -113,7 +98,6 @@
 // CHECK:           %[[VAL_4:.*]] = tosa.mul %[[VAL_0]], %[[VAL_3]] {shift = 0 : i8} : (tensor<?x?xf32>, tensor<?x?xf32>) -> tensor<?x?xf32>
 // CHECK:           return %[[VAL_4]] : tensor<?x?xf32>
 // CHECK:         }
->>>>>>> 536e45cb
 func.func @torch.aten.div.Tensor$mixed_type_fp(%arg0: !torch.vtensor<[?, ?],f32>, %arg1: !torch.vtensor<[?, ?],si32>) -> !torch.vtensor<[?, ?],f32> {
   %0 = torch.aten.div.Tensor %arg0, %arg1 : !torch.vtensor<[?, ?],f32>, !torch.vtensor<[?, ?],si32> -> !torch.vtensor<[?, ?],f32>
   return %0 : !torch.vtensor<[?, ?],f32>
