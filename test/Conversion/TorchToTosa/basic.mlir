// RUN: torch-mlir-opt <%s -convert-torch-to-tosa -split-input-file -verify-diagnostics | FileCheck %s

// CHECK-LABEL:   func.func @torch.aten.tanh$basic(
// CHECK-SAME:                                %[[ARG:.*]]: !torch.vtensor<[?,?],f32>) -> !torch.vtensor<[?,?],f32> {
// CHECK:           %[[ARG_BUILTIN:.*]] = torch_c.to_builtin_tensor %[[ARG]] : !torch.vtensor<[?,?],f32> -> tensor<?x?xf32>
// CHECK:           %[[RESULT_BUILTIN:.*]] = tosa.tanh %[[ARG_BUILTIN]] : (tensor<?x?xf32>) -> tensor<?x?xf32>
// CHECK:           %[[RESULT:.*]] = torch_c.from_builtin_tensor %[[RESULT_BUILTIN]] : tensor<?x?xf32> -> !torch.vtensor<[?,?],f32>
// CHECK:           return %[[RESULT]] : !torch.vtensor<[?,?],f32>
func.func @torch.aten.tanh$basic(%arg0: !torch.vtensor<[?,?],f32>) -> !torch.vtensor<[?,?],f32> {
  %0 = torch.aten.tanh %arg0 : !torch.vtensor<[?,?],f32> -> !torch.vtensor<[?,?],f32>
  return %0 : !torch.vtensor<[?,?],f32>
}

// -----

// CHECK-LABEL:   func.func @torch.aten.sigmoid$basic(
// CHECK-SAME:                                %[[ARG:.*]]: !torch.vtensor<[?,?],f32>) -> !torch.vtensor<[?,?],f32> {
// CHECK:           %[[ARG_BUILTIN:.*]] = torch_c.to_builtin_tensor %[[ARG]] : !torch.vtensor<[?,?],f32> -> tensor<?x?xf32>
// CHECK:           %[[RESULT_BUILTIN:.*]] = tosa.sigmoid %[[ARG_BUILTIN]] : (tensor<?x?xf32>) -> tensor<?x?xf32>
// CHECK:           %[[RESULT:.*]] = torch_c.from_builtin_tensor %[[RESULT_BUILTIN]] : tensor<?x?xf32> -> !torch.vtensor<[?,?],f32>
// CHECK:           return %[[RESULT]] : !torch.vtensor<[?,?],f32>
func.func @torch.aten.sigmoid$basic(%arg0: !torch.vtensor<[?,?],f32>) -> !torch.vtensor<[?,?],f32> {
  %0 = torch.aten.sigmoid %arg0 : !torch.vtensor<[?,?],f32> -> !torch.vtensor<[?,?],f32>
  return %0 : !torch.vtensor<[?,?],f32>
}

// -----

//      CHECK: %[[VAL_2:.+]] = tosa.reshape %0 {new_shape = array<i64: 1, 4, 8>} : (tensor<4x8xf32>) -> tensor<1x4x8xf32>
// CHECK-NEXT: %[[VAL_3:.+]] = tosa.reshape %1 {new_shape = array<i64: 1, 8, 16>} : (tensor<8x16xf32>) -> tensor<1x8x16xf32>
// CHECK-NEXT: %[[VAL_4:.+]] = tosa.matmul %[[VAL_2]], %[[VAL_3]] : (tensor<1x4x8xf32>, tensor<1x8x16xf32>) -> tensor<1x4x16xf32>
// CHECK-NEXT: %[[VAL_5:.+]] = tosa.reshape %[[VAL_4]] {new_shape = array<i64: 4, 16>} : (tensor<1x4x16xf32>) -> tensor<4x16xf32>
func.func @torch.aten.mm$basic(%arg0: !torch.vtensor<[4,8],f32>, %arg1: !torch.vtensor<[8,16],f32>) -> !torch.vtensor<[?,?],f32> {
  %0 = torch.aten.mm %arg0, %arg1 : !torch.vtensor<[4,8],f32>, !torch.vtensor<[8,16],f32> -> !torch.vtensor<[?,?],f32>
  return %0 : !torch.vtensor<[?,?],f32>
}

// -----

//      CHECK: %[[VAL_2:.+]] = tosa.reshape %0 {new_shape = array<i64: 1, 6>} : (tensor<6xf32>) -> tensor<1x6xf32>
// CHECK-NEXT: %[[VAL_3:.+]] = tosa.reshape %1 {new_shape = array<i64: 6, 1>} : (tensor<6xf32>) -> tensor<6x1xf32>
// CHECK-NEXT: %[[VAL_4:.+]] = tosa.reshape %[[VAL_2]] {new_shape = array<i64: 1, 1, 6>} : (tensor<1x6xf32>) -> tensor<1x1x6xf32>
// CHECK-NEXT: %[[VAL_5:.+]] = tosa.reshape %[[VAL_3]] {new_shape = array<i64: 1, 6, 1>} : (tensor<6x1xf32>) -> tensor<1x6x1xf32>
// CHECK-NEXT: %[[VAL_6:.+]] = tosa.matmul %[[VAL_4]], %[[VAL_5]] : (tensor<1x1x6xf32>, tensor<1x6x1xf32>) -> tensor<1x1x1xf32>
// CHECK-NEXT: %[[VAL_7:.+]] = tosa.reshape %[[VAL_6]] {new_shape = array<i64>} : (tensor<1x1x1xf32>) -> tensor<f32>
func.func @torch.aten.matmul_1d(%arg0 : !torch.vtensor<[6],f32>, %arg1 : !torch.vtensor<[6],f32>) -> !torch.vtensor<[],f32> {
  %0 = torch.aten.matmul %arg0, %arg1 : !torch.vtensor<[6],f32>, !torch.vtensor<[6],f32> -> !torch.vtensor<[],f32>
  return %0 : !torch.vtensor<[],f32>
}

// -----

//      CHECK: %[[VAL_2:.+]] = tosa.reshape %0 {new_shape = array<i64: 1, 6>} : (tensor<6xf32>) -> tensor<1x6xf32>
// CHECK-NEXT: %[[VAL_3:.+]] = tosa.reshape %[[VAL_2]] {new_shape = array<i64: 1, 1, 6>} : (tensor<1x6xf32>) -> tensor<1x1x6xf32>
// CHECK-NEXT: %[[VAL_4:.+]] = tosa.reshape %1 {new_shape = array<i64: 1, 6, 1>} : (tensor<6x1xf32>) -> tensor<1x6x1xf32>
// CHECK-NEXT: %[[VAL_5:.+]] = tosa.matmul %[[VAL_3]], %[[VAL_4]] : (tensor<1x1x6xf32>, tensor<1x6x1xf32>) -> tensor<1x1x1xf32>
// CHECK-NEXT: %[[VAL_6:.+]] = tosa.reshape %[[VAL_5]] {new_shape = array<i64: 1>} : (tensor<1x1x1xf32>) -> tensor<1xf32>
func.func @torch.aten.matmul_12d(%arg0 : !torch.vtensor<[6],f32>, %arg1 : !torch.vtensor<[6,1],f32>) -> !torch.vtensor<[?],f32> {
  %0 = torch.aten.matmul %arg0, %arg1 : !torch.vtensor<[6],f32>, !torch.vtensor<[6,1],f32> -> !torch.vtensor<[?],f32>
  return %0 : !torch.vtensor<[?],f32>
}

// -----

//      CHECK: %[[VAL_2:.+]] = tosa.reshape %1 {new_shape = array<i64: 6, 1>} : (tensor<6xf32>) -> tensor<6x1xf32>
// CHECK-NEXT: %[[VAL_3:.+]] = tosa.reshape %0 {new_shape = array<i64: 1, 2, 6>} : (tensor<2x6xf32>) -> tensor<1x2x6xf32>
// CHECK-NEXT: %[[VAL_4:.+]] = tosa.reshape %[[VAL_2]] {new_shape = array<i64: 1, 6, 1>} : (tensor<6x1xf32>) -> tensor<1x6x1xf32>
// CHECK-NEXT: %[[VAL_5:.+]] = tosa.matmul %[[VAL_3]], %[[VAL_4]] : (tensor<1x2x6xf32>, tensor<1x6x1xf32>) -> tensor<1x2x1xf32>
// CHECK-NEXT: %[[VAL_6:.+]] = tosa.reshape %[[VAL_5]] {new_shape = array<i64: 2>} : (tensor<1x2x1xf32>) -> tensor<2xf32>
func.func @torch.aten.matmul_21d(%arg0 : !torch.vtensor<[2,6],f32>, %arg1 : !torch.vtensor<[6],f32>) -> !torch.vtensor<[?],f32> {
  %0 = torch.aten.matmul %arg0, %arg1 : !torch.vtensor<[2,6],f32>, !torch.vtensor<[6],f32> -> !torch.vtensor<[?],f32>
  return %0 : !torch.vtensor<[?],f32>
}

// -----

//      CHECK: %[[VAL_2:.+]] = tosa.reshape %0 {new_shape = array<i64: 1, 2, 6>} : (tensor<2x6xf32>) -> tensor<1x2x6xf32>
// CHECK-NEXT: %[[VAL_3:.+]] = tosa.reshape %1 {new_shape = array<i64: 1, 6, 8>} : (tensor<6x8xf32>) -> tensor<1x6x8xf32>
// CHECK-NEXT: %[[VAL_4:.+]] = tosa.matmul %[[VAL_2]], %[[VAL_3]] : (tensor<1x2x6xf32>, tensor<1x6x8xf32>) -> tensor<1x2x8xf32>
// CHECK-NEXT: %[[VAL_5:.+]] = tosa.reshape %[[VAL_4]] {new_shape = array<i64: 2, 8>} : (tensor<1x2x8xf32>) -> tensor<2x8xf32>
func.func @torch.aten.mm_2d(%arg0 : !torch.vtensor<[2,6],f32>, %arg1 : !torch.vtensor<[6,8],f32>) -> !torch.vtensor<[?,?],f32> {
  %0 = torch.aten.mm %arg0, %arg1 : !torch.vtensor<[2,6],f32>, !torch.vtensor<[6,8],f32> -> !torch.vtensor<[?,?],f32>
  return %0 : !torch.vtensor<[?,?],f32>
}

// -----

//      CHECK: %[[VAL_2:.+]] = tosa.reshape %0 {new_shape = array<i64: 100, 6, 2>} : (tensor<10x10x6x2xf32>) -> tensor<100x6x2xf32>
// CHECK-NEXT: %[[VAL_3:.+]] = tosa.reshape %1 {new_shape = array<i64: 100, 2, 6>} : (tensor<10x10x2x6xf32>) -> tensor<100x2x6xf32>
// CHECK-NEXT: %[[VAL_4:.+]] = tosa.matmul %[[VAL_2]], %[[VAL_3]] : (tensor<100x6x2xf32>, tensor<100x2x6xf32>) -> tensor<100x6x6xf32>
// CHECK-NEXT: %[[VAL_5:.+]] = tosa.reshape %[[VAL_4]] {new_shape = array<i64: 10, 10, 6, 6>} : (tensor<100x6x6xf32>) -> tensor<10x10x6x6xf32>
func.func @torch.aten.matmul_4d(%arg0 : !torch.vtensor<[10,10,6,2],f32>, %arg1 : !torch.vtensor<[10,10,2,6],f32>) -> !torch.vtensor<[?,?,?,?],f32> {
  %0 = torch.aten.matmul %arg0, %arg1 : !torch.vtensor<[10,10,6,2],f32>, !torch.vtensor<[10,10,2,6],f32> -> !torch.vtensor<[?,?,?,?],f32>
  return %0 : !torch.vtensor<[?,?,?,?],f32>
}

// -----

//      CHECK: %[[VAL_2:.+]] = tosa.reshape %0 {new_shape = array<i64: 1, 10, 6, 2>} : (tensor<10x6x2xf32>) -> tensor<1x10x6x2xf32>
// CHECK-NEXT: %[[VAL_3:.+]] = "tosa.const"() <{value = dense<[1, 0, 2, 3]> : tensor<4xi32>}> : () -> tensor<4xi32>
// CHECK-NEXT: %[[VAL_4:.+]] = tosa.transpose %[[VAL_2]], %[[VAL_3]] : (tensor<1x10x6x2xf32>, tensor<4xi32>) -> tensor<10x1x6x2xf32>
// CHECK-NEXT: %[[VAL_5:.+]] = tosa.reshape %[[VAL_4]] {new_shape = array<i64: 10, 6, 2>} : (tensor<10x1x6x2xf32>) -> tensor<10x6x2xf32>
// CHECK-NEXT: %[[VAL_6:.+]] = "tosa.const"() <{value = dense<[1, 2, 0, 3]> : tensor<4xi32>}> : () -> tensor<4xi32>
// CHECK-NEXT: %[[VAL_7:.+]] = tosa.transpose %1, %[[VAL_6]] : (tensor<10x10x2x6xf32>, tensor<4xi32>) -> tensor<10x2x10x6xf32>
// CHECK-NEXT: %[[VAL_8:.+]] = tosa.reshape %[[VAL_7]] {new_shape = array<i64: 10, 2, 60>} : (tensor<10x2x10x6xf32>) -> tensor<10x2x60xf32>
// CHECK-NEXT: %[[VAL_9:.+]] = tosa.matmul %[[VAL_5]], %[[VAL_8]] : (tensor<10x6x2xf32>, tensor<10x2x60xf32>) -> tensor<10x6x60xf32>
// CHECK-NEXT: %[[VAL_10:.+]] = tosa.reshape %[[VAL_9]] {new_shape = array<i64: 10, 6, 10, 6>} : (tensor<10x6x60xf32>) -> tensor<10x6x10x6xf32>
// CHECK-NEXT: %[[VAL_11:.+]] = "tosa.const"() <{value = dense<[0, 2, 1, 3]> : tensor<4xi32>}> : () -> tensor<4xi32>
// CHECK-NEXT: %[[VAL_12:.+]] = tosa.transpose %[[VAL_10]], %[[VAL_11]] : (tensor<10x6x10x6xf32>, tensor<4xi32>) -> tensor<10x10x6x6xf32>
func.func @torch.aten.matmul_4d_broadcast(%arg0 : !torch.vtensor<[10,6,2],f32>, %arg1 : !torch.vtensor<[10,10,2,6],f32>) -> !torch.vtensor<[?,?,?,?],f32> {
  %0 = torch.aten.matmul %arg0, %arg1 : !torch.vtensor<[10,6,2],f32>, !torch.vtensor<[10,10,2,6],f32> -> !torch.vtensor<[?,?,?,?],f32>
  return %0 : !torch.vtensor<[?,?,?,?],f32>
}

// -----

//      CHECK: %[[VAL_2:.+]] = tosa.reshape %0 {new_shape = array<i64: 1, 20, 6>} : (tensor<4x1x5x6xf32>) -> tensor<1x20x6xf32>
// CHECK-NEXT: %[[VAL_3:.+]] = "tosa.const"() <{value = dense<[2, 0, 1, 3]> : tensor<4xi32>}> : () -> tensor<4xi32>
// CHECK-NEXT: %[[VAL_4:.+]] = tosa.transpose %1, %[[VAL_3]] : (tensor<1x3x6x7xf32>, tensor<4xi32>) -> tensor<6x1x3x7xf32>
// CHECK-NEXT: %[[VAL_5:.+]] = tosa.reshape %[[VAL_4]] {new_shape = array<i64: 1, 6, 21>} : (tensor<6x1x3x7xf32>) -> tensor<1x6x21xf32>
// CHECK-NEXT: %[[VAL_6:.+]] = tosa.matmul %[[VAL_2]], %[[VAL_5]] : (tensor<1x20x6xf32>, tensor<1x6x21xf32>) -> tensor<1x20x21xf32>
// CHECK-NEXT: %[[VAL_7:.+]] = tosa.reshape %[[VAL_6]] {new_shape = array<i64: 4, 5, 3, 7>} : (tensor<1x20x21xf32>) -> tensor<4x5x3x7xf32>
// CHECK-NEXT: %[[VAL_8:.+]] = "tosa.const"() <{value = dense<[0, 2, 1, 3]> : tensor<4xi32>}> : () -> tensor<4xi32>
// CHECK-NEXT: %[[VAL_9:.+]] = tosa.transpose %[[VAL_7]], %[[VAL_8]] : (tensor<4x5x3x7xf32>, tensor<4xi32>) -> tensor<4x3x5x7xf32>
func.func @torch.aten.matmul_4d_broadcast_2(%arg0 : !torch.vtensor<[4,1,5,6],f32>, %arg1 : !torch.vtensor<[1,3,6,7],f32>) -> !torch.vtensor<[?,?,?,?],f32> {
  %0 = torch.aten.matmul %arg0, %arg1 : !torch.vtensor<[4,1,5,6],f32>, !torch.vtensor<[1,3,6,7],f32> -> !torch.vtensor<[?,?,?,?],f32>
  return %0 : !torch.vtensor<[?,?,?,?],f32>
}

// -----

//      CHECK: %[[VAL_2:.+]] = tosa.reshape %1 {new_shape = array<i64: 1, 8, 16>} : (tensor<8x16xf32>) -> tensor<1x8x16xf32>
// CHECK-NEXT: %[[VAL_3:.+]] = tosa.reshape %0 {new_shape = array<i64: 1, 400, 8>} : (tensor<100x4x8xf32>) -> tensor<1x400x8xf32>
// CHECK-NEXT: %[[VAL_4:.+]] = "tosa.const"() <{value = dense<[1, 0, 2]> : tensor<3xi32>}> : () -> tensor<3xi32>
// CHECK-NEXT: %[[VAL_5:.+]] = tosa.transpose %[[VAL_2]], %[[VAL_4]] : (tensor<1x8x16xf32>, tensor<3xi32>) -> tensor<8x1x16xf32>
// CHECK-NEXT: %[[VAL_6:.+]] = tosa.reshape %[[VAL_5]] {new_shape = array<i64: 1, 8, 16>} : (tensor<8x1x16xf32>) -> tensor<1x8x16xf32>
// CHECK-NEXT: %[[VAL_7:.+]] = tosa.matmul %[[VAL_3]], %[[VAL_6]] : (tensor<1x400x8xf32>, tensor<1x8x16xf32>) -> tensor<1x400x16xf32>
// CHECK-NEXT: %[[VAL_8:.+]] = tosa.reshape %[[VAL_7]] {new_shape = array<i64: 100, 4, 16>} : (tensor<1x400x16xf32>) -> tensor<100x4x16xf32>
func.func @torch.aten.matmul_3d_broadcast(%arg0 : !torch.vtensor<[100,4,8],f32>, %arg1 : !torch.vtensor<[8,16],f32>) -> !torch.vtensor<[?,?,?],f32> {
  %0 = torch.aten.matmul %arg0, %arg1 : !torch.vtensor<[100,4,8],f32>, !torch.vtensor<[8,16],f32> -> !torch.vtensor<[?,?,?],f32>
  return %0 : !torch.vtensor<[?,?,?],f32>
}

// -----

//      CHECK: %[[VAL_2:.+]] = tosa.matmul %0, %1 : (tensor<100x4x8xf16>, tensor<100x8x16xf16>) -> tensor<100x4x16xf32>
// CHECK-NEXT: %[[VAL_3:.+]] = tosa.cast %[[VAL_2]] : (tensor<100x4x16xf32>) -> tensor<100x4x16xf16>
func.func @torch.aten.bmm_3d_fp16(%arg0 : !torch.vtensor<[100,4,8],f16>, %arg1 : !torch.vtensor<[100,8,16],f16>) -> !torch.vtensor<[?,?,?],f16> {
  %0 = torch.aten.bmm %arg0, %arg1 : !torch.vtensor<[100,4,8],f16>, !torch.vtensor<[100,8,16],f16> -> !torch.vtensor<[?,?,?],f16>
  return %0 : !torch.vtensor<[?,?,?],f16>
}

// -----

//      CHECK: %[[VAL_2:.+]] = tosa.matmul %0, %1 : (tensor<100x4x8xbf16>, tensor<100x8x16xbf16>) -> tensor<100x4x16xf32>
// CHECK-NEXT: %[[VAL_3:.+]] = tosa.cast %[[VAL_2]] : (tensor<100x4x16xf32>) -> tensor<100x4x16xbf16>
func.func @torch.aten.bmm_3d_bf16(%arg0 : !torch.vtensor<[100,4,8],bf16>, %arg1 : !torch.vtensor<[100,8,16],bf16>) -> !torch.vtensor<[?,?,?],bf16> {
  %0 = torch.aten.bmm %arg0, %arg1 : !torch.vtensor<[100,4,8],bf16>, !torch.vtensor<[100,8,16],bf16> -> !torch.vtensor<[?,?,?],bf16>
  return %0 : !torch.vtensor<[?,?,?],bf16>
}

// -----

//      CHECK: %[[VAL_2:.+]] = tosa.matmul %0, %1 : (tensor<100x4x8xf32>, tensor<100x8x16xf32>) -> tensor<100x4x16xf32>
func.func @torch.aten.bmm_3d_fp32(%arg0 : !torch.vtensor<[100,4,8],f32>, %arg1 : !torch.vtensor<[100,8,16],f32>) -> !torch.vtensor<[?,?,?],f32> {
  %0 = torch.aten.bmm %arg0, %arg1 : !torch.vtensor<[100,4,8],f32>, !torch.vtensor<[100,8,16],f32> -> !torch.vtensor<[?,?,?],f32>
  return %0 : !torch.vtensor<[?,?,?],f32>
}



// -----

// CHECK-LABEL:   func.func @torch.aten.relu$basic(
// CHECK-SAME:                                %[[ARG:.*]]: !torch.vtensor<[?,?],f32>) -> !torch.vtensor<[?,?],f32> {
// CHECK:           %[[ARG_BUILTIN:.*]] = torch_c.to_builtin_tensor %[[ARG]] : !torch.vtensor<[?,?],f32> -> tensor<?x?xf32>
// CHECK:           %[[RESULT_BUILTIN:.*]] = tosa.clamp %[[ARG_BUILTIN]] {max_fp = 3.40282347E+38 : f32, max_int = 2147483647 : i64, min_fp = 0.000000e+00 : f32, min_int = 0 : i64} : (tensor<?x?xf32>) -> tensor<?x?xf32>
// CHECK:           %[[RESULT:.*]] = torch_c.from_builtin_tensor %[[RESULT_BUILTIN]] : tensor<?x?xf32> -> !torch.vtensor<[?,?],f32>
// CHECK:           return %[[RESULT]] : !torch.vtensor<[?,?],f32>
func.func @torch.aten.relu$basic(%arg0: !torch.vtensor<[?,?],f32>) -> !torch.vtensor<[?,?],f32> {
  %0 = torch.aten.relu %arg0 : !torch.vtensor<[?,?],f32> -> !torch.vtensor<[?,?],f32>
  return %0 : !torch.vtensor<[?,?],f32>
}


// -----

// CHECK-LABEL:   func.func @torch.aten.leaky_relu$basic(
<<<<<<< HEAD
// CHECK-SAME:                                %[[ARG_0:.*]]: !torch.vtensor<[?,?],f32>) -> !torch.vtensor<[?,?],f32> {
// CHECK:           %[[VAL_0:.*]] = torch_c.to_builtin_tensor %[[ARG_0]] : !torch.vtensor<[?,?],f32> -> tensor<?x?xf32>
// CHECK:           %[[VAL_1:.*]] = torch.constant.float 1.000000e-01
// CHECK:           %[[VAL_2:.*]] = "tosa.const"() <{value = dense<1.000000e-01> : tensor<f32>}> : () -> tensor<f32>
// CHECK:           %[[VAL_3:.*]] = "tosa.const"() <{value = dense<0.000000e+00> : tensor<f32>}> : () -> tensor<f32>
// CHECK:           %[[VAL_4:.*]] = tosa.greater_equal %[[VAL_0]], %[[VAL_3]] : (tensor<?x?xf32>, tensor<f32>) -> tensor<?x?xi1>
// CHECK:           %[[VAL_5:.*]] = tosa.mul %[[VAL_0]], %[[VAL_2]] {shift = 0 : i8} : (tensor<?x?xf32>, tensor<f32>) -> tensor<?x?xf32>
// CHECK:           %[[VAL_6:.*]] = tosa.select %[[VAL_4]], %[[VAL_0]], %[[VAL_5]] : (tensor<?x?xi1>, tensor<?x?xf32>, tensor<?x?xf32>) -> tensor<?x?xf32>
// CHECK:           %[[VAL_7:.*]] = torch_c.from_builtin_tensor %[[VAL_6]] : tensor<?x?xf32> -> !torch.vtensor<[?,?],f32>
// CHECK:           return %[[VAL_7]] : !torch.vtensor<[?,?],f32>
=======
// CHECK-SAME:                                           %[[VAL_0:.*]]: !torch.vtensor<[?,?],f32>) -> !torch.vtensor<[?,?],f32> {
// CHECK:           %[[VAL_1:.*]] = torch_c.to_builtin_tensor %[[VAL_0]] : !torch.vtensor<[?,?],f32> -> tensor<?x?xf32>
// CHECK:           %[[VAL_2:.*]] = torch.constant.float 1.000000e-01
// CHECK:           %[[VAL_3:.*]] = "tosa.const"() <{value = dense<1.000000e-01> : tensor<f32>}> : () -> tensor<f32>
// CHECK:           %[[VAL_4:.*]] = "tosa.const"() <{value = dense<0.000000e+00> : tensor<f32>}> : () -> tensor<f32>
// CHECK:           %[[VAL_5:.*]] = tosa.greater_equal %[[VAL_1]], %[[VAL_4]] : (tensor<?x?xf32>, tensor<f32>) -> tensor<?x?xi1>
// CHECK:           %[[VAL_6:.*]] = tosa.mul %[[VAL_1]], %[[VAL_3]] {shift = 0 : i8} : (tensor<?x?xf32>, tensor<f32>) -> tensor<?x?xf32>
// CHECK:           %[[VAL_7:.*]] = tosa.select %[[VAL_5]], %[[VAL_1]], %[[VAL_6]] : (tensor<?x?xi1>, tensor<?x?xf32>, tensor<?x?xf32>) -> tensor<?x?xf32>
// CHECK:           %[[VAL_8:.*]] = torch_c.from_builtin_tensor %[[VAL_7]] : tensor<?x?xf32> -> !torch.vtensor<[?,?],f32>
// CHECK:           return %[[VAL_8]] : !torch.vtensor<[?,?],f32>
>>>>>>> 536e45cb
// CHECK:         }
func.func @torch.aten.leaky_relu$basic(%arg0: !torch.vtensor<[?,?],f32>) -> !torch.vtensor<[?,?],f32> {
  %fp0 = torch.constant.float 1.000000e-01
  %0 = torch.aten.leaky_relu %arg0, %fp0 : !torch.vtensor<[?,?],f32>, !torch.float -> !torch.vtensor<[?,?],f32>
  return %0 : !torch.vtensor<[?,?],f32>
}


// -----

// CHECK-LABEL:   func.func @torch.aten.log$basic(
// CHECK-SAME:                                %[[ARG:.*]]: !torch.vtensor<[?,?],f32>) -> !torch.vtensor<[?,?],f32> {
// CHECK:           %[[ARG_BUILTIN:.*]] = torch_c.to_builtin_tensor %[[ARG]] : !torch.vtensor<[?,?],f32> -> tensor<?x?xf32>
// CHECK:           %[[RESULT_BUILTIN:.*]] = tosa.log %[[ARG_BUILTIN]] : (tensor<?x?xf32>) -> tensor<?x?xf32>
// CHECK:           %[[RESULT:.*]] = torch_c.from_builtin_tensor %[[RESULT_BUILTIN]] : tensor<?x?xf32> -> !torch.vtensor<[?,?],f32>
// CHECK:           return %[[RESULT]] : !torch.vtensor<[?,?],f32>
func.func @torch.aten.log$basic(%arg0: !torch.vtensor<[?,?],f32>) -> !torch.vtensor<[?,?],f32> {
  %0 = torch.aten.log %arg0 : !torch.vtensor<[?,?],f32> -> !torch.vtensor<[?,?],f32>
  return %0 : !torch.vtensor<[?,?],f32>
}

// -----

// CHECK-LABEL:   func.func @torch.aten.exp$basic(
// CHECK-SAME:                                %[[ARG:.*]]: !torch.vtensor<[?,?],f32>) -> !torch.vtensor<[?,?],f32> {
// CHECK:           %[[ARG_BUILTIN:.*]] = torch_c.to_builtin_tensor %[[ARG]] : !torch.vtensor<[?,?],f32> -> tensor<?x?xf32>
// CHECK:           %[[RESULT_BUILTIN:.*]] = tosa.exp %[[ARG_BUILTIN]] : (tensor<?x?xf32>) -> tensor<?x?xf32>
// CHECK:           %[[RESULT:.*]] = torch_c.from_builtin_tensor %[[RESULT_BUILTIN]] : tensor<?x?xf32> -> !torch.vtensor<[?,?],f32>
// CHECK:           return %[[RESULT]] : !torch.vtensor<[?,?],f32>
func.func @torch.aten.exp$basic(%arg0: !torch.vtensor<[?,?],f32>) -> !torch.vtensor<[?,?],f32> {
  %0 = torch.aten.exp %arg0 : !torch.vtensor<[?,?],f32> -> !torch.vtensor<[?,?],f32>
  return %0 : !torch.vtensor<[?,?],f32>
}

// -----

// CHECK-LABEL:   func.func @torch.aten.neg$basic(
// CHECK-SAME:                                %[[ARG:.*]]: !torch.vtensor<[?,?],f32>) -> !torch.vtensor<[?,?],f32> {
// CHECK:           %[[ARG_BUILTIN:.*]] = torch_c.to_builtin_tensor %[[ARG]] : !torch.vtensor<[?,?],f32> -> tensor<?x?xf32>
// CHECK:           %[[RESULT_BUILTIN:.*]] = tosa.negate %[[ARG_BUILTIN]] : (tensor<?x?xf32>) -> tensor<?x?xf32>
// CHECK:           %[[RESULT:.*]] = torch_c.from_builtin_tensor %[[RESULT_BUILTIN]] : tensor<?x?xf32> -> !torch.vtensor<[?,?],f32>
// CHECK:           return %[[RESULT]] : !torch.vtensor<[?,?],f32>
func.func @torch.aten.neg$basic(%arg0: !torch.vtensor<[?,?],f32>) -> !torch.vtensor<[?,?],f32> {
  %0 = torch.aten.neg %arg0 : !torch.vtensor<[?,?],f32> -> !torch.vtensor<[?,?],f32>
  return %0 : !torch.vtensor<[?,?],f32>
}

// -----

// CHECK-LABEL:   func.func @torch.aten.floor$basic(
// CHECK-SAME:                                %[[ARG:.*]]: !torch.vtensor<[?,?],f32>) -> !torch.vtensor<[?,?],f32> {
// CHECK:           %[[ARG_BUILTIN:.*]] = torch_c.to_builtin_tensor %[[ARG]] : !torch.vtensor<[?,?],f32> -> tensor<?x?xf32>
// CHECK:           %[[RESULT_BUILTIN:.*]] = tosa.floor %[[ARG_BUILTIN]] : (tensor<?x?xf32>) -> tensor<?x?xf32>
// CHECK:           %[[RESULT:.*]] = torch_c.from_builtin_tensor %[[RESULT_BUILTIN]] : tensor<?x?xf32> -> !torch.vtensor<[?,?],f32>
// CHECK:           return %[[RESULT]] : !torch.vtensor<[?,?],f32>
func.func @torch.aten.floor$basic(%arg0: !torch.vtensor<[?,?],f32>) -> !torch.vtensor<[?,?],f32> {
  %0 = torch.aten.floor %arg0 : !torch.vtensor<[?,?],f32> -> !torch.vtensor<[?,?],f32>
  return %0 : !torch.vtensor<[?,?],f32>
}

// -----

// CHECK-LABEL:   func.func @torch.aten.bitwise_not$basic(
// CHECK-SAME:                                %[[ARG:.*]]: !torch.vtensor<[?,?],f32>) -> !torch.vtensor<[?,?],f32> {
// CHECK:           %[[ARG_BUILTIN:.*]] = torch_c.to_builtin_tensor %[[ARG]] : !torch.vtensor<[?,?],f32> -> tensor<?x?xf32>
// CHECK:           %[[RESULT_BUILTIN:.*]] = tosa.bitwise_not %[[ARG_BUILTIN]] : (tensor<?x?xf32>) -> tensor<?x?xf32>
// CHECK:           %[[RESULT:.*]] = torch_c.from_builtin_tensor %[[RESULT_BUILTIN]] : tensor<?x?xf32> -> !torch.vtensor<[?,?],f32>
// CHECK:           return %[[RESULT]] : !torch.vtensor<[?,?],f32>
func.func @torch.aten.bitwise_not$basic(%arg0: !torch.vtensor<[?,?],f32>) -> !torch.vtensor<[?,?],f32> {
  %0 = torch.aten.bitwise_not %arg0 : !torch.vtensor<[?,?],f32> -> !torch.vtensor<[?,?],f32>
  return %0 : !torch.vtensor<[?,?],f32>
}

// -----

// CHECK-LABEL:   func.func @torch.aten.ceil$basic(
// CHECK-SAME:                                %[[VAL_0:.*]]: !torch.vtensor<[?,?],f32>) -> !torch.vtensor<[?,?],f32> {
// CHECK:           %[[VAL_1:.*]] = torch_c.to_builtin_tensor %[[VAL_0]] : !torch.vtensor<[?,?],f32> -> tensor<?x?xf32>
// CHECK:           %[[VAL_2:.*]] = tosa.ceil %[[VAL_1]] : (tensor<?x?xf32>) -> tensor<?x?xf32>
// CHECK:           %[[VAL_3:.*]] = torch_c.from_builtin_tensor %[[VAL_2]] : tensor<?x?xf32> -> !torch.vtensor<[?,?],f32>
// CHECK:           return %[[VAL_3]] : !torch.vtensor<[?,?],f32>
// CHECK:         }
func.func @torch.aten.ceil$basic(%arg0: !torch.vtensor<[?,?],f32>) -> !torch.vtensor<[?,?],f32> {
  %0 = torch.aten.ceil %arg0 : !torch.vtensor<[?,?],f32> -> !torch.vtensor<[?,?],f32>
  return %0 : !torch.vtensor<[?,?],f32>
}

// -----

// CHECK-LABEL:   func.func @torch.aten.reciprocal$basic(
// CHECK-SAME:                                      %[[VAL_0:.*]]: !torch.vtensor<[?,?],f32>) -> !torch.vtensor<[?,?],f32> {
// CHECK:           %[[VAL_1:.*]] = torch_c.to_builtin_tensor %[[VAL_0]] : !torch.vtensor<[?,?],f32> -> tensor<?x?xf32>
// CHECK:           %[[VAL_2:.*]] = tosa.reciprocal %[[VAL_1]] : (tensor<?x?xf32>) -> tensor<?x?xf32>
// CHECK:           %[[VAL_3:.*]] = torch_c.from_builtin_tensor %[[VAL_2]] : tensor<?x?xf32> -> !torch.vtensor<[?,?],f32>
// CHECK:           return %[[VAL_3]] : !torch.vtensor<[?,?],f32>
// CHECK:         }
func.func @torch.aten.reciprocal$basic(%arg0: !torch.vtensor<[?,?],f32>) -> !torch.vtensor<[?,?],f32> {
  %0 = torch.aten.reciprocal %arg0 : !torch.vtensor<[?,?],f32> -> !torch.vtensor<[?,?],f32>
  return %0 : !torch.vtensor<[?,?],f32>
}

// -----

// CHECK-LABEL:   func.func @torch.aten.add$basic(
// CHECK-SAME:                                    %[[VAL_0:.*]]: !torch.vtensor<[?,?],f32>,
// CHECK-SAME:                                    %[[VAL_1:.*]]: !torch.vtensor<[?,?],f32>) -> !torch.vtensor<[?,?],f32> {
// CHECK:           %[[VAL_2:.*]] = torch_c.to_builtin_tensor %[[VAL_0]] : !torch.vtensor<[?,?],f32> -> tensor<?x?xf32>
// CHECK:           %[[VAL_3:.*]] = torch_c.to_builtin_tensor %[[VAL_1]] : !torch.vtensor<[?,?],f32> -> tensor<?x?xf32>
// CHECK:           %[[VAL_4:.*]] = torch.constant.int 1
// CHECK:           %[[VAL_5:.*]] = "tosa.const"() <{value = dense<1.000000e+00> : tensor<f32>}> : () -> tensor<f32>
// CHECK:           %[[VAL_6:.*]] = tosa.mul %[[VAL_3]], %[[VAL_5]] {shift = 0 : i8} : (tensor<?x?xf32>, tensor<f32>) -> tensor<?x?xf32>
// CHECK:           %[[VAL_7:.*]] = tosa.add %[[VAL_2]], %[[VAL_6]] : (tensor<?x?xf32>, tensor<?x?xf32>) -> tensor<?x?xf32>
// CHECK:           %[[VAL_8:.*]] = torch_c.from_builtin_tensor %[[VAL_7]] : tensor<?x?xf32> -> !torch.vtensor<[?,?],f32>
// CHECK:           return %[[VAL_8]] : !torch.vtensor<[?,?],f32>
// CHECK:         }
func.func @torch.aten.add$basic(%arg0: !torch.vtensor<[?, ?],f32>, %arg1: !torch.vtensor<[?, ?],f32>) -> !torch.vtensor<[?, ?],f32> {
  %int1 = torch.constant.int 1
  %0 = torch.aten.add.Tensor %arg0, %arg1, %int1 : !torch.vtensor<[?, ?],f32>, !torch.vtensor<[?, ?],f32>, !torch.int -> !torch.vtensor<[?, ?],f32>
  return %0 : !torch.vtensor<[?, ?],f32>
}

// -----

// CHECK-LABEL:   func.func @torch.aten.sub$basic(
// CHECK-SAME:                                    %[[VAL_0:.*]]: !torch.vtensor<[?,?],f32>,
// CHECK-SAME:                                    %[[VAL_1:.*]]: !torch.vtensor<[?,?],f32>) -> !torch.vtensor<[?,?],f32> {
// CHECK:           %[[VAL_2:.*]] = torch_c.to_builtin_tensor %[[VAL_0]] : !torch.vtensor<[?,?],f32> -> tensor<?x?xf32>
// CHECK:           %[[VAL_3:.*]] = torch_c.to_builtin_tensor %[[VAL_1]] : !torch.vtensor<[?,?],f32> -> tensor<?x?xf32>
// CHECK:           %[[VAL_4:.*]] = torch.constant.int 1
// CHECK:           %[[VAL_5:.*]] = "tosa.const"() <{value = dense<1.000000e+00> : tensor<f32>}> : () -> tensor<f32>
// CHECK:           %[[VAL_6:.*]] = tosa.mul %[[VAL_3]], %[[VAL_5]] {shift = 0 : i8} : (tensor<?x?xf32>, tensor<f32>) -> tensor<?x?xf32>
// CHECK:           %[[VAL_7:.*]] = tosa.sub %[[VAL_2]], %[[VAL_6]] : (tensor<?x?xf32>, tensor<?x?xf32>) -> tensor<?x?xf32>
// CHECK:           %[[VAL_8:.*]] = torch_c.from_builtin_tensor %[[VAL_7]] : tensor<?x?xf32> -> !torch.vtensor<[?,?],f32>
// CHECK:           return %[[VAL_8]] : !torch.vtensor<[?,?],f32>
// CHECK:         }
func.func @torch.aten.sub$basic(%arg0: !torch.vtensor<[?, ?],f32>, %arg1: !torch.vtensor<[?, ?],f32>) -> !torch.vtensor<[?, ?],f32> {
  %int1 = torch.constant.int 1
  %0 = torch.aten.sub.Tensor %arg0, %arg1, %int1 : !torch.vtensor<[?, ?],f32>, !torch.vtensor<[?, ?],f32>, !torch.int -> !torch.vtensor<[?, ?],f32>
  return %0 : !torch.vtensor<[?, ?],f32>
}

// -----

// CHECK-LABEL:   func.func @torch.aten.mul$basic(
<<<<<<< HEAD
// CHECK-SAME:                               %[[ARG0:.*]]: !torch.vtensor<[?,?],f32>,
// CHECK-SAME:                               %[[ARG1:.*]]: !torch.vtensor<[?,?],f32>) -> !torch.vtensor<[?,?],f32> {
// CHECK:           %[[ARG0_BUILTIN:.*]] = torch_c.to_builtin_tensor %[[ARG0]] : !torch.vtensor<[?,?],f32> -> tensor<?x?xf32>
// CHECK:           %[[ARG1_BUILTIN:.*]] = torch_c.to_builtin_tensor %[[ARG1]] : !torch.vtensor<[?,?],f32> -> tensor<?x?xf32>
// CHECK:           %[[RESULT_BUILTIN:.*]] = tosa.mul %[[ARG0_BUILTIN]], %[[ARG1_BUILTIN]] {shift = 0 : i8} : (tensor<?x?xf32>, tensor<?x?xf32>) -> tensor<?x?xf32>
// CHECK:           %[[RESULT:.*]] = torch_c.from_builtin_tensor %[[RESULT_BUILTIN]] : tensor<?x?xf32> -> !torch.vtensor<[?,?],f32>
// CHECK:           return %[[RESULT]] : !torch.vtensor<[?,?],f32>
=======
// CHECK-SAME:                                    %[[VAL_0:.*]]: !torch.vtensor<[?,?],f32>,
// CHECK-SAME:                                    %[[VAL_1:.*]]: !torch.vtensor<[?,?],f32>) -> !torch.vtensor<[?,?],f32> {
// CHECK:           %[[VAL_2:.*]] = torch_c.to_builtin_tensor %[[VAL_0]] : !torch.vtensor<[?,?],f32> -> tensor<?x?xf32>
// CHECK:           %[[VAL_3:.*]] = torch_c.to_builtin_tensor %[[VAL_1]] : !torch.vtensor<[?,?],f32> -> tensor<?x?xf32>
// CHECK:           %[[VAL_4:.*]] = tosa.mul %[[VAL_2]], %[[VAL_3]] {shift = 0 : i8} : (tensor<?x?xf32>, tensor<?x?xf32>) -> tensor<?x?xf32>
// CHECK:           %[[VAL_5:.*]] = torch_c.from_builtin_tensor %[[VAL_4]] : tensor<?x?xf32> -> !torch.vtensor<[?,?],f32>
// CHECK:           return %[[VAL_5]] : !torch.vtensor<[?,?],f32>
// CHECK:         }
>>>>>>> 536e45cb
func.func @torch.aten.mul$basic(%arg0: !torch.vtensor<[?, ?],f32>, %arg1: !torch.vtensor<[?, ?],f32>) -> !torch.vtensor<[?, ?],f32> {
  %0 = torch.aten.mul.Tensor %arg0, %arg1 : !torch.vtensor<[?, ?],f32>, !torch.vtensor<[?, ?],f32> -> !torch.vtensor<[?, ?],f32>
  return %0 : !torch.vtensor<[?, ?],f32>
}

// -----

// CHECK-LABEL:   func.func @torch.aten.div$basic(
<<<<<<< HEAD
// CHECK-SAME:                               %[[ARG0:.*]]: !torch.vtensor<[?,?],f32>,
// CHECK-SAME:                               %[[ARG1:.*]]: !torch.vtensor<[?,?],f32>) -> !torch.vtensor<[?,?],f32> {
// CHECK:           %[[ARG0_BUILTIN:.*]] = torch_c.to_builtin_tensor %[[ARG0]] : !torch.vtensor<[?,?],f32> -> tensor<?x?xf32>
// CHECK:           %[[ARG1_BUILTIN:.*]] = torch_c.to_builtin_tensor %[[ARG1]] : !torch.vtensor<[?,?],f32> -> tensor<?x?xf32>
// CHECK:           %[[RCP:.*]] = tosa.reciprocal %[[ARG1_BUILTIN]] : (tensor<?x?xf32>) -> tensor<?x?xf32>
// CHECK:           %[[RESULT_BUILTIN:.*]] = tosa.mul %[[ARG0_BUILTIN]], %[[RCP]] {shift = 0 : i8} : (tensor<?x?xf32>, tensor<?x?xf32>) -> tensor<?x?xf32>
// CHECK:           %[[RESULT:.*]] = torch_c.from_builtin_tensor %[[RESULT_BUILTIN]] : tensor<?x?xf32> -> !torch.vtensor<[?,?],f32>
// CHECK:           return %[[RESULT]] : !torch.vtensor<[?,?],f32>
=======
// CHECK-SAME:                                    %[[VAL_0:.*]]: !torch.vtensor<[?,?],f32>,
// CHECK-SAME:                                    %[[VAL_1:.*]]: !torch.vtensor<[?,?],f32>) -> !torch.vtensor<[?,?],f32> {
// CHECK:           %[[VAL_2:.*]] = torch_c.to_builtin_tensor %[[VAL_0]] : !torch.vtensor<[?,?],f32> -> tensor<?x?xf32>
// CHECK:           %[[VAL_3:.*]] = torch_c.to_builtin_tensor %[[VAL_1]] : !torch.vtensor<[?,?],f32> -> tensor<?x?xf32>
// CHECK:           %[[VAL_4:.*]] = tosa.reciprocal %[[VAL_3]] : (tensor<?x?xf32>) -> tensor<?x?xf32>
// CHECK:           %[[VAL_5:.*]] = tosa.mul %[[VAL_2]], %[[VAL_4]] {shift = 0 : i8} : (tensor<?x?xf32>, tensor<?x?xf32>) -> tensor<?x?xf32>
// CHECK:           %[[VAL_6:.*]] = torch_c.from_builtin_tensor %[[VAL_5]] : tensor<?x?xf32> -> !torch.vtensor<[?,?],f32>
// CHECK:           return %[[VAL_6]] : !torch.vtensor<[?,?],f32>
// CHECK:         }
>>>>>>> 536e45cb
func.func @torch.aten.div$basic(%arg0: !torch.vtensor<[?, ?],f32>, %arg1: !torch.vtensor<[?, ?],f32>) -> !torch.vtensor<[?, ?],f32> {
  %0 = torch.aten.div.Tensor %arg0, %arg1 : !torch.vtensor<[?, ?],f32>, !torch.vtensor<[?, ?],f32> -> !torch.vtensor<[?, ?],f32>
  return %0 : !torch.vtensor<[?, ?],f32>
}

// -----

func.func @test_reduce_mean_dim$basic(%arg0: !torch.vtensor<[?,?,?,?],f32>) -> !torch.vtensor<[?,?,?],f32> {
  %dim0 = torch.constant.int 0
  %reducedims = torch.prim.ListConstruct %dim0 : (!torch.int) -> !torch.list<int>
  %keepdims = torch.constant.bool false
  %dtype = torch.constant.none
  // expected-error @+1 {{Failed convertReduceMean: support for dynamic input shape not implemented}}
  %0 = torch.aten.mean.dim %arg0, %reducedims, %keepdims, %dtype : !torch.vtensor<[?,?,?,?],f32>, !torch.list<int>, !torch.bool, !torch.none -> !torch.vtensor<[?,?,?],f32>
  return %0 : !torch.vtensor<[?,?,?],f32>
}

// -----

// CHECK-LABEL:   func.func @test_reduce_sum_dims$basic(
// CHECK-SAME:                          %[[ARG0:.*]]: !torch.vtensor<[?,?,?,?],f32>) -> !torch.vtensor<[?,?,?],f32> {
// CHECK:           %[[ARG0_BUILTIN:.*]] = torch_c.to_builtin_tensor %[[ARG0]] : !torch.vtensor<[?,?,?,?],f32> -> tensor<?x?x?x?xf32>
// CHECK:           %[[ARG1_BUILTIN:.*]] = torch.constant.none
// CHECK:           %[[ARG2_BUILTIN:.*]] = torch.constant.bool false
// CHECK:           %[[ARG3:.*]] = torch.constant.int 0
// CHECK:           %[[ARG3_BUILTIN:.*]] = torch.prim.ListConstruct %[[ARG3]] : (!torch.int) -> !torch.list<int>
// CHECK:           %[[SUM:.*]] = tosa.reduce_sum %[[ARG0_BUILTIN]] {axis = 0 : i32} : (tensor<?x?x?x?xf32>) -> tensor<1x?x?x?xf32>
// CHECK:           %[[RESULT_BUILTIN:.*]] = tosa.reshape %[[SUM]] {new_shape = array<i64: -9223372036854775808, -9223372036854775808, -9223372036854775808>} : (tensor<1x?x?x?xf32>) -> tensor<?x?x?xf32>
// CHECK:           %[[RESULT:.*]] = torch_c.from_builtin_tensor %[[RESULT_BUILTIN]] : tensor<?x?x?xf32> -> !torch.vtensor<[?,?,?],f32>
// CHECK:           return %[[RESULT]] : !torch.vtensor<[?,?,?],f32>
func.func @test_reduce_sum_dims$basic(%arg0: !torch.vtensor<[?,?,?,?],f32>) -> !torch.vtensor<[?,?,?],f32> {
    %none = torch.constant.none
    %false = torch.constant.bool false
    %int0 = torch.constant.int 0
    %0 = torch.prim.ListConstruct %int0 : (!torch.int) -> !torch.list<int>
    %1 = torch.aten.sum.dim_IntList %arg0, %0, %false, %none : !torch.vtensor<[?,?,?,?],f32>, !torch.list<int>, !torch.bool, !torch.none -> !torch.vtensor<[?,?,?],f32>
    return %1 : !torch.vtensor<[?,?,?],f32>
}

// -----

// CHECK-LABEL:   func.func @test_reduce_sum$basic(
// CHECK-SAME:                                %[[ARG0:.*]]: !torch.vtensor<[?,?,?,?],f32>) -> !torch.vtensor<[1],f32> {
// CHECK:           %[[ARG0_BUILTIN:.*]] = torch_c.to_builtin_tensor %[[ARG0]] : !torch.vtensor<[?,?,?,?],f32> -> tensor<?x?x?x?xf32>
// CHECK:           %[[ARG1_BUILTIN:.*]] = torch.constant.none
// CHECK:           %[[REDUCE1:.*]] = tosa.reduce_sum %[[ARG0_BUILTIN]] {axis = 0 : i32} : (tensor<?x?x?x?xf32>) -> tensor<1x?x?x?xf32>
// CHECK:           %[[REDUCE2:.*]] = tosa.reduce_sum %[[REDUCE1]] {axis = 1 : i32} : (tensor<1x?x?x?xf32>) -> tensor<1x1x?x?xf32>
// CHECK:           %[[REDUCE3:.*]] = tosa.reduce_sum %[[REDUCE2]] {axis = 2 : i32} : (tensor<1x1x?x?xf32>) -> tensor<1x1x1x?xf32>
// CHECK:           %[[REDUCE4:.*]] = tosa.reduce_sum %[[REDUCE3]] {axis = 3 : i32} : (tensor<1x1x1x?xf32>) -> tensor<1x1x1x1xf32>
// CHECK:           %[[RESULT_BUILTIN:.*]] = tosa.reshape %[[REDUCE4]] {new_shape = array<i64: 1>} : (tensor<1x1x1x1xf32>) -> tensor<1xf32>
// CHECK:           %[[RESULT:.*]] = torch_c.from_builtin_tensor %[[RESULT_BUILTIN]] : tensor<1xf32> -> !torch.vtensor<[1],f32>
// CHECK:           return %[[RESULT]] : !torch.vtensor<[1],f32>
func.func @test_reduce_sum$basic(%arg0: !torch.vtensor<[?,?,?,?],f32>) -> !torch.vtensor<[1],f32> {
  %none = torch.constant.none
  %0 = torch.aten.sum %arg0, %none : !torch.vtensor<[?,?,?,?],f32>, !torch.none -> !torch.vtensor<[1],f32>
  return %0 : !torch.vtensor<[1],f32>
}

// -----

// CHECK-LABEL:   func.func @test_reduce_all$basic(
// CHECK-SAME:                                %[[ARG0:.*]]: !torch.vtensor<[?,?,?,?],i1>) -> !torch.vtensor<[1],i1> {
// CHECK:           %[[ARG0_BUILTIN:.*]] = torch_c.to_builtin_tensor %[[ARG0]] : !torch.vtensor<[?,?,?,?],i1> -> tensor<?x?x?x?xi1>
// CHECK:           %[[REDUCE1:.*]] = tosa.reduce_all %[[ARG0_BUILTIN]] {axis = 0 : i32} : (tensor<?x?x?x?xi1>) -> tensor<1x?x?x?xi1>
// CHECK:           %[[REDUCE2:.*]] = tosa.reduce_all %[[REDUCE1]] {axis = 1 : i32} : (tensor<1x?x?x?xi1>) -> tensor<1x1x?x?xi1>
// CHECK:           %[[REDUCE3:.*]] = tosa.reduce_all %[[REDUCE2]] {axis = 2 : i32} : (tensor<1x1x?x?xi1>) -> tensor<1x1x1x?xi1>
// CHECK:           %[[REDUCE4:.*]] = tosa.reduce_all %[[REDUCE3]] {axis = 3 : i32} : (tensor<1x1x1x?xi1>) -> tensor<1x1x1x1xi1>
// CHECK:           %[[RESULT_BUILTIN:.*]] = tosa.reshape %[[REDUCE4]] {new_shape = array<i64: 1>} : (tensor<1x1x1x1xi1>) -> tensor<1xi1>
// CHECK:           %[[RESULT:.*]] = torch_c.from_builtin_tensor %[[RESULT_BUILTIN]] : tensor<1xi1> -> !torch.vtensor<[1],i1>
// CHECK:           return %[[RESULT]] : !torch.vtensor<[1],i1>
func.func @test_reduce_all$basic(%arg0: !torch.vtensor<[?,?,?,?],i1>) -> !torch.vtensor<[1],i1> {
  %0 = torch.aten.all %arg0 : !torch.vtensor<[?,?,?,?],i1> -> !torch.vtensor<[1],i1>
  return %0 : !torch.vtensor<[1],i1>
}

// -----

// CHECK-LABEL:   func.func @test_reduce_any_dim$basic(
// CHECK-SAME:                                    %[[ARG0:.*]]: !torch.vtensor<[?,?,?,?],i1>) -> !torch.vtensor<[?,?,?],i1> {
// CHECK:           %[[ARG0_BUILTIN:.*]] = torch_c.to_builtin_tensor %[[ARG0]] : !torch.vtensor<[?,?,?,?],i1> -> tensor<?x?x?x?xi1>
// CHECK:           %[[ARG1:.*]] = torch.constant.int 0
// CHECK:           %[[ARG2:.*]] = torch.constant.bool false
// CHECK:           %[[REDUCE:.*]] = tosa.reduce_any %[[ARG0_BUILTIN]] {axis = 0 : i32} : (tensor<?x?x?x?xi1>) -> tensor<1x?x?x?xi1>
// CHECK:           %[[RESULT_BUILTIN:.*]] = tosa.reshape %[[REDUCE]] {new_shape = array<i64: -9223372036854775808, -9223372036854775808, -9223372036854775808>} : (tensor<1x?x?x?xi1>) -> tensor<?x?x?xi1>
// CHECK:           %[[RESULT:.*]] = torch_c.from_builtin_tensor %[[RESULT_BUILTIN]] : tensor<?x?x?xi1> -> !torch.vtensor<[?,?,?],i1>
// CHECK:           return %[[RESULT]] : !torch.vtensor<[?,?,?],i1>
func.func @test_reduce_any_dim$basic(%arg0: !torch.vtensor<[?,?,?,?],i1>) -> !torch.vtensor<[?,?,?],i1> {
  %int0 = torch.constant.int 0
  %false = torch.constant.bool false
  %0 = torch.aten.any.dim %arg0, %int0, %false : !torch.vtensor<[?,?,?,?],i1>, !torch.int, !torch.bool -> !torch.vtensor<[?,?,?],i1>
  return %0 : !torch.vtensor<[?,?,?],i1>
}

// -----

// CHECK-LABEL:   func.func @test_reduce_any$basic(
// CHECK-SAME:                                %[[ARG0:.*]]: !torch.vtensor<[?,?,?,?],i1>) -> !torch.vtensor<[1],i1> {
// CHECK:           %[[ARG0_BUILTIN:.*]] = torch_c.to_builtin_tensor %[[ARG0]] : !torch.vtensor<[?,?,?,?],i1> -> tensor<?x?x?x?xi1>
// CHECK:           %[[REDUCE1:.*]] = tosa.reduce_any %[[ARG0_BUILTIN]] {axis = 0 : i32} : (tensor<?x?x?x?xi1>) -> tensor<1x?x?x?xi1>
// CHECK:           %[[REDUCE2:.*]] = tosa.reduce_any %[[REDUCE1]] {axis = 1 : i32} : (tensor<1x?x?x?xi1>) -> tensor<1x1x?x?xi1>
// CHECK:           %[[REDUCE3:.*]] = tosa.reduce_any %[[REDUCE2]] {axis = 2 : i32} : (tensor<1x1x?x?xi1>) -> tensor<1x1x1x?xi1>
// CHECK:           %[[REDUCE4:.*]] = tosa.reduce_any %[[REDUCE3]] {axis = 3 : i32} : (tensor<1x1x1x?xi1>) -> tensor<1x1x1x1xi1>
// CHECK:           %[[RESULT_BUILTIN:.*]] = tosa.reshape %[[REDUCE4]] {new_shape = array<i64: 1>} : (tensor<1x1x1x1xi1>) -> tensor<1xi1>
// CHECK:           %[[RESULT:.*]] = torch_c.from_builtin_tensor %[[RESULT_BUILTIN]] : tensor<1xi1> -> !torch.vtensor<[1],i1>
// CHECK:           return %[[RESULT]] : !torch.vtensor<[1],i1>
func.func @test_reduce_any$basic(%arg0: !torch.vtensor<[?,?,?,?],i1>) -> !torch.vtensor<[1],i1> {
  %0 = torch.aten.any %arg0 : !torch.vtensor<[?,?,?,?],i1> -> !torch.vtensor<[1],i1>
  return %0 : !torch.vtensor<[1],i1>
}

// -----

// CHECK-LABEL:   func.func @torch.aten.rsqrt$basic(
// CHECK-SAME:                                 %[[VAL_0:.*]]: !torch.vtensor<[?,?],f32>) -> !torch.vtensor<[?,?],f32> {
// CHECK:           %[[VAL_1:.*]] = torch_c.to_builtin_tensor %[[VAL_0]] : !torch.vtensor<[?,?],f32> -> tensor<?x?xf32>
// CHECK:           %[[VAL_2:.*]] = tosa.rsqrt %[[VAL_1]] : (tensor<?x?xf32>) -> tensor<?x?xf32>
// CHECK:           %[[VAL_3:.*]] = torch_c.from_builtin_tensor %[[VAL_2]] : tensor<?x?xf32> -> !torch.vtensor<[?,?],f32>
// CHECK:           return %[[VAL_3]] : !torch.vtensor<[?,?],f32>
// CHECK:         }
func.func @torch.aten.rsqrt$basic(%arg0: !torch.vtensor<[?,?],f32>) -> !torch.vtensor<[?,?],f32> {
  %0 = torch.aten.rsqrt %arg0 : !torch.vtensor<[?,?],f32> -> !torch.vtensor<[?,?],f32>
  return %0 : !torch.vtensor<[?,?],f32>
}

// -----

// CHECK-LABEL:   func.func @torch.aten.maximum$basic(
// CHECK-SAME:                                   %[[VAL_0:.*]]: !torch.vtensor<[?,?],f32>,
// CHECK-SAME:                                   %[[VAL_1:.*]]: !torch.vtensor<[?,?],f32>) -> !torch.vtensor<[?,?],f32> {
// CHECK:           %[[VAL_2:.*]] = torch_c.to_builtin_tensor %[[VAL_0]] : !torch.vtensor<[?,?],f32> -> tensor<?x?xf32>
// CHECK:           %[[VAL_3:.*]] = torch_c.to_builtin_tensor %[[VAL_1]] : !torch.vtensor<[?,?],f32> -> tensor<?x?xf32>
// CHECK:           %[[VAL_4:.*]] = tosa.maximum %[[VAL_2]], %[[VAL_3]] : (tensor<?x?xf32>, tensor<?x?xf32>) -> tensor<?x?xf32>
// CHECK:           %[[VAL_5:.*]] = torch_c.from_builtin_tensor %[[VAL_4]] : tensor<?x?xf32> -> !torch.vtensor<[?,?],f32>
// CHECK:           return %[[VAL_5]] : !torch.vtensor<[?,?],f32>
// CHECK:         }
func.func @torch.aten.maximum$basic(%arg0: !torch.vtensor<[?,?],f32>, %arg1: !torch.vtensor<[?,?],f32>) -> !torch.vtensor<[?,?],f32> {
  %0 = torch.aten.maximum %arg0, %arg1 : !torch.vtensor<[?,?],f32>, !torch.vtensor<[?,?],f32> -> !torch.vtensor<[?,?],f32>
  return %0 : !torch.vtensor<[?,?],f32>
}

// -----

// CHECK-LABEL:   func.func @torch.aten.minimum$basic(
// CHECK-SAME:                                   %[[VAL_0:.*]]: !torch.vtensor<[?,?],f32>,
// CHECK-SAME:                                   %[[VAL_1:.*]]: !torch.vtensor<[?,?],f32>) -> !torch.vtensor<[?,?],f32> {
// CHECK:           %[[VAL_2:.*]] = torch_c.to_builtin_tensor %[[VAL_0]] : !torch.vtensor<[?,?],f32> -> tensor<?x?xf32>
// CHECK:           %[[VAL_3:.*]] = torch_c.to_builtin_tensor %[[VAL_1]] : !torch.vtensor<[?,?],f32> -> tensor<?x?xf32>
// CHECK:           %[[VAL_4:.*]] = tosa.minimum %[[VAL_2]], %[[VAL_3]] : (tensor<?x?xf32>, tensor<?x?xf32>) -> tensor<?x?xf32>
// CHECK:           %[[VAL_5:.*]] = torch_c.from_builtin_tensor %[[VAL_4]] : tensor<?x?xf32> -> !torch.vtensor<[?,?],f32>
// CHECK:           return %[[VAL_5]] : !torch.vtensor<[?,?],f32>
// CHECK:         }
func.func @torch.aten.minimum$basic(%arg0: !torch.vtensor<[?,?],f32>, %arg1: !torch.vtensor<[?,?],f32>) -> !torch.vtensor<[?,?],f32> {
  %0 = torch.aten.minimum %arg0, %arg1 : !torch.vtensor<[?,?],f32>, !torch.vtensor<[?,?],f32> -> !torch.vtensor<[?,?],f32>
  return %0 : !torch.vtensor<[?,?],f32>
}

// -----

// CHECK-LABEL:   func.func @torch.aten.pow.Tensor_Scalar$basic(
// CHECK-SAME:                                             %[[VAL_0:.*]]: !torch.vtensor<[?,?],f32>) -> !torch.vtensor<[?,?],f32> {
// CHECK:           %[[VAL_1:.*]] = torch_c.to_builtin_tensor %[[VAL_0]] : !torch.vtensor<[?,?],f32> -> tensor<?x?xf32>
// CHECK:           %[[VAL_2:.*]] = torch.constant.float 3.123400e+00
// CHECK:           %[[VAL_3:.*]] = "tosa.const"() <{value = dense<3.123400e+00> : tensor<f32>}> : () -> tensor<f32>
// CHECK:           %[[VAL_4:.*]] = tosa.pow %[[VAL_1]], %[[VAL_3]] : (tensor<?x?xf32>, tensor<f32>) -> tensor<?x?xf32>
// CHECK:           %[[VAL_5:.*]] = torch_c.from_builtin_tensor %[[VAL_4]] : tensor<?x?xf32> -> !torch.vtensor<[?,?],f32>
// CHECK:           return %[[VAL_5]] : !torch.vtensor<[?,?],f32>
// CHECK:         }
func.func @torch.aten.pow.Tensor_Scalar$basic(%arg0: !torch.vtensor<[?,?],f32>) -> !torch.vtensor<[?,?],f32> {
  %fp0 = torch.constant.float 3.123400e+00
  %0 = torch.aten.pow.Tensor_Scalar %arg0, %fp0 : !torch.vtensor<[?,?],f32>, !torch.float -> !torch.vtensor<[?,?],f32>
  return %0 : !torch.vtensor<[?,?],f32>
}

// -----

// CHECK-LABEL:   func.func @torch.aten.rsub.Scalar$basic(
// CHECK-SAME:                                            %[[VAL_0:.*]]: !torch.vtensor<[?,?],f32>) -> !torch.vtensor<[?,?],f32> {
// CHECK:           %[[VAL_1:.*]] = torch_c.to_builtin_tensor %[[VAL_0]] : !torch.vtensor<[?,?],f32> -> tensor<?x?xf32>
// CHECK:           %[[VAL_2:.*]] = torch.constant.float 3.123400e+00
// CHECK:           %[[VAL_3:.*]] = torch.constant.float 6.432100e+00
// CHECK:           %[[VAL_4:.*]] = "tosa.const"() <{value = dense<3.123400e+00> : tensor<f32>}> : () -> tensor<f32>
// CHECK:           %[[VAL_5:.*]] = "tosa.const"() <{value = dense<6.432100e+00> : tensor<f32>}> : () -> tensor<f32>
// CHECK:           %[[VAL_6:.*]] = tosa.mul %[[VAL_1]], %[[VAL_5]] {shift = 0 : i8} : (tensor<?x?xf32>, tensor<f32>) -> tensor<?x?xf32>
// CHECK:           %[[VAL_7:.*]] = tosa.sub %[[VAL_4]], %[[VAL_6]] : (tensor<f32>, tensor<?x?xf32>) -> tensor<?x?xf32>
// CHECK:           %[[VAL_8:.*]] = torch_c.from_builtin_tensor %[[VAL_7]] : tensor<?x?xf32> -> !torch.vtensor<[?,?],f32>
// CHECK:           return %[[VAL_8]] : !torch.vtensor<[?,?],f32>
// CHECK:         }
func.func @torch.aten.rsub.Scalar$basic(%arg0: !torch.vtensor<[?,?],f32>) -> !torch.vtensor<[?,?],f32> {
  %other = torch.constant.float 3.123400e+00
  %alpha = torch.constant.float 6.432100e+00
  %0 = torch.aten.rsub.Scalar %arg0, %other, %alpha : !torch.vtensor<[?,?],f32>, !torch.float, !torch.float -> !torch.vtensor<[?,?],f32>
  return %0 : !torch.vtensor<[?,?],f32>
}

// -----

// CHECK-LABEL:   func.func @torch.aten.rsub.Scalar$basic(
// CHECK-SAME:                                            %[[VAL_0:.*]]: !torch.vtensor<[?,?],f32>) -> !torch.vtensor<[?,?],f32> {
// CHECK:           %[[VAL_1:.*]] = torch_c.to_builtin_tensor %[[VAL_0]] : !torch.vtensor<[?,?],f32> -> tensor<?x?xf32>
// CHECK:           %[[VAL_2:.*]] = torch.constant.float 3.123400e+00
// CHECK:           %[[VAL_3:.*]] = torch.constant.int 1
// CHECK:           %[[VAL_4:.*]] = "tosa.const"() <{value = dense<3.123400e+00> : tensor<f32>}> : () -> tensor<f32>
// CHECK:           %[[VAL_5:.*]] = "tosa.const"() <{value = dense<1.000000e+00> : tensor<f32>}> : () -> tensor<f32>
// CHECK:           %[[VAL_6:.*]] = tosa.mul %[[VAL_1]], %[[VAL_5]] {shift = 0 : i8} : (tensor<?x?xf32>, tensor<f32>) -> tensor<?x?xf32>
// CHECK:           %[[VAL_7:.*]] = tosa.sub %[[VAL_4]], %[[VAL_6]] : (tensor<f32>, tensor<?x?xf32>) -> tensor<?x?xf32>
// CHECK:           %[[VAL_8:.*]] = torch_c.from_builtin_tensor %[[VAL_7]] : tensor<?x?xf32> -> !torch.vtensor<[?,?],f32>
// CHECK:           return %[[VAL_8]] : !torch.vtensor<[?,?],f32>
// CHECK:         }
func.func @torch.aten.rsub.Scalar$basic(%arg0: !torch.vtensor<[?,?],f32>) -> !torch.vtensor<[?,?],f32> {
  %other = torch.constant.float 3.123400e+00
  %alpha = torch.constant.int 1
  %0 = torch.aten.rsub.Scalar %arg0, %other, %alpha : !torch.vtensor<[?,?],f32>, !torch.float, !torch.int -> !torch.vtensor<[?,?],f32>
  return %0 : !torch.vtensor<[?,?],f32>
}

// -----

// CHECK-LABEL:   func.func @torch.aten.gt.Tensor$basic(
// CHECK-SAME:                                     %[[VAL_0:.*]]: !torch.vtensor<[?,?],f32>,
// CHECK-SAME:                                     %[[VAL_1:.*]]: !torch.vtensor<[?,?],f32>) -> !torch.vtensor<[?,?],i1> {
// CHECK:           %[[VAL_2:.*]] = torch_c.to_builtin_tensor %[[VAL_0]] : !torch.vtensor<[?,?],f32> -> tensor<?x?xf32>
// CHECK:           %[[VAL_3:.*]] = torch_c.to_builtin_tensor %[[VAL_1]] : !torch.vtensor<[?,?],f32> -> tensor<?x?xf32>
// CHECK:           %[[VAL_4:.*]] = tosa.greater %[[VAL_2]], %[[VAL_3]] : (tensor<?x?xf32>, tensor<?x?xf32>) -> tensor<?x?xi1>
// CHECK:           %[[VAL_5:.*]] = torch_c.from_builtin_tensor %[[VAL_4]] : tensor<?x?xi1> -> !torch.vtensor<[?,?],i1>
// CHECK:           return %[[VAL_5]] : !torch.vtensor<[?,?],i1>
// CHECK:         }
func.func @torch.aten.gt.Tensor$basic(%arg0: !torch.vtensor<[?,?],f32>, %arg1: !torch.vtensor<[?,?],f32>) -> !torch.vtensor<[?,?],i1> {
  %0 = torch.aten.gt.Tensor %arg0, %arg1 : !torch.vtensor<[?,?],f32>, !torch.vtensor<[?,?],f32> -> !torch.vtensor<[?,?],i1>
  return %0 : !torch.vtensor<[?,?],i1>
}

// -----

// CHECK-LABEL:   func.func @torch.aten.lt.Tensor$basic(
// CHECK-SAME:                                     %[[VAL_0:.*]]: !torch.vtensor<[?,?],f32>,
// CHECK-SAME:                                     %[[VAL_1:.*]]: !torch.vtensor<[?,?],f32>) -> !torch.vtensor<[?,?],i1> {
// CHECK:           %[[VAL_2:.*]] = torch_c.to_builtin_tensor %[[VAL_0]] : !torch.vtensor<[?,?],f32> -> tensor<?x?xf32>
// CHECK:           %[[VAL_3:.*]] = torch_c.to_builtin_tensor %[[VAL_1]] : !torch.vtensor<[?,?],f32> -> tensor<?x?xf32>
// CHECK:           %[[VAL_4:.*]] = tosa.greater %[[VAL_3]], %[[VAL_2]] : (tensor<?x?xf32>, tensor<?x?xf32>) -> tensor<?x?xi1>
// CHECK:           %[[VAL_5:.*]] = torch_c.from_builtin_tensor %[[VAL_4]] : tensor<?x?xi1> -> !torch.vtensor<[?,?],i1>
// CHECK:           return %[[VAL_5]] : !torch.vtensor<[?,?],i1>
// CHECK:         }
func.func @torch.aten.lt.Tensor$basic(%arg0: !torch.vtensor<[?,?],f32>, %arg1: !torch.vtensor<[?,?],f32>) -> !torch.vtensor<[?,?],i1> {
  %0 = torch.aten.lt.Tensor %arg0, %arg1 : !torch.vtensor<[?,?],f32>, !torch.vtensor<[?,?],f32> -> !torch.vtensor<[?,?],i1>
  return %0 : !torch.vtensor<[?,?],i1>
}

// -----

// CHECK-LABEL:   func.func @torch.aten.eq.Tensor$basic(
// CHECK-SAME:                                     %[[VAL_0:.*]]: !torch.vtensor<[?,?],f32>,
// CHECK-SAME:                                     %[[VAL_1:.*]]: !torch.vtensor<[?,?],f32>) -> !torch.vtensor<[?,?],i1> {
// CHECK:           %[[VAL_2:.*]] = torch_c.to_builtin_tensor %[[VAL_0]] : !torch.vtensor<[?,?],f32> -> tensor<?x?xf32>
// CHECK:           %[[VAL_3:.*]] = torch_c.to_builtin_tensor %[[VAL_1]] : !torch.vtensor<[?,?],f32> -> tensor<?x?xf32>
// CHECK:           %[[VAL_4:.*]] = tosa.equal %[[VAL_2]], %[[VAL_3]] : (tensor<?x?xf32>, tensor<?x?xf32>) -> tensor<?x?xi1>
// CHECK:           %[[VAL_5:.*]] = torch_c.from_builtin_tensor %[[VAL_4]] : tensor<?x?xi1> -> !torch.vtensor<[?,?],i1>
// CHECK:           return %[[VAL_5]] : !torch.vtensor<[?,?],i1>
// CHECK:         }
func.func @torch.aten.eq.Tensor$basic(%arg0: !torch.vtensor<[?,?],f32>, %arg1: !torch.vtensor<[?,?],f32>) -> !torch.vtensor<[?,?],i1> {
  %0 = torch.aten.eq.Tensor %arg0, %arg1 : !torch.vtensor<[?,?],f32>, !torch.vtensor<[?,?],f32> -> !torch.vtensor<[?,?],i1>
  return %0 : !torch.vtensor<[?,?],i1>
}

// -----

// CHECK-LABEL:   func.func @torch.aten.reshape$basic(
// CHECK-SAME:                                   %[[VAL_0:.*]]: !torch.vtensor<[?,?,?,?],f32>) -> !torch.vtensor<[?],f32> {
// CHECK:           %[[VAL_1:.*]] = torch_c.to_builtin_tensor %[[VAL_0]] : !torch.vtensor<[?,?,?,?],f32> -> tensor<?x?x?x?xf32>
// CHECK:           %[[VAL_2:.*]] = torch.constant.int -1
// CHECK:           %[[VAL_3:.*]] = torch.prim.ListConstruct %[[VAL_2]] : (!torch.int) -> !torch.list<int>
// CHECK:           %[[VAL_4:.*]] = tosa.reshape %[[VAL_1]] {new_shape = array<i64: -1>} : (tensor<?x?x?x?xf32>) -> tensor<?xf32>
// CHECK:           %[[VAL_5:.*]] = torch_c.from_builtin_tensor %[[VAL_4]] : tensor<?xf32> -> !torch.vtensor<[?],f32>
// CHECK:           return %[[VAL_5]] : !torch.vtensor<[?],f32>
// CHECK:         }
func.func @torch.aten.reshape$basic(%arg0: !torch.vtensor<[?,?,?,?],f32>) -> !torch.vtensor<[?],f32> {
  %dim0 = torch.constant.int -1
  %shape = torch.prim.ListConstruct %dim0 : (!torch.int) -> !torch.list<int>
  %0 = torch.aten.reshape %arg0, %shape : !torch.vtensor<[?,?,?,?],f32>, !torch.list<int> -> !torch.vtensor<[?],f32>
  return %0 : !torch.vtensor<[?],f32>
}

// -----

// CHECK-LABEL:   func.func @torch.aten.native_batch_norm$basic(
// CHECK-SAME:                                                  %[[VAL_0:.*]]: !torch.vtensor<[10,4,3],f32>) -> !torch.vtensor<[10,4,3],f32> {
// CHECK:           %[[VAL_1:.*]] = torch_c.to_builtin_tensor %[[VAL_0]] : !torch.vtensor<[10,4,3],f32> -> tensor<10x4x3xf32>
// CHECK:           %[[VAL_2:.*]] = "tosa.const"() <{value = dense<[5.000000e-01, 4.000000e-01, 3.000000e-01, 6.000000e-01]> : tensor<4xf32>}> : () -> tensor<4xf32>
// CHECK:           %[[VAL_3:.*]] = "tosa.const"() <{value = dense<[3.000000e+00, 2.000000e+00, 4.000000e+00, 5.000000e+00]> : tensor<4xf32>}> : () -> tensor<4xf32>
// CHECK:           %[[VAL_4:.*]] = torch.constant.float 1.000000e-01
// CHECK:           %[[VAL_5:.*]] = torch.constant.float 1.000000e-05
// CHECK:           %[[VAL_6:.*]] = torch.constant.bool true
// CHECK:           %[[VAL_7:.*]] = torch.constant.bool false
// CHECK:           %[[VAL_8:.*]] = tosa.reshape %[[VAL_2]] {new_shape = array<i64: 4, 1>} : (tensor<4xf32>) -> tensor<4x1xf32>
// CHECK:           %[[VAL_9:.*]] = tosa.reshape %[[VAL_3]] {new_shape = array<i64: 4, 1>} : (tensor<4xf32>) -> tensor<4x1xf32>
// CHECK:           %[[VAL_10:.*]] = tosa.reshape %[[VAL_3]] {new_shape = array<i64: 4, 1>} : (tensor<4xf32>) -> tensor<4x1xf32>
// CHECK:           %[[VAL_11:.*]] = tosa.reshape %[[VAL_2]] {new_shape = array<i64: 4, 1>} : (tensor<4xf32>) -> tensor<4x1xf32>
// CHECK:           %[[VAL_12:.*]] = "tosa.const"() <{value = dense<9.99999974E-6> : tensor<f32>}> : () -> tensor<f32>
// CHECK:           %[[VAL_13:.*]] = tosa.sub %[[VAL_1]], %[[VAL_8]] : (tensor<10x4x3xf32>, tensor<4x1xf32>) -> tensor<10x4x3xf32>
// CHECK:           %[[VAL_14:.*]] = tosa.add %[[VAL_9]], %[[VAL_12]] : (tensor<4x1xf32>, tensor<f32>) -> tensor<4x1xf32>
// CHECK:           %[[VAL_15:.*]] = tosa.rsqrt %[[VAL_14]] : (tensor<4x1xf32>) -> tensor<4x1xf32>
// CHECK:           %[[VAL_16:.*]] = tosa.mul %[[VAL_13]], %[[VAL_15]] {shift = 0 : i8} : (tensor<10x4x3xf32>, tensor<4x1xf32>) -> tensor<10x4x3xf32>
// CHECK:           %[[VAL_17:.*]] = tosa.mul %[[VAL_16]], %[[VAL_10]] {shift = 0 : i8} : (tensor<10x4x3xf32>, tensor<4x1xf32>) -> tensor<10x4x3xf32>
// CHECK:           %[[VAL_18:.*]] = tosa.add %[[VAL_17]], %[[VAL_11]] : (tensor<10x4x3xf32>, tensor<4x1xf32>) -> tensor<10x4x3xf32>
// CHECK:           %[[VAL_19:.*]] = torch_c.from_builtin_tensor %[[VAL_18]] : tensor<10x4x3xf32> -> !torch.vtensor<[10,4,3],f32>
// CHECK:           return %[[VAL_19]] : !torch.vtensor<[10,4,3],f32>
// CHECK:         }
func.func @torch.aten.native_batch_norm$basic(%arg0: !torch.vtensor<[10,4,3],f32> ) -> !torch.vtensor<[10,4,3],f32> {
  %0 = torch.vtensor.literal(dense<[5.000000e-01, 4.000000e-01, 3.000000e-01, 6.000000e-01]> : tensor<4xf32>) : !torch.vtensor<[4],f32>
  %1 = torch.vtensor.literal(dense<[3.000000e+00, 2.000000e+00, 4.000000e+00, 5.000000e+00]> : tensor<4xf32>) : !torch.vtensor<[4],f32>
  %float1.000000e-01 = torch.constant.float 1.000000e-01
  %float1.000000e-05 = torch.constant.float 1.000000e-05
  %true = torch.constant.bool true
  %false = torch.constant.bool false
  %2 = torch.aten.batch_norm %arg0, %1, %0, %0, %1, %false, %float1.000000e-01, %float1.000000e-05, %true : !torch.vtensor<[10,4,3],f32>, !torch.vtensor<[4],f32>, !torch.vtensor<[4],f32>, !torch.vtensor<[4],f32>, !torch.vtensor<[4],f32>, !torch.bool, !torch.float, !torch.float, !torch.bool -> !torch.vtensor<[10,4,3],f32>
  return %2 : !torch.vtensor<[10,4,3],f32>
}

// -----

// CHECK-LABEL:   func.func @forward(
// CHECK-SAME:                       %[[VAL_0:.*]]: !torch.vtensor<[10,3,8,9,3,4],f32>) -> !torch.vtensor<[10,3,?,4],f32> {
// CHECK:           %[[VAL_1:.*]] = torch_c.to_builtin_tensor %[[VAL_0]] : !torch.vtensor<[10,3,8,9,3,4],f32> -> tensor<10x3x8x9x3x4xf32>
// CHECK:           %[[VAL_2:.*]] = torch.constant.int 4
// CHECK:           %[[VAL_3:.*]] = torch.constant.int 2
// CHECK:           %[[VAL_4:.*]] = tosa.reshape %[[VAL_1]] {new_shape = array<i64: 10, 3, 216, 4>} : (tensor<10x3x8x9x3x4xf32>) -> tensor<10x3x216x4xf32>
// CHECK:           %[[VAL_5:.*]] = tensor.cast %[[VAL_4]] : tensor<10x3x216x4xf32> to tensor<10x3x?x4xf32>
// CHECK:           %[[VAL_6:.*]] = torch_c.from_builtin_tensor %[[VAL_5]] : tensor<10x3x?x4xf32> -> !torch.vtensor<[10,3,?,4],f32>
// CHECK:           return %[[VAL_6]] : !torch.vtensor<[10,3,?,4],f32>
// CHECK:         }
func.func @forward(%arg0: !torch.vtensor<[10,3,8,9,3,4],f32> ) -> !torch.vtensor<[10,3,?,4],f32> {
  %int4 = torch.constant.int 4
  %int2 = torch.constant.int 2
  %0 = torch.aten.flatten.using_ints %arg0, %int2, %int4 : !torch.vtensor<[10,3,8,9,3,4],f32>, !torch.int, !torch.int -> !torch.vtensor<[10,3,?,4],f32>
  return %0 : !torch.vtensor<[10,3,?,4],f32>
}

// -----

// CHECK-LABEL:   func.func @forward(
// CHECK-SAME:                  %[[VAL_0:.*]]: !torch.vtensor<[1,6,4],f32>) -> !torch.vtensor<[1,2,3,4],f32> {
// CHECK:           %[[VAL:.*]]   = torch_c.to_builtin_tensor %[[VAL_0]] : !torch.vtensor<[1,6,4],f32> -> tensor<1x6x4xf32>
// CHECK:           %[[VAL_1:.*]] = torch.constant.int 1
// CHECK:           %[[VAL_2:.*]] = torch.constant.int 2
// CHECK:           %[[VAL_3:.*]] = torch.constant.int 3
// CHECK:           %[[VAL_4:.*]] = torch.prim.ListConstruct %[[VAL_2]], %[[VAL_3]] : (!torch.int, !torch.int) -> !torch.list<int>
// CHECK:           %[[VAL_5:.*]] = tosa.reshape %[[VAL]] {new_shape = array<i64: 1, 2, 3, 4>} : (tensor<1x6x4xf32>) -> tensor<1x2x3x4xf32>
// CHECK:           %[[VAL_6:.*]] = torch_c.from_builtin_tensor %[[VAL_5]] : tensor<1x2x3x4xf32> -> !torch.vtensor<[1,2,3,4],f32>
// CHECK:           return %[[VAL_6]] : !torch.vtensor<[1,2,3,4],f32>
// CHECK:         }
func.func @forward(%arg0: !torch.vtensor<[1,6,4],f32> ) -> !torch.vtensor<[1,2,3,4],f32> {
  %int1 = torch.constant.int 1
  %int2 = torch.constant.int 2
  %int3 = torch.constant.int 3
  %0 = torch.prim.ListConstruct %int2, %int3 : (!torch.int, !torch.int) -> !torch.list<int>
  %1 = torch.aten.unflatten.int %arg0, %int1, %0 : !torch.vtensor<[1,6,4],f32>, !torch.int, !torch.list<int> -> !torch.vtensor<[1,2,3,4],f32>
  return %1 : !torch.vtensor<[1,2,3,4],f32>
}

// -----

// CHECK-LABEL:   func.func @forward(
// CHECK-SAME:                       %[[VAL_0:.*]]: !torch.vtensor<[5,2,2,3],f32>,
// CHECK-SAME:                       %[[VAL_1:.*]]: !torch.vtensor<[2,2,3],f32>,
// CHECK-SAME:                       %[[VAL_2:.*]]: !torch.vtensor<[2,2,3],f32>) -> !torch.vtensor<[5,2,2,3],f32> {
// CHECK:           %[[VAL_3:.*]] = torch_c.to_builtin_tensor %[[VAL_0]] : !torch.vtensor<[5,2,2,3],f32> -> tensor<5x2x2x3xf32>
// CHECK:           %[[VAL_4:.*]] = torch_c.to_builtin_tensor %[[VAL_1]] : !torch.vtensor<[2,2,3],f32> -> tensor<2x2x3xf32>
// CHECK:           %[[VAL_5:.*]] = torch_c.to_builtin_tensor %[[VAL_2]] : !torch.vtensor<[2,2,3],f32> -> tensor<2x2x3xf32>
// CHECK:           %[[VAL_6:.*]] = torch.constant.float 5.000000e-01
// CHECK:           %[[VAL_7:.*]] = torch.constant.int 3
// CHECK:           %[[VAL_8:.*]] = torch.constant.int 2
// CHECK:           %[[VAL_9:.*]] = torch.prim.ListConstruct %[[VAL_8]], %[[VAL_8]], %[[VAL_7]] : (!torch.int, !torch.int, !torch.int) -> !torch.list<int>
// CHECK:           %[[VAL_10:.*]] = "tosa.const"() <{value = dense<1.200000e+01> : tensor<1xf32>}> : () -> tensor<1xf32>
// CHECK:           %[[VAL_11:.*]] = tosa.reciprocal %[[VAL_10]] : (tensor<1xf32>) -> tensor<1xf32>
// CHECK:           %[[VAL_12:.*]] = tosa.reduce_sum %[[VAL_3]] {axis = 3 : i32} : (tensor<5x2x2x3xf32>) -> tensor<5x2x2x1xf32>
// CHECK:           %[[VAL_13:.*]] = tosa.reduce_sum %[[VAL_12]] {axis = 2 : i32} : (tensor<5x2x2x1xf32>) -> tensor<5x2x1x1xf32>
// CHECK:           %[[VAL_14:.*]] = tosa.reduce_sum %[[VAL_13]] {axis = 1 : i32} : (tensor<5x2x1x1xf32>) -> tensor<5x1x1x1xf32>
// CHECK:           %[[VAL_15:.*]] = tosa.reshape %[[VAL_14]] {new_shape = array<i64: 5, 1, 1, 1>} : (tensor<5x1x1x1xf32>) -> tensor<5x1x1x1xf32>
// CHECK:           %[[VAL_16:.*]] = tosa.mul %[[VAL_15]], %[[VAL_11]] {shift = 0 : i8} : (tensor<5x1x1x1xf32>, tensor<1xf32>) -> tensor<5x1x1x1xf32>
// CHECK:           %[[VAL_17:.*]] = tosa.sub %[[VAL_3]], %[[VAL_16]] : (tensor<5x2x2x3xf32>, tensor<5x1x1x1xf32>) -> tensor<5x2x2x3xf32>
// CHECK:           %[[VAL_18:.*]] = tosa.mul %[[VAL_17]], %[[VAL_17]] {shift = 0 : i8} : (tensor<5x2x2x3xf32>, tensor<5x2x2x3xf32>) -> tensor<5x2x2x3xf32>
// CHECK:           %[[VAL_19:.*]] = tosa.reduce_sum %[[VAL_18]] {axis = 3 : i32} : (tensor<5x2x2x3xf32>) -> tensor<5x2x2x1xf32>
// CHECK:           %[[VAL_20:.*]] = tosa.reduce_sum %[[VAL_19]] {axis = 2 : i32} : (tensor<5x2x2x1xf32>) -> tensor<5x2x1x1xf32>
// CHECK:           %[[VAL_21:.*]] = tosa.reduce_sum %[[VAL_20]] {axis = 1 : i32} : (tensor<5x2x1x1xf32>) -> tensor<5x1x1x1xf32>
// CHECK:           %[[VAL_22:.*]] = tosa.reshape %[[VAL_21]] {new_shape = array<i64: 5, 1, 1, 1>} : (tensor<5x1x1x1xf32>) -> tensor<5x1x1x1xf32>
// CHECK:           %[[VAL_23:.*]] = tosa.mul %[[VAL_22]], %[[VAL_11]] {shift = 0 : i8} : (tensor<5x1x1x1xf32>, tensor<1xf32>) -> tensor<5x1x1x1xf32>
// CHECK:           %[[VAL_24:.*]] = tosa.reshape %[[VAL_4]] {new_shape = array<i64: 1, 2, 2, 3>} : (tensor<2x2x3xf32>) -> tensor<1x2x2x3xf32>
// CHECK:           %[[VAL_25:.*]] = tosa.reshape %[[VAL_5]] {new_shape = array<i64: 1, 2, 2, 3>} : (tensor<2x2x3xf32>) -> tensor<1x2x2x3xf32>
// CHECK:           %[[VAL_26:.*]] = "tosa.const"() <{value = dense<5.000000e-01> : tensor<f32>}> : () -> tensor<f32>
// CHECK:           %[[VAL_27:.*]] = tosa.sub %[[VAL_3]], %[[VAL_16]] : (tensor<5x2x2x3xf32>, tensor<5x1x1x1xf32>) -> tensor<5x2x2x3xf32>
// CHECK:           %[[VAL_28:.*]] = tosa.add %[[VAL_23]], %[[VAL_26]] : (tensor<5x1x1x1xf32>, tensor<f32>) -> tensor<5x1x1x1xf32>
// CHECK:           %[[VAL_29:.*]] = tosa.rsqrt %[[VAL_28]] : (tensor<5x1x1x1xf32>) -> tensor<5x1x1x1xf32>
// CHECK:           %[[VAL_30:.*]] = tosa.mul %[[VAL_27]], %[[VAL_29]] {shift = 0 : i8} : (tensor<5x2x2x3xf32>, tensor<5x1x1x1xf32>) -> tensor<5x2x2x3xf32>
// CHECK:           %[[VAL_31:.*]] = tosa.mul %[[VAL_30]], %[[VAL_24]] {shift = 0 : i8} : (tensor<5x2x2x3xf32>, tensor<1x2x2x3xf32>) -> tensor<5x2x2x3xf32>
// CHECK:           %[[VAL_32:.*]] = tosa.add %[[VAL_31]], %[[VAL_25]] : (tensor<5x2x2x3xf32>, tensor<1x2x2x3xf32>) -> tensor<5x2x2x3xf32>
// CHECK:           %[[VAL_33:.*]] = torch_c.from_builtin_tensor %[[VAL_32]] : tensor<5x2x2x3xf32> -> !torch.vtensor<[5,2,2,3],f32>
// CHECK:           return %[[VAL_33]] : !torch.vtensor<[5,2,2,3],f32>
// CHECK:         }
func.func @forward(%arg0: !torch.vtensor<[5,2,2,3],f32> , %arg1: !torch.vtensor<[2,2,3],f32> , %arg2: !torch.vtensor<[2,2,3],f32> ) -> !torch.vtensor<[5,2,2,3],f32> {
  %float5.000000e-01 = torch.constant.float 5.000000e-01
  %int3 = torch.constant.int 3
  %int2 = torch.constant.int 2
  %0 = torch.prim.ListConstruct %int2, %int2, %int3 : (!torch.int, !torch.int, !torch.int) -> !torch.list<int>
  %result0, %result1, %result2 = torch.aten.native_layer_norm %arg0, %0, %arg1, %arg2, %float5.000000e-01 : !torch.vtensor<[5,2,2,3],f32>, !torch.list<int>, !torch.vtensor<[2,2,3],f32>, !torch.vtensor<[2,2,3],f32>, !torch.float -> !torch.vtensor<[5,2,2,3],f32>, !torch.vtensor<[3],f32>, !torch.vtensor<[3],f32>
  return %result0 : !torch.vtensor<[5,2,2,3],f32>
}

// -----

// CHECK-LABEL:   func.func @torch.aten.ne.Tensor$basic(
// CHECK-SAME:                                     %[[VAL_0:.*]]: !torch.vtensor<[?,?],f32>,
// CHECK-SAME:                                     %[[VAL_1:.*]]: !torch.vtensor<[?,?],f32>) -> !torch.vtensor<[?,?],i1> {
// CHECK:           %[[VAL_2:.*]] = torch_c.to_builtin_tensor %[[VAL_0]] : !torch.vtensor<[?,?],f32> -> tensor<?x?xf32>
// CHECK:           %[[VAL_3:.*]] = torch_c.to_builtin_tensor %[[VAL_1]] : !torch.vtensor<[?,?],f32> -> tensor<?x?xf32>
// CHECK:           %[[VAL_4:.*]] = tosa.equal %[[VAL_2]], %[[VAL_3]] : (tensor<?x?xf32>, tensor<?x?xf32>) -> tensor<?x?xi1>
// CHECK:           %[[VAL_5:.*]] = tosa.logical_not %[[VAL_4]] : (tensor<?x?xi1>) -> tensor<?x?xi1>
// CHECK:           %[[VAL_6:.*]] = torch_c.from_builtin_tensor %[[VAL_5]] : tensor<?x?xi1> -> !torch.vtensor<[?,?],i1>
// CHECK:           return %[[VAL_6]] : !torch.vtensor<[?,?],i1>
// CHECK:         }
func.func @torch.aten.ne.Tensor$basic(%arg0: !torch.vtensor<[?,?],f32>, %arg1: !torch.vtensor<[?,?],f32>) -> !torch.vtensor<[?,?],i1> {
  %0 = torch.aten.ne.Tensor %arg0, %arg1 : !torch.vtensor<[?,?],f32>, !torch.vtensor<[?,?],f32> -> !torch.vtensor<[?,?],i1>
  return %0 : !torch.vtensor<[?,?],i1>
}

// -----

// CHECK-LABEL:   func.func @forward(
// CHECK-SAME:                  %[[VAL_0:.*]]: !torch.vtensor<[3,4,2],f32>) -> !torch.vtensor<[3,2,4],f32> {
// CHECK:           %[[VAL_1:.*]] = torch_c.to_builtin_tensor %[[VAL_0]] : !torch.vtensor<[3,4,2],f32> -> tensor<3x4x2xf32>
// CHECK:           %[[VAL_2:.*]] = torch.constant.int 1
// CHECK:           %[[VAL_3:.*]] = torch.constant.int 2
// CHECK:           %[[VAL_4:.*]] = torch.constant.int 0
// CHECK:           %[[VAL_5:.*]] = torch.prim.ListConstruct %[[VAL_4]], %[[VAL_3]], %[[VAL_2]] : (!torch.int, !torch.int, !torch.int) -> !torch.list<int>
// CHECK:           %[[VAL_6:.*]] = "tosa.const"() <{value = dense<[0, 2, 1]> : tensor<3xi64>}> : () -> tensor<3xi64>
// CHECK:           %[[VAL_7:.*]] = tosa.transpose %[[VAL_1]], %[[VAL_6]] : (tensor<3x4x2xf32>, tensor<3xi64>) -> tensor<3x2x4xf32>
// CHECK:           %[[VAL_8:.*]] = torch_c.from_builtin_tensor %[[VAL_7]] : tensor<3x2x4xf32> -> !torch.vtensor<[3,2,4],f32>
// CHECK:           return %[[VAL_8]] : !torch.vtensor<[3,2,4],f32>
// CHECK:         }
func.func @forward(%arg0: !torch.vtensor<[3,4,2],f32> ) -> !torch.vtensor<[3,2,4],f32> {
  %int1 = torch.constant.int 1
  %int2 = torch.constant.int 2
  %int0 = torch.constant.int 0
  %0 = torch.prim.ListConstruct %int0, %int2, %int1 : (!torch.int, !torch.int, !torch.int) -> !torch.list<int>
  %1 = torch.aten.permute %arg0, %0 : !torch.vtensor<[3,4,2],f32>, !torch.list<int> -> !torch.vtensor<[3,2,4],f32>
  return %1 : !torch.vtensor<[3,2,4],f32>
}

// -----

// CHECK-LABEL:   func.func @torch.aten.bitwise_and.Tensor$basic(
// CHECK-SAME:                                              %[[VAL_0:.*]]: !torch.vtensor<[?,?],si32>,
// CHECK-SAME:                                              %[[VAL_1:.*]]: !torch.vtensor<[?,?],si32>) -> !torch.vtensor<[?,?],si32> {
// CHECK:           %[[VAL_2:.*]] = torch_c.to_builtin_tensor %[[VAL_0]] : !torch.vtensor<[?,?],si32> -> tensor<?x?xi32>
// CHECK:           %[[VAL_3:.*]] = torch_c.to_builtin_tensor %[[VAL_1]] : !torch.vtensor<[?,?],si32> -> tensor<?x?xi32>
// CHECK:           %[[VAL_4:.*]] = tosa.bitwise_and %[[VAL_2]], %[[VAL_3]] : (tensor<?x?xi32>, tensor<?x?xi32>) -> tensor<?x?xi32>
// CHECK:           %[[VAL_5:.*]] = torch_c.from_builtin_tensor %[[VAL_4]] : tensor<?x?xi32> -> !torch.vtensor<[?,?],si32>
// CHECK:           return %[[VAL_5]] : !torch.vtensor<[?,?],si32>
// CHECK:         }
func.func @torch.aten.bitwise_and.Tensor$basic(%arg0: !torch.vtensor<[?,?],si32>, %arg1: !torch.vtensor<[?,?],si32>) -> !torch.vtensor<[?,?],si32> {
  %0 = torch.aten.bitwise_and.Tensor %arg0, %arg1 : !torch.vtensor<[?,?],si32>, !torch.vtensor<[?,?],si32> -> !torch.vtensor<[?,?],si32>
  return %0 : !torch.vtensor<[?,?],si32>
}

// -----

// CHECK-LABEL:   func.func @torch.aten.log2$basic(
// CHECK-SAME:                                     %[[VAL_0:.*]]: !torch.vtensor<[?,?],f32>) -> !torch.vtensor<[?,?],f32> {
// CHECK:           %[[VAL_1:.*]] = torch_c.to_builtin_tensor %[[VAL_0]] : !torch.vtensor<[?,?],f32> -> tensor<?x?xf32>
// CHECK:           %[[VAL_2:.*]] = "tosa.const"() <{value = dense<0.693147182> : tensor<1x1xf32>}> : () -> tensor<1x1xf32>
// CHECK:           %[[VAL_3:.*]] = tosa.reciprocal %[[VAL_2]] : (tensor<1x1xf32>) -> tensor<1x1xf32>
// CHECK:           %[[VAL_4:.*]] = tosa.log %[[VAL_1]] : (tensor<?x?xf32>) -> tensor<?x?xf32>
// CHECK:           %[[VAL_5:.*]] = tosa.mul %[[VAL_4]], %[[VAL_3]] {shift = 0 : i8} : (tensor<?x?xf32>, tensor<1x1xf32>) -> tensor<?x?xf32>
// CHECK:           %[[VAL_6:.*]] = torch_c.from_builtin_tensor %[[VAL_5]] : tensor<?x?xf32> -> !torch.vtensor<[?,?],f32>
// CHECK:           return %[[VAL_6]] : !torch.vtensor<[?,?],f32>
// CHECK:         }
func.func @torch.aten.log2$basic(%arg0: !torch.vtensor<[?,?],f32> ) -> !torch.vtensor<[?,?],f32> {
  %0 = torch.aten.log2 %arg0 : !torch.vtensor<[?,?],f32> -> !torch.vtensor<[?,?],f32>
  return %0 : !torch.vtensor<[?,?],f32>
}

// -----

// CHECK-LABEL:   func.func @torch.aten.zeros$basic() -> !torch.vtensor<[3,4],f32> {
// CHECK:           %[[VAL_0:.*]] = torch.constant.int 4
// CHECK:           %[[VAL_1:.*]] = torch.constant.int 3
// CHECK:           %[[VAL_2:.*]] = torch.constant.none
// CHECK:           %[[VAL_3:.*]] = torch.prim.ListConstruct %[[VAL_1]], %[[VAL_0]] : (!torch.int, !torch.int) -> !torch.list<int>
// CHECK:           %[[VAL_4:.*]] = "tosa.const"() <{value = dense<0> : tensor<3x4xi32>}> : () -> tensor<3x4xi32>
// CHECK:           %[[VAL_5:.*]] = tosa.cast %[[VAL_4]] : (tensor<3x4xi32>) -> tensor<3x4xf32>
// CHECK:           %[[VAL_6:.*]] = torch_c.from_builtin_tensor %[[VAL_5]] : tensor<3x4xf32> -> !torch.vtensor<[3,4],f32>
// CHECK:           return %[[VAL_6]] : !torch.vtensor<[3,4],f32>
// CHECK:         }
func.func @torch.aten.zeros$basic() -> !torch.vtensor<[3,4],f32> {
  %int4 = torch.constant.int 4
  %int3 = torch.constant.int 3
  %none = torch.constant.none
  %0 = torch.prim.ListConstruct %int3, %int4 : (!torch.int, !torch.int) -> !torch.list<int>
  %1 = torch.aten.zeros %0, %none, %none, %none, %none : !torch.list<int>, !torch.none, !torch.none, !torch.none, !torch.none -> !torch.vtensor<[3,4],f32>
  return %1 : !torch.vtensor<[3,4],f32>
}

// -----

// CHECK-LABEL:   func.func @torch.aten.unsqueeze$basic(
// CHECK-SAME:                                          %[[VAL_0:.*]]: !torch.vtensor<[4,3],si32>) -> !torch.vtensor<[4,3,1],si32> {
// CHECK:           %[[VAL_1:.*]] = torch_c.to_builtin_tensor %[[VAL_0]] : !torch.vtensor<[4,3],si32> -> tensor<4x3xi32>
// CHECK:           %[[VAL_2:.*]] = torch.constant.int 2
// CHECK:           %[[VAL_3:.*]] = tosa.reshape %[[VAL_1]] {new_shape = array<i64: 4, 3, 1>} : (tensor<4x3xi32>) -> tensor<4x3x1xi32>
// CHECK:           %[[VAL_4:.*]] = torch_c.from_builtin_tensor %[[VAL_3]] : tensor<4x3x1xi32> -> !torch.vtensor<[4,3,1],si32>
// CHECK:           return %[[VAL_4]] : !torch.vtensor<[4,3,1],si32>
// CHECK:         }

func.func @torch.aten.unsqueeze$basic(%arg0: !torch.vtensor<[4,3],si32> ) -> !torch.vtensor<[4,3,1],si32> {
  %int2 = torch.constant.int 2
  %0 = torch.aten.unsqueeze %arg0, %int2 : !torch.vtensor<[4,3],si32>, !torch.int -> !torch.vtensor<[4,3,1],si32>
  return %0 : !torch.vtensor<[4,3,1],si32>
}

// -----

// CHECK-LABEL:   func.func @torch.aten.unsqueeze$negative_dim(
// CHECK-SAME:                                          %[[VAL_0:.*]]: !torch.vtensor<[4,3],si32>) -> !torch.vtensor<[4,3,1],si32> {
// CHECK:           %[[VAL_1:.*]] = torch_c.to_builtin_tensor %[[VAL_0]] : !torch.vtensor<[4,3],si32> -> tensor<4x3xi32>
// CHECK:           %[[VAL_2:.*]] = torch.constant.int -1
// CHECK:           %[[VAL_3:.*]] = tosa.reshape %[[VAL_1]] {new_shape = array<i64: 4, 3, 1>} : (tensor<4x3xi32>) -> tensor<4x3x1xi32>
// CHECK:           %[[VAL_4:.*]] = torch_c.from_builtin_tensor %[[VAL_3]] : tensor<4x3x1xi32> -> !torch.vtensor<[4,3,1],si32>
// CHECK:           return %[[VAL_4]] : !torch.vtensor<[4,3,1],si32>
// CHECK:         }
func.func @torch.aten.unsqueeze$negative_dim(%arg0: !torch.vtensor<[4,3],si32> ) -> !torch.vtensor<[4,3,1],si32> {
  %int2 = torch.constant.int -1
  %0 = torch.aten.unsqueeze %arg0, %int2 : !torch.vtensor<[4,3],si32>, !torch.int -> !torch.vtensor<[4,3,1],si32>
  return %0 : !torch.vtensor<[4,3,1],si32>
}

// -----

// CHECK-LABEL:   func.func @torch.aten.contiguous$basic(
// CHECK-SAME:                                      %[[VAL_0:.*]]: !torch.vtensor<[?,?],f32>) -> !torch.vtensor<[?,?],f32> {
// CHECK:           %[[VAL_1:.*]] = torch_c.to_builtin_tensor %[[VAL_0]] : !torch.vtensor<[?,?],f32> -> tensor<?x?xf32>
// CHECK:           %[[VAL_2:.*]] = torch.constant.int 0
// CHECK:           %[[VAL_3:.*]] = torch_c.from_builtin_tensor %[[VAL_1]] : tensor<?x?xf32> -> !torch.vtensor<[?,?],f32>
// CHECK:           return %[[VAL_3]] : !torch.vtensor<[?,?],f32>
// CHECK:         }
func.func @torch.aten.contiguous$basic(%arg0: !torch.vtensor<[?,?],f32> ) -> !torch.vtensor<[?,?],f32> {
  %int0 = torch.constant.int 0
  %0 = torch.aten.contiguous %arg0, %int0 : !torch.vtensor<[?,?],f32>, !torch.int -> !torch.vtensor<[?,?],f32>
  return %0 : !torch.vtensor<[?,?],f32>
}

// -----

// CHECK-LABEL:   func.func @torch.aten.ones$basic() -> !torch.vtensor<[3,4],f32> {
// CHECK:           %[[VAL_0:.*]] = torch.constant.int 4
// CHECK:           %[[VAL_1:.*]] = torch.constant.int 3
// CHECK:           %[[VAL_2:.*]] = torch.constant.none
// CHECK:           %[[VAL_3:.*]] = torch.prim.ListConstruct %[[VAL_1]], %[[VAL_0]] : (!torch.int, !torch.int) -> !torch.list<int>
// CHECK:           %[[VAL_4:.*]] = "tosa.const"() <{value = dense<1> : tensor<3x4xi32>}> : () -> tensor<3x4xi32>
// CHECK:           %[[VAL_5:.*]] = tosa.cast %[[VAL_4]] : (tensor<3x4xi32>) -> tensor<3x4xf32>
// CHECK:           %[[VAL_6:.*]] = torch_c.from_builtin_tensor %[[VAL_5]] : tensor<3x4xf32> -> !torch.vtensor<[3,4],f32>
// CHECK:           return %[[VAL_6]] : !torch.vtensor<[3,4],f32>
// CHECK:         }
func.func @torch.aten.ones$basic() -> !torch.vtensor<[3,4],f32> {
  %int4 = torch.constant.int 4
  %int3 = torch.constant.int 3
  %none = torch.constant.none
  %0 = torch.prim.ListConstruct %int3, %int4 : (!torch.int, !torch.int) -> !torch.list<int>
  %1 = torch.aten.ones %0, %none, %none, %none, %none : !torch.list<int>, !torch.none, !torch.none, !torch.none, !torch.none -> !torch.vtensor<[3,4],f32>
  return %1 : !torch.vtensor<[3,4],f32>
}

// -----

// CHECK-LABEL:   func.func @torch.aten.dropout$basic(
// CHECK-SAME:                                   %[[VAL_0:.*]]: !torch.vtensor<[?,?],f32>) -> !torch.vtensor<[?,?],f32> {
// CHECK:           %[[VAL_1:.*]] = torch_c.to_builtin_tensor %[[VAL_0]] : !torch.vtensor<[?,?],f32> -> tensor<?x?xf32>
// CHECK:           %[[VAL_2:.*]] = torch.constant.float 0.000000e+00
// CHECK:           %[[VAL_3:.*]] = torch.constant.bool false
// CHECK:           %[[VAL_4:.*]] = tosa.cast %[[VAL_1]] : (tensor<?x?xf32>) -> tensor<?x?xf32>
// CHECK:           %[[VAL_5:.*]] = torch_c.from_builtin_tensor %[[VAL_4]] : tensor<?x?xf32> -> !torch.vtensor<[?,?],f32>
// CHECK:           return %[[VAL_5]] : !torch.vtensor<[?,?],f32>
// CHECK:         }
func.func @torch.aten.dropout$basic(%arg0: !torch.vtensor<[?,?],f32> ) -> !torch.vtensor<[?,?],f32> {
  %float0.000000e00 = torch.constant.float 0.000000e+00
  %false = torch.constant.bool false
  %0 = torch.aten.dropout %arg0, %float0.000000e00, %false : !torch.vtensor<[?,?],f32>, !torch.float, !torch.bool -> !torch.vtensor<[?,?],f32>
  return %0 : !torch.vtensor<[?,?],f32>
}

// -----

// CHECK-LABEL:   func.func @torch.aten.avg_pool2d$basic(
// CHECK-SAME:                                   %[[VAL_0:.*]]: !torch.vtensor<[1,512,7,7],f32>) -> !torch.vtensor<[1,512,1,1],f32> {
// CHECK:           %[[VAL_1:.*]] = torch_c.to_builtin_tensor %[[VAL_0]] : !torch.vtensor<[1,512,7,7],f32> -> tensor<1x512x7x7xf32>
// CHECK:           %[[VAL_2:.*]] = torch.constant.int 7
// CHECK:           %[[VAL_3:.*]] = torch.constant.int 1
// CHECK:           %[[VAL_4:.*]] = torch.constant.int 0
// CHECK:           %[[VAL_5:.*]] = torch.constant.bool false
// CHECK:           %[[VAL_6:.*]] = torch.constant.bool true
// CHECK:           %[[VAL_7:.*]] = torch.constant.none
// CHECK:           %[[VAL_8:.*]] = torch.prim.ListConstruct %[[VAL_2]], %[[VAL_2]] : (!torch.int, !torch.int) -> !torch.list<int>
// CHECK:           %[[VAL_9:.*]] = torch.prim.ListConstruct %[[VAL_3]], %[[VAL_3]] : (!torch.int, !torch.int) -> !torch.list<int>
// CHECK:           %[[VAL_10:.*]] = torch.prim.ListConstruct %[[VAL_4]], %[[VAL_4]] : (!torch.int, !torch.int) -> !torch.list<int>
// CHECK:           %[[VAL_11:.*]] = "tosa.const"() <{value = dense<[0, 2, 3, 1]> : tensor<4xi32>}> : () -> tensor<4xi32>
// CHECK:           %[[VAL_12:.*]] = tosa.transpose %[[VAL_1]], %[[VAL_11]] : (tensor<1x512x7x7xf32>, tensor<4xi32>) -> tensor<1x7x7x512xf32>
// CHECK:           %[[VAL_13:.*]] = tosa.avg_pool2d %[[VAL_12]] {acc_type = f32, kernel = array<i64: 7, 7>, pad = array<i64: 0, 0, 0, 0>, stride = array<i64: 1, 1>} : (tensor<1x7x7x512xf32>) -> tensor<1x1x1x512xf32>
// CHECK:           %[[VAL_14:.*]] = "tosa.const"() <{value = dense<[0, 3, 1, 2]> : tensor<4xi32>}> : () -> tensor<4xi32>
// CHECK:           %[[VAL_15:.*]] = tosa.transpose %[[VAL_13]], %[[VAL_14]] : (tensor<1x1x1x512xf32>, tensor<4xi32>) -> tensor<1x512x1x1xf32>
// CHECK:           %[[VAL_16:.*]] = tensor.cast %[[VAL_15]] : tensor<1x512x1x1xf32> to tensor<1x512x1x1xf32>
// CHECK:           %[[VAL_17:.*]] = torch_c.from_builtin_tensor %[[VAL_16]] : tensor<1x512x1x1xf32> -> !torch.vtensor<[1,512,1,1],f32>
// CHECK:           return %[[VAL_17]] : !torch.vtensor<[1,512,1,1],f32>
// CHECK:         }
func.func @torch.aten.avg_pool2d$basic(%arg0: !torch.vtensor<[1,512,7,7],f32> ) -> !torch.vtensor<[1,512,1,1],f32> {
  %int7 = torch.constant.int 7
  %int1 = torch.constant.int 1
  %int0 = torch.constant.int 0
  %false = torch.constant.bool false
  %true = torch.constant.bool true
  %none = torch.constant.none
  %kernel = torch.prim.ListConstruct %int7, %int7 : (!torch.int, !torch.int) -> !torch.list<int>
  %stride = torch.prim.ListConstruct %int1, %int1 : (!torch.int, !torch.int) -> !torch.list<int>
  %padding = torch.prim.ListConstruct %int0, %int0 : (!torch.int, !torch.int) -> !torch.list<int>
  %0 = torch.aten.avg_pool2d %arg0, %kernel, %stride, %padding, %false, %true, %none : !torch.vtensor<[1,512,7,7],f32>, !torch.list<int>, !torch.list<int>, !torch.list<int>, !torch.bool, !torch.bool, !torch.none -> !torch.vtensor<[1,512,1,1],f32>
  return %0 : !torch.vtensor<[1,512,1,1],f32>
}

// -----

// CHECK-LABEL: @torch.aten.max.dim$basic(
// CHECK-SAME: %[[ARG0:.*]]: tensor<3x2x3xf32>)
// CHECK: %[[VAL_0:.*]] = torch_c.from_builtin_tensor %[[ARG0]] : tensor<3x2x3xf32> -> !torch.vtensor<[3,2,3],f32>
// CHECK: %[[VAL_1:.*]] = torch_c.to_builtin_tensor %[[VAL_0]] : !torch.vtensor<[3,2,3],f32> -> tensor<3x2x3xf32>
// CHECK: %[[VAL_TRUE:.*]] = torch.constant.bool true
// CHECK: %[[VAL_I2:.*]] = torch.constant.int 2
// CHECK: %[[VAL_2:.*]] = tosa.reduce_max %[[VAL_1]] {axis = 2 : i32} : (tensor<3x2x3xf32>) -> tensor<3x2x1xf32>
// CHECK: %[[VAL_3:.*]] = tosa.argmax %[[VAL_1]] {axis = 2 : i32} : (tensor<3x2x3xf32>) -> tensor<3x2xi64>
// CHECK: %[[VAL_4:.*]] = tosa.reshape %[[VAL_3]] {new_shape = array<i64: 3, 2, 1>} : (tensor<3x2xi64>) -> tensor<3x2x1xi64>
// CHECK: %[[VAL_5:.*]] = torch_c.from_builtin_tensor %[[VAL_2]] : tensor<3x2x1xf32> -> !torch.vtensor<[3,2,1],f32>
// CHECK: %[[VAL_6:.*]] = torch_c.to_builtin_tensor %[[VAL_5]] : !torch.vtensor<[3,2,1],f32> -> tensor<3x2x1xf32>
// CHECK: return %[[VAL_6]] : tensor<3x2x1xf32>
func.func @torch.aten.max.dim$basic(%arg0: tensor<3x2x3xf32>) -> tensor<3x2x1xf32> {
  %0 = torch_c.from_builtin_tensor %arg0 : tensor<3x2x3xf32> -> !torch.vtensor<[3,2,3],f32>
  %true = torch.constant.bool true
  %int2 = torch.constant.int 2
  %values, %indices = torch.aten.max.dim %0, %int2, %true : !torch.vtensor<[3,2,3],f32>, !torch.int, !torch.bool -> !torch.vtensor<[3,2,1],f32>, !torch.vtensor<[3,2,1],si64>
  %1 = torch_c.to_builtin_tensor %values : !torch.vtensor<[3,2,1],f32> -> tensor<3x2x1xf32>
  return %1 : tensor<3x2x1xf32>
}

// -----

// CHECK-LABEL: @torch.vtensor.literal_si64$basic(
// CHECK: %[[VAL_0:.*]] = "tosa.const"() <{value = dense<-1> : tensor<1x512xi64>}> : () -> tensor<1x512xi64>
// CHECK: %[[VAL_1:.*]] = torch_c.from_builtin_tensor %[[VAL_0]] : tensor<1x512xi64> -> !torch.vtensor<[1,512],si64>
// CHECK: return %[[VAL_1]] : !torch.vtensor<[1,512],si64>
func.func @torch.vtensor.literal_si64$basic() -> !torch.vtensor<[1,512],si64> {
  %0 = torch.vtensor.literal(dense<-1> : tensor<1x512xsi64>) : !torch.vtensor<[1,512],si64>
  return %0 : !torch.vtensor<[1,512],si64>
}

// -----
// CHECK-LABEL:   func.func @torch.aten.arange.start_step() -> !torch.vtensor<[5],si64> {
// CHECK:           %[[NONE:.*]] = torch.constant.none
// CHECK:           %[[CST0:.*]] = torch.constant.int 0
// CHECK:           %[[CST5:.*]] = torch.constant.int 5
// CHECK:           %[[CST1:.*]] = torch.constant.int 1
// CHECK:           %[[VAL_0:.*]] = "tosa.const"() <{value = dense<[0, 1, 2, 3, 4]> : tensor<5xi64>}> : () -> tensor<5xi64>
// CHECK:           %[[VAL_1:.*]] = tosa.cast %[[VAL_0]] : (tensor<5xi64>) -> tensor<5xi64>
// CHECK:           %[[VAL_2:.*]] = torch_c.from_builtin_tensor %1 : tensor<5xi64> -> !torch.vtensor<[5],si64>
// CHECK:           return %[[VAL_2]] : !torch.vtensor<[5],si64>
func.func @torch.aten.arange.start_step() -> !torch.vtensor<[5],si64> {
  %none = torch.constant.none
  %int0 = torch.constant.int 0
  %int5 = torch.constant.int 5
  %int1 = torch.constant.int 1
  %0 = torch.aten.arange.start_step %int0, %int5, %int1, %none, %none, %none, %none : !torch.int, !torch.int, !torch.int, !torch.none, !torch.none, !torch.none, !torch.none -> !torch.vtensor<[5],si64>
  return %0 : !torch.vtensor<[5],si64>
}

// -----
// CHECK-LABEL:   func.func @torch.prim.NumToTensor.Scalar() -> !torch.vtensor<[],si64> {
// CHECK:           %[[CST1:.*]] = torch.constant.int 1
// CHECK:           %[[VAL_0:.*]] = "tosa.const"() <{value = dense<1> : tensor<i64>}> : () -> tensor<i64>
// CHECK:           %[[VAL_1:.*]] = torch_c.from_builtin_tensor %[[VAL_0]] : tensor<i64> -> !torch.vtensor<[],si64>
// CHECK:           return %[[VAL_1]] : !torch.vtensor<[],si64>
func.func @torch.prim.NumToTensor.Scalar() -> !torch.vtensor<[],si64> {
  %int1 = torch.constant.int 1
  %0 = torch.prim.NumToTensor.Scalar %int1 : !torch.int -> !torch.vtensor<[],si64>
  return %0 : !torch.vtensor<[],si64>
}

// -----
// CHECK-LABEL:   func.func @torch.aten.copy(
// CHECK-SAME:                                   %[[ARG_0:.*]]: !torch.vtensor<[1,1,5,5],ui8>) -> !torch.vtensor<[1,1,5,5],i1> {
// CHECK:           %[[INP:.*]] = torch_c.to_builtin_tensor %[[ARG_0]] : !torch.vtensor<[1,1,5,5],ui8> -> tensor<1x1x5x5xi8>
// CHECK:           %[[CST5:.*]] = torch.constant.int 5
// CHECK:           %[[CST1:.*]] = torch.constant.int 1
// CHECK:           %[[CST11:.*]] = torch.constant.int 11
// CHECK:           %[[NONE:.*]] = torch.constant.none
// CHECK:           %[[FALSE:.*]] = torch.constant.bool false
// CHECK:           %[[CST0:.*]] = torch.constant.int 0
// CHECK:           %[[VAL_0:.*]] = "tosa.const"() <{value = dense<0> : tensor<i64>}> : () -> tensor<i64>
// CHECK:           %[[VAL_1:.*]] = "tosa.const"() <{value = dense<0> : tensor<i64>}> : () -> tensor<i64>
// CHECK:           %[[VAL_2:.*]] = tosa.equal %[[VAL_0]], %[[VAL_1]] : (tensor<i64>, tensor<i64>) -> tensor<i1>
// CHECK:           %[[VAL_3:.*]] = tosa.logical_not %[[VAL_2]] : (tensor<i1>) -> tensor<i1>
// CHECK:           %[[VAL_4:.*]] = "tosa.const"() <{value = dense<0> : tensor<1x1x5x5xi8>}> : () -> tensor<1x1x5x5xi8>
// CHECK:           %[[VAL_5:.*]] = tosa.equal %[[INP]], %[[VAL_4]] : (tensor<1x1x5x5xi8>, tensor<1x1x5x5xi8>) -> tensor<1x1x5x5xi1>
// CHECK:           %[[VAL_6:.*]] = tosa.logical_not %[[VAL_5]] : (tensor<1x1x5x5xi1>) -> tensor<1x1x5x5xi1>
// CHECK:           %[[VAL_7:.*]] = torch_c.from_builtin_tensor %[[VAL_6]] : tensor<1x1x5x5xi1> -> !torch.vtensor<[1,1,5,5],i1>
// CHECK:           return %[[VAL_7]] : !torch.vtensor<[1,1,5,5],i1>
func.func @torch.aten.copy(%arg0: !torch.vtensor<[1,1,5,5],ui8>) -> !torch.vtensor<[1,1,5,5],i1> {
  %int5 = torch.constant.int 5
  %int1 = torch.constant.int 1
  %int11 = torch.constant.int 11
  %none = torch.constant.none
  %false = torch.constant.bool false
  %int0 = torch.constant.int 0
  %0 = torch.prim.NumToTensor.Scalar %int0 : !torch.int -> !torch.vtensor<[],si64>
  %1 = torch.aten.to.dtype %0, %int11, %false, %false, %none : !torch.vtensor<[],si64>, !torch.int, !torch.bool, !torch.bool, !torch.none -> !torch.vtensor<[],i1>
  %2 = torch.prim.ListConstruct %int1, %int1, %int5, %int5 : (!torch.int, !torch.int, !torch.int, !torch.int) -> !torch.list<int>
  %3 = torch.aten.broadcast_to %1, %2 : !torch.vtensor<[],i1>, !torch.list<int> -> !torch.vtensor<[1,1,5,5],i1>
  %4 = torch.aten.copy %3, %arg0, %false : !torch.vtensor<[1,1,5,5],i1>, !torch.vtensor<[1,1,5,5],ui8>, !torch.bool -> !torch.vtensor<[1,1,5,5],i1>
  return %4 : !torch.vtensor<[1,1,5,5],i1>
}

// -----
// CHECK-LABEL:   func.func @torch.aten.to.dtype(
// CHECK-SAME:                                   %[[ARG_0:.*]]: !torch.vtensor<[3,5],si64>) -> !torch.vtensor<[3,5],i1> {
// CHECK:           %[[INP:.*]] = torch_c.to_builtin_tensor %[[ARG_0]] : !torch.vtensor<[3,5],si64> -> tensor<3x5xi64>
// CHECK:           %[[CST11:.*]] = torch.constant.int 11
// CHECK:           %[[NONE:.*]] = torch.constant.none
// CHECK:           %[[FALSE:.*]] = torch.constant.bool false
// CHECK:           %[[VAL_0:.*]] = "tosa.const"() <{value = dense<0> : tensor<3x5xi64>}> : () -> tensor<3x5xi64>
// CHECK:           %[[VAL_1:.*]] = tosa.equal %[[INP]], %[[VAL_0]] : (tensor<3x5xi64>, tensor<3x5xi64>) -> tensor<3x5xi1>
// CHECK:           %[[VAL_2:.*]] = tosa.logical_not %[[VAL_1]] : (tensor<3x5xi1>) -> tensor<3x5xi1>
// CHECK:           %[[VAL_3:.*]] = torch_c.from_builtin_tensor %[[VAL_2]] : tensor<3x5xi1> -> !torch.vtensor<[3,5],i1>
// CHECK:           return %[[VAL_3]] : !torch.vtensor<[3,5],i1>
func.func @torch.aten.to.dtype(%arg0: !torch.vtensor<[3,5],si64>) -> !torch.vtensor<[3,5],i1> {
  %int11 = torch.constant.int 11
  %none = torch.constant.none
  %false = torch.constant.bool false
  %0 = torch.aten.to.dtype %arg0, %int11, %false, %false, %none : !torch.vtensor<[3,5],si64>, !torch.int, !torch.bool, !torch.bool, !torch.none -> !torch.vtensor<[3,5],i1>
  return %0 : !torch.vtensor<[3,5],i1>
}

// -----
// CHECK-LABEL:   func.func @torch.aten.to.dtype(
// CHECK-SAME:                                   %[[VAL_0:.*]]: !torch.vtensor<[1,128],i1>) -> !torch.vtensor<[1,128],si64> {
// CHECK:           %[[VAL_1:.*]] = torch_c.to_builtin_tensor %[[VAL_0]] : !torch.vtensor<[1,128],i1> -> tensor<1x128xi1>
// CHECK:           %[[VAL_2:.*]] = torch.constant.int 4
// CHECK:           %[[VAL_3:.*]] = torch.constant.none
// CHECK:           %[[VAL_4:.*]] = torch.constant.bool false
// CHECK:           %[[VAL_5:.*]] = tosa.cast %[[VAL_1]] : (tensor<1x128xi1>) -> tensor<1x128xi64>
// CHECK:           %[[VAL_6:.*]] = torch_c.from_builtin_tensor %[[VAL_5]] : tensor<1x128xi64> -> !torch.vtensor<[1,128],si64>
// CHECK:           return %[[VAL_6]] : !torch.vtensor<[1,128],si64>
// CHECK:         }
func.func @torch.aten.to.dtype(%arg0: !torch.vtensor<[1,128],i1>) -> !torch.vtensor<[1,128],si64> {
  %int4 = torch.constant.int 4
  %none = torch.constant.none
  %false = torch.constant.bool false
  %0 = torch.aten.to.dtype %arg0, %int4, %false, %false, %none : !torch.vtensor<[1,128],i1>, !torch.int, !torch.bool, !torch.bool, !torch.none -> !torch.vtensor<[1,128],si64>
  return %0 : !torch.vtensor<[1,128],si64>
}

// -----
// CHECK-LABEL:   func.func @torch.aten.gather(
// CHECK-SAME:                                 %[[VAL_0:.*]]: !torch.vtensor<[1,4,3],f32>,
// CHECK-SAME:                                 %[[VAL_1:.*]]: !torch.vtensor<[1,4,2],si64>) -> !torch.vtensor<[1,4,2],f32> {
// CHECK:           %[[VAL_2:.*]] = torch_c.to_builtin_tensor %[[VAL_0]] : !torch.vtensor<[1,4,3],f32> -> tensor<1x4x3xf32>
// CHECK:           %[[VAL_3:.*]] = torch_c.to_builtin_tensor %[[VAL_1]] : !torch.vtensor<[1,4,2],si64> -> tensor<1x4x2xi64>
// CHECK:           %[[VAL_4:.*]] = torch.constant.int -1
// CHECK:           %[[VAL_5:.*]] = torch.constant.bool false
// CHECK:           %[[VAL_6:.*]] = tosa.cast %[[VAL_3]] : (tensor<1x4x2xi64>) -> tensor<1x4x2xi32>
// CHECK:           %[[VAL_7:.*]] = tosa.reshape %[[VAL_6]] {new_shape = array<i64: 1, 4, 2, 1>} : (tensor<1x4x2xi32>) -> tensor<1x4x2x1xi32>
// CHECK:           %[[VAL_8:.*]] = "tosa.const"() <{value = dense<0> : tensor<1x4x2x1xi32>}> : () -> tensor<1x4x2x1xi32>
// CHECK:           %[[VAL_9:.*]] = "tosa.const"() <{value = dense<{{\[\[}}{{\[\[}}0], [0]], {{\[\[}}1], [1]], {{\[\[}}2], [2]], {{\[\[}}3], [3]]]]> : tensor<1x4x2x1xi32>}> : () -> tensor<1x4x2x1xi32>
// CHECK:           %[[VAL_10:.*]] = tosa.concat %[[VAL_8]], %[[VAL_9]], %[[VAL_7]] {axis = 3 : i32} : (tensor<1x4x2x1xi32>, tensor<1x4x2x1xi32>, tensor<1x4x2x1xi32>) -> tensor<1x4x2x3xi32>
// CHECK:           %[[VAL_11:.*]] = tosa.reshape %[[VAL_2]] {new_shape = array<i64: 1, 12, 1>} : (tensor<1x4x3xf32>) -> tensor<1x12x1xf32>
// CHECK:           %[[VAL_12:.*]] = tosa.reshape %[[VAL_10]] {new_shape = array<i64: 8, 3>} : (tensor<1x4x2x3xi32>) -> tensor<8x3xi32>
// CHECK:           %[[VAL_13:.*]] = "tosa.const"() <{value = dense<[12, 3, 1]> : tensor<3xi32>}> : () -> tensor<3xi32>
// CHECK:           %[[VAL_14:.*]] = tosa.mul %[[VAL_12]], %[[VAL_13]] {shift = 0 : i8} : (tensor<8x3xi32>, tensor<3xi32>) -> tensor<8x3xi32>
// CHECK:           %[[VAL_15:.*]] = tosa.reduce_sum %[[VAL_14]] {axis = 1 : i32} : (tensor<8x3xi32>) -> tensor<8x1xi32>
// CHECK:           %[[VAL_16:.*]] = tosa.reshape %[[VAL_15]] {new_shape = array<i64: 1, 8>} : (tensor<8x1xi32>) -> tensor<1x8xi32>
// CHECK:           %[[VAL_17:.*]] = tosa.gather %[[VAL_11]], %[[VAL_16]] : (tensor<1x12x1xf32>, tensor<1x8xi32>) -> tensor<1x8x1xf32>
// CHECK:           %[[VAL_18:.*]] = tosa.reshape %[[VAL_17]] {new_shape = array<i64: 1, 4, 2>} : (tensor<1x8x1xf32>) -> tensor<1x4x2xf32>
// CHECK:           %[[VAL_19:.*]] = torch_c.from_builtin_tensor %[[VAL_18]] : tensor<1x4x2xf32> -> !torch.vtensor<[1,4,2],f32>
// CHECK:           return %[[VAL_19]] : !torch.vtensor<[1,4,2],f32>
// CHECK:         }
func.func @torch.aten.gather(%arg0: !torch.vtensor<[1,4,3],f32>, %arg1: !torch.vtensor<[1,4,2],si64>) -> !torch.vtensor<[1,4,2],f32> {
  %int-1 = torch.constant.int -1
  %false = torch.constant.bool false
  %0 = torch.aten.gather %arg0, %int-1, %arg1, %false : !torch.vtensor<[1,4,3],f32>, !torch.int, !torch.vtensor<[1,4,2],si64>, !torch.bool -> !torch.vtensor<[1,4,2],f32>
  return %0 : !torch.vtensor<[1,4,2],f32>
}

// -----
// CHECK-LABEL:   func.func @torch.aten.add$basic(
// CHECK-SAME:                                    %[[VAL_0:.*]]: !torch.vtensor<[2,2],si32>,
// CHECK-SAME:                                    %[[VAL_1:.*]]: !torch.vtensor<[2,2],si32>) -> !torch.vtensor<[2,2],si64> {
// CHECK:           %[[VAL_2:.*]] = torch_c.to_builtin_tensor %[[VAL_0]] : !torch.vtensor<[2,2],si32> -> tensor<2x2xi32>
// CHECK:           %[[VAL_3:.*]] = torch_c.to_builtin_tensor %[[VAL_1]] : !torch.vtensor<[2,2],si32> -> tensor<2x2xi32>
// CHECK:           %[[VAL_4:.*]] = torch.constant.int 1
// CHECK:           %[[VAL_5:.*]] = "tosa.const"() <{value = dense<1> : tensor<i32>}> : () -> tensor<i32>
// CHECK:           %[[VAL_6:.*]] = tosa.mul %[[VAL_3]], %[[VAL_5]] {shift = 0 : i8} : (tensor<2x2xi32>, tensor<i32>) -> tensor<2x2xi32>
// CHECK:           %[[VAL_7:.*]] = tosa.add %[[VAL_2]], %[[VAL_6]] : (tensor<2x2xi32>, tensor<2x2xi32>) -> tensor<2x2xi32>
// CHECK:           %[[VAL_8:.*]] = tosa.cast %[[VAL_7]] : (tensor<2x2xi32>) -> tensor<2x2xi64>
// CHECK:           %[[VAL_9:.*]] = torch_c.from_builtin_tensor %[[VAL_8]] : tensor<2x2xi64> -> !torch.vtensor<[2,2],si64>
// CHECK:           return %[[VAL_9]] : !torch.vtensor<[2,2],si64>
// CHECK:         }
func.func @torch.aten.add$basic(%arg0: !torch.vtensor<[2, 2],si32>, %arg1: !torch.vtensor<[2, 2],si32>) -> !torch.vtensor<[2, 2],si64> {
  %int1 = torch.constant.int 1
  %0 = torch.aten.add.Tensor %arg0, %arg1, %int1 : !torch.vtensor<[2, 2],si32>, !torch.vtensor<[2, 2],si32>, !torch.int -> !torch.vtensor<[2, 2],si64>
  return %0 : !torch.vtensor<[2, 2],si64>
}

// -----
// CHECK-LABEL:   func.func @torch.aten.Scalar$basic(
// CHECK-SAME:                                       %[[VAL_0:.*]]: !torch.vtensor<[1,1,128,128],si64>) -> !torch.vtensor<[1,1,128,128],si64> {
// CHECK:           %[[VAL_1:.*]] = torch_c.to_builtin_tensor %[[VAL_0]] : !torch.vtensor<[1,1,128,128],si64> -> tensor<1x1x128x128xi64>
// CHECK:           %[[VAL_2:.*]] = torch.constant.int 1
// CHECK:           %[[VAL_3:.*]] = torch.constant.int 256
// CHECK:           %[[VAL_4:.*]] = "tosa.const"() <{value = dense<256> : tensor<i64>}> : () -> tensor<i64>
// CHECK:           %[[VAL_4_CAST:.*]] = tosa.cast %[[VAL_4]] : (tensor<i64>) -> tensor<i32>
// CHECK:           %[[VAL_5:.*]] = "tosa.const"() <{value = dense<1> : tensor<i32>}> : () -> tensor<i32>
<<<<<<< HEAD
// CHECK:           %[[VAL_6:.*]] = tosa.mul %[[VAL_4_CAST]], %[[VAL_5]] {shift = 0 : i8} : (tensor<i32>, tensor<i32>) -> tensor<i32>
=======
// CHECK:           %[[VAL_6:.*]] = tosa.mul %[[VAL_4]], %[[VAL_5]] {shift = 0 : i8} : (tensor<i32>, tensor<i32>) -> tensor<i32>
>>>>>>> 536e45cb
// CHECK:           %[[VAL_7:.*]] = tosa.cast %[[VAL_1]] : (tensor<1x1x128x128xi64>) -> tensor<1x1x128x128xi32>
// CHECK:           %[[VAL_8:.*]] = tosa.add %[[VAL_7]], %[[VAL_6]] : (tensor<1x1x128x128xi32>, tensor<i32>) -> tensor<1x1x128x128xi32>
// CHECK:           %[[VAL_9:.*]] = tosa.cast %[[VAL_8]] : (tensor<1x1x128x128xi32>) -> tensor<1x1x128x128xi64>
// CHECK:           %[[VAL_10:.*]] = torch_c.from_builtin_tensor %[[VAL_9]] : tensor<1x1x128x128xi64> -> !torch.vtensor<[1,1,128,128],si64>
// CHECK:           return %[[VAL_10]] : !torch.vtensor<[1,1,128,128],si64>
// CHECK:         }
func.func @torch.aten.Scalar$basic(%arg0: !torch.vtensor<[1,1,128,128],si64>) -> !torch.vtensor<[1,1,128,128],si64> {
  %int1 = torch.constant.int 1
  %int256 = torch.constant.int 256
  %0 = torch.aten.add.Scalar %arg0, %int256, %int1 : !torch.vtensor<[1,1,128,128],si64>, !torch.int, !torch.int -> !torch.vtensor<[1,1,128,128],si64>
  return %0 : !torch.vtensor<[1,1,128,128],si64>
}

// -----
// CHECK-LABEL:   func.func @torch.aten.clamp(
// CHECK-SAME:                                %[[VAL_0:.*]]: !torch.vtensor<[1,1,128,128],si64>) -> !torch.vtensor<[1,1,128,128],si64> {
// CHECK:           %[[VAL_1:.*]] = torch_c.to_builtin_tensor %[[VAL_0]] : !torch.vtensor<[1,1,128,128],si64> -> tensor<1x1x128x128xi64>
// CHECK:           %[[VAL_2:.*]] = torch.constant.int 0
// CHECK:           %[[VAL_3:.*]] = torch.constant.int 511
// CHECK:           %[[VAL_4:.*]] = tosa.clamp %[[VAL_1]] {max_fp = 5.110000e+02 : f32, max_int = 511 : i64, min_fp = 0.000000e+00 : f32, min_int = 0 : i64} : (tensor<1x1x128x128xi64>) -> tensor<1x1x128x128xi64>
// CHECK:           %[[VAL_5:.*]] = torch_c.from_builtin_tensor %[[VAL_4]] : tensor<1x1x128x128xi64> -> !torch.vtensor<[1,1,128,128],si64>
// CHECK:           return %[[VAL_5]] : !torch.vtensor<[1,1,128,128],si64>
// CHECK:         }
func.func @torch.aten.clamp(%arg0: !torch.vtensor<[1,1,128,128],si64>) -> !torch.vtensor<[1,1,128,128],si64> {
  %int0 = torch.constant.int 0
  %int511 = torch.constant.int 511
  %0 = torch.aten.clamp %arg0, %int0, %int511 : !torch.vtensor<[1,1,128,128],si64>, !torch.int, !torch.int -> !torch.vtensor<[1,1,128,128],si64>
  return %0 : !torch.vtensor<[1,1,128,128],si64>
}

// -----
// CHECK-LABEL:   func.func @torch.aten.clamp.float(
// CHECK-SAME:                                %[[VAL_0:.*]]: !torch.vtensor<[1,1,128,128],f32>) -> !torch.vtensor<[1,1,128,128],f32> {
// CHECK:           %[[VAL_1:.*]] = torch_c.to_builtin_tensor %[[VAL_0]] : !torch.vtensor<[1,1,128,128],f32> -> tensor<1x1x128x128xf32>
// CHECK:           %[[VAL_2:.*]] = torch.constant.float 3.123400e+00
// CHECK:           %[[VAL_3:.*]] = torch.constant.float 6.432100e+00
// CHECK:           %[[VAL_4:.*]] = tosa.clamp %[[VAL_1]] {max_fp = 6.432100e+00 : f32, max_int = 6 : i64, min_fp = 3.123400e+00 : f32, min_int = 3 : i64} : (tensor<1x1x128x128xf32>) -> tensor<1x1x128x128xf32>
// CHECK:           %[[VAL_5:.*]] = torch_c.from_builtin_tensor %[[VAL_4]] : tensor<1x1x128x128xf32> -> !torch.vtensor<[1,1,128,128],f32>
// CHECK:           return %[[VAL_5]] : !torch.vtensor<[1,1,128,128],f32>
// CHECK:         }
func.func @torch.aten.clamp.float(%arg0: !torch.vtensor<[1,1,128,128],f32>) -> !torch.vtensor<[1,1,128,128],f32> {
  %fp_min = torch.constant.float 3.123400e+00
  %fp_max = torch.constant.float 6.432100e+00
  %0 = torch.aten.clamp %arg0, %fp_min, %fp_max : !torch.vtensor<[1,1,128,128],f32>, !torch.float, !torch.float -> !torch.vtensor<[1,1,128,128],f32>
  return %0 : !torch.vtensor<[1,1,128,128],f32>
}

// -----
// CHECK-LABEL:   func.func @torch.aten.masked_fill.Scalar(
// CHECK-SAME:                                             %[[VAL_0:.*]]: !torch.vtensor<[1,12,128,128],f32>,
// CHECK-SAME:                                             %[[VAL_1:.*]]: !torch.vtensor<[1,1,128,128],i1>) -> !torch.vtensor<[1,12,128,128],f32> {
// CHECK:           %[[VAL_2:.*]] = torch_c.to_builtin_tensor %[[VAL_0]] : !torch.vtensor<[1,12,128,128],f32> -> tensor<1x12x128x128xf32>
// CHECK:           %[[VAL_3:.*]] = torch_c.to_builtin_tensor %[[VAL_1]] : !torch.vtensor<[1,1,128,128],i1> -> tensor<1x1x128x128xi1>
// CHECK:           %[[VAL_4:.*]] = torch.constant.int 0
// CHECK:           %[[VAL_5:.*]] = "tosa.const"() <{value = dense<0> : tensor<i64>}> : () -> tensor<i64>
// CHECK:           %[[VAL_6:.*]] = tosa.cast %[[VAL_5]] : (tensor<i64>) -> tensor<f32>
// CHECK:           %[[VAL_7:.*]] = tosa.select %[[VAL_3]], %[[VAL_6]], %[[VAL_2]] : (tensor<1x1x128x128xi1>, tensor<f32>, tensor<1x12x128x128xf32>) -> tensor<1x12x128x128xf32>
// CHECK:           %[[VAL_8:.*]] = torch_c.from_builtin_tensor %[[VAL_7]] : tensor<1x12x128x128xf32> -> !torch.vtensor<[1,12,128,128],f32>
// CHECK:           return %[[VAL_8]] : !torch.vtensor<[1,12,128,128],f32>
// CHECK:         }
func.func @torch.aten.masked_fill.Scalar(%arg0: !torch.vtensor<[1,12,128,128],f32>, %arg1: !torch.vtensor<[1,1,128,128],i1>) -> !torch.vtensor<[1,12,128,128],f32> {
  %int0 = torch.constant.int 0
  %0 = torch.aten.masked_fill.Scalar %arg0, %arg1, %int0 : !torch.vtensor<[1,12,128,128],f32>, !torch.vtensor<[1,1,128,128],i1>, !torch.int -> !torch.vtensor<[1,12,128,128],f32>
  return %0 : !torch.vtensor<[1,12,128,128],f32>
}

// -----
// CHECK-LABEL:   func.func @torch.aten.masked_fill.Tensor(
// CHECK-SAME:                                             %[[VAL_0:.*]]: !torch.vtensor<[1,12,128,128],f32>,
// CHECK-SAME:                                             %[[VAL_1:.*]]: !torch.vtensor<[1,1,128,128],i1>,
// CHECK-SAME:                                             %[[VAL_2:.*]]: !torch.vtensor<[],f32>) -> !torch.vtensor<[1,12,128,128],f32> {
// CHECK:           %[[VAL_3:.*]] = torch_c.to_builtin_tensor %[[VAL_0]] : !torch.vtensor<[1,12,128,128],f32> -> tensor<1x12x128x128xf32>
// CHECK:           %[[VAL_4:.*]] = torch_c.to_builtin_tensor %[[VAL_1]] : !torch.vtensor<[1,1,128,128],i1> -> tensor<1x1x128x128xi1>
// CHECK:           %[[VAL_5:.*]] = torch_c.to_builtin_tensor %[[VAL_2]] : !torch.vtensor<[],f32> -> tensor<f32>
// CHECK:           %[[VAL_6:.*]] = tosa.select %[[VAL_4]], %[[VAL_5]], %[[VAL_3]] : (tensor<1x1x128x128xi1>, tensor<f32>, tensor<1x12x128x128xf32>) -> tensor<1x12x128x128xf32>
// CHECK:           %[[VAL_7:.*]] = torch_c.from_builtin_tensor %[[VAL_6]] : tensor<1x12x128x128xf32> -> !torch.vtensor<[1,12,128,128],f32>
// CHECK:           return %[[VAL_7]] : !torch.vtensor<[1,12,128,128],f32>
// CHECK:         }
func.func @torch.aten.masked_fill.Tensor(%arg0: !torch.vtensor<[1,12,128,128],f32>, %arg1: !torch.vtensor<[1,1,128,128],i1>, %arg2: !torch.vtensor<[],f32>) -> !torch.vtensor<[1,12,128,128],f32> {
  %0 = torch.aten.masked_fill.Tensor %arg0, %arg1, %arg2 : !torch.vtensor<[1,12,128,128],f32>, !torch.vtensor<[1,1,128,128],i1>, !torch.vtensor<[],f32> -> !torch.vtensor<[1,12,128,128],f32>
  return %0 : !torch.vtensor<[1,12,128,128],f32>
}

// -----
// CHECK-LABEL:   func.func @torch.aten.abs(
// CHECK-SAME:                              %[[VAL_0:.*]]: !torch.vtensor<[15,15],si64>) -> !torch.vtensor<[15,15],si64> {
// CHECK:           %[[VAL_1:.*]] = torch_c.to_builtin_tensor %[[VAL_0]] : !torch.vtensor<[15,15],si64> -> tensor<15x15xi64>
// CHECK:           %[[VAL_2:.*]] = tosa.abs %[[VAL_1]] : (tensor<15x15xi64>) -> tensor<15x15xi64>
// CHECK:           %[[VAL_3:.*]] = torch_c.from_builtin_tensor %[[VAL_2]] : tensor<15x15xi64> -> !torch.vtensor<[15,15],si64>
// CHECK:           return %[[VAL_3]] : !torch.vtensor<[15,15],si64>
// CHECK:         }
func.func @torch.aten.abs(%arg0: !torch.vtensor<[15,15],si64>) -> !torch.vtensor<[15,15],si64>{
  %0 = torch.aten.abs %arg0 : !torch.vtensor<[15,15],si64> -> !torch.vtensor<[15,15],si64>
  return %0 : !torch.vtensor<[15,15],si64>
}

// -----
// CHECK-LABEL:   func.func @torch.aten.where.self(
// CHECK-SAME:                                     %[[VAL_0:.*]]: !torch.vtensor<[1,1,5,5],i1>,
// CHECK-SAME:                                     %[[VAL_1:.*]]: !torch.vtensor<[1,12,5,5],f32>,
// CHECK-SAME:                                     %[[VAL_2:.*]]: !torch.vtensor<[],f32>) -> !torch.vtensor<[1,12,5,5],f32> {
// CHECK:           %[[VAL_3:.*]] = torch_c.to_builtin_tensor %[[VAL_0]] : !torch.vtensor<[1,1,5,5],i1> -> tensor<1x1x5x5xi1>
// CHECK:           %[[VAL_4:.*]] = torch_c.to_builtin_tensor %[[VAL_1]] : !torch.vtensor<[1,12,5,5],f32> -> tensor<1x12x5x5xf32>
// CHECK:           %[[VAL_5:.*]] = torch_c.to_builtin_tensor %[[VAL_2]] : !torch.vtensor<[],f32> -> tensor<f32>
// CHECK:           %[[VAL_6:.*]] = tosa.select %[[VAL_3]], %[[VAL_4]], %[[VAL_5]] : (tensor<1x1x5x5xi1>, tensor<1x12x5x5xf32>, tensor<f32>) -> tensor<1x12x5x5xf32>
// CHECK:           %[[VAL_7:.*]] = torch_c.from_builtin_tensor %[[VAL_6]] : tensor<1x12x5x5xf32> -> !torch.vtensor<[1,12,5,5],f32>
// CHECK:           return %[[VAL_7]] : !torch.vtensor<[1,12,5,5],f32>
// CHECK:         }
func.func @torch.aten.where.self(%arg0: !torch.vtensor<[1,1,5,5],i1>, %arg1: !torch.vtensor<[1,12,5,5],f32>, %arg2: !torch.vtensor<[],f32>) -> !torch.vtensor<[1,12,5,5],f32> {
  %0 = torch.aten.where.self %arg0, %arg1, %arg2 : !torch.vtensor<[1,1,5,5],i1>, !torch.vtensor<[1,12,5,5],f32>, !torch.vtensor<[],f32> -> !torch.vtensor<[1,12,5,5],f32>
  return %0 : !torch.vtensor<[1,12,5,5],f32>
}

// -----
// CHECK-LABEL:   func.func @torch.aten.remainder.Scalar(
<<<<<<< HEAD
// CHECK-SAME:                                     %[[VAL_0:.*]]: !torch.vtensor<[2,4],f32>) -> !torch.vtensor<[2,4],f32> {
// CHECK:           %[[VAL_3:.*]] = torch_c.to_builtin_tensor %[[VAL_0]] : !torch.vtensor<[2,4],f32> -> tensor<2x4xf32>
// CHECK:           %[[VAL_4:.*]] = torch.constant.int 2
// CHECK:           %[[VAL_5:.*]] = "tosa.const"() <{value = dense<2.000000e+00> : tensor<f32>}> : () -> tensor<f32>
// CHECK:           %[[VAL_6:.*]] = tosa.reciprocal %[[VAL_5:.*]] : (tensor<f32>) -> tensor<f32>
// CHECK:           %[[VAL_7:.*]] = tosa.mul %[[VAL_3:.*]], %[[VAL_6:.*]] {shift = 0 : i8} : (tensor<2x4xf32>, tensor<f32>) -> tensor<2x4xf32>
// CHECK:           %[[VAL_8:.*]] = tosa.floor %[[VAL_7]] : (tensor<2x4xf32>) -> tensor<2x4xf32>
// CHECK:           %[[VAL_9:.*]] = tosa.mul %[[VAL_5]], %[[VAL_8]] {shift = 0 : i8} : (tensor<f32>, tensor<2x4xf32>) -> tensor<2x4xf32>
// CHECK:           %[[VAL_10:.*]] = tosa.sub %[[VAL_3]], %[[VAL_9]] : (tensor<2x4xf32>, tensor<2x4xf32>) -> tensor<2x4xf32>
// CHECK:           %[[VAL_11:.*]] = torch_c.from_builtin_tensor %[[VAL_10]] : tensor<2x4xf32> -> !torch.vtensor<[2,4],f32>
// CHECK:           return %[[VAL_11]] : !torch.vtensor<[2,4],f32>
=======
// CHECK-SAME:                                           %[[VAL_0:.*]]: !torch.vtensor<[2,4],f32>) -> !torch.vtensor<[2,4],f32> {
// CHECK:           %[[VAL_1:.*]] = torch_c.to_builtin_tensor %[[VAL_0]] : !torch.vtensor<[2,4],f32> -> tensor<2x4xf32>
// CHECK:           %[[VAL_2:.*]] = torch.constant.int 2
// CHECK:           %[[VAL_3:.*]] = "tosa.const"() <{value = dense<2.000000e+00> : tensor<f32>}> : () -> tensor<f32>
// CHECK:           %[[VAL_4:.*]] = tosa.reciprocal %[[VAL_3]] : (tensor<f32>) -> tensor<f32>
// CHECK:           %[[VAL_5:.*]] = tosa.mul %[[VAL_1]], %[[VAL_4]] {shift = 0 : i8} : (tensor<2x4xf32>, tensor<f32>) -> tensor<2x4xf32>
// CHECK:           %[[VAL_6:.*]] = tosa.floor %[[VAL_5]] : (tensor<2x4xf32>) -> tensor<2x4xf32>
// CHECK:           %[[VAL_7:.*]] = tosa.mul %[[VAL_3]], %[[VAL_6]] {shift = 0 : i8} : (tensor<f32>, tensor<2x4xf32>) -> tensor<2x4xf32>
// CHECK:           %[[VAL_8:.*]] = tosa.sub %[[VAL_1]], %[[VAL_7]] : (tensor<2x4xf32>, tensor<2x4xf32>) -> tensor<2x4xf32>
// CHECK:           %[[VAL_9:.*]] = torch_c.from_builtin_tensor %[[VAL_8]] : tensor<2x4xf32> -> !torch.vtensor<[2,4],f32>
// CHECK:           return %[[VAL_9]] : !torch.vtensor<[2,4],f32>
>>>>>>> 536e45cb
// CHECK:         }
func.func @torch.aten.remainder.Scalar(%arg0: !torch.vtensor<[2, 4],f32>) -> !torch.vtensor<[2, 4],f32> {
  %int2 = torch.constant.int 2
  %0 = torch.aten.remainder.Scalar %arg0, %int2 : !torch.vtensor<[2, 4],f32>, !torch.int -> !torch.vtensor<[2, 4],f32>
  return %0 : !torch.vtensor<[2, 4],f32>
}

// -----

// CHECK-LABEL:   func.func @forward(
// CHECK-SAME:                       %[[VAL_0:.*]]: !torch.vtensor<[5,5],f32>,
// CHECK-SAME:                       %[[VAL_1:.*]]: !torch.vtensor<[5,5],f32>) -> !torch.vtensor<[5,5],i1> {
// CHECK:           %[[VAL_2:.*]] = torch_c.to_builtin_tensor %[[VAL_0]] : !torch.vtensor<[5,5],f32> -> tensor<5x5xf32>
// CHECK:           %[[VAL_3:.*]] = torch_c.to_builtin_tensor %[[VAL_1]] : !torch.vtensor<[5,5],f32> -> tensor<5x5xf32>
// CHECK:           %[[VAL_4:.*]] = torch.constant.float 1.000000e-08
// CHECK:           %[[VAL_5:.*]] = torch.constant.float 1.000000e-05
// CHECK:           %[[VAL_6:.*]] = torch.constant.bool false
// CHECK:           %[[VAL_7:.*]] = tosa.sub %[[VAL_2]], %[[VAL_3]] : (tensor<5x5xf32>, tensor<5x5xf32>) -> tensor<5x5xf32>
// CHECK:           %[[VAL_8:.*]] = tosa.abs %[[VAL_7]] : (tensor<5x5xf32>) -> tensor<5x5xf32>
// CHECK:           %[[VAL_9:.*]] = tosa.abs %[[VAL_3]] : (tensor<5x5xf32>) -> tensor<5x5xf32>
// CHECK:           %[[VAL_10:.*]] = "tosa.const"() <{value = dense<9.99999974E-6> : tensor<f32>}> : () -> tensor<f32>
// CHECK:           %[[VAL_11:.*]] = tosa.mul %[[VAL_10]], %[[VAL_9]] {shift = 0 : i8} : (tensor<f32>, tensor<5x5xf32>) -> tensor<5x5xf32>
// CHECK:           %[[VAL_12:.*]] = "tosa.const"() <{value = dense<9.99999993E-9> : tensor<f32>}> : () -> tensor<f32>
// CHECK:           %[[VAL_13:.*]] = tosa.add %[[VAL_12]], %[[VAL_11]] : (tensor<f32>, tensor<5x5xf32>) -> tensor<5x5xf32>
// CHECK:           %[[VAL_14:.*]] = tosa.greater_equal %[[VAL_13]], %[[VAL_8]] : (tensor<5x5xf32>, tensor<5x5xf32>) -> tensor<5x5xi1>
// CHECK:           %[[VAL_15:.*]] = torch_c.from_builtin_tensor %[[VAL_14]] : tensor<5x5xi1> -> !torch.vtensor<[5,5],i1>
// CHECK:           return %[[VAL_15]] : !torch.vtensor<[5,5],i1>
// CHECK:         }
func.func @forward(%arg0: !torch.vtensor<[5,5],f32>, %arg1: !torch.vtensor<[5,5],f32>) -> !torch.vtensor<[5,5],i1> {
  %float1.000000e-08 = torch.constant.float 1.000000e-08
  %float1.000000e-05 = torch.constant.float 1.000000e-05
  %false = torch.constant.bool false
  %0 = torch.aten.isclose %arg0, %arg1, %float1.000000e-05, %float1.000000e-08, %false : !torch.vtensor<[5,5],f32>, !torch.vtensor<[5,5],f32>, !torch.float, !torch.float, !torch.bool -> !torch.vtensor<[5,5],i1>
  return %0 : !torch.vtensor<[5,5],i1>
}<|MERGE_RESOLUTION|>--- conflicted
+++ resolved
@@ -186,18 +186,6 @@
 // -----
 
 // CHECK-LABEL:   func.func @torch.aten.leaky_relu$basic(
-<<<<<<< HEAD
-// CHECK-SAME:                                %[[ARG_0:.*]]: !torch.vtensor<[?,?],f32>) -> !torch.vtensor<[?,?],f32> {
-// CHECK:           %[[VAL_0:.*]] = torch_c.to_builtin_tensor %[[ARG_0]] : !torch.vtensor<[?,?],f32> -> tensor<?x?xf32>
-// CHECK:           %[[VAL_1:.*]] = torch.constant.float 1.000000e-01
-// CHECK:           %[[VAL_2:.*]] = "tosa.const"() <{value = dense<1.000000e-01> : tensor<f32>}> : () -> tensor<f32>
-// CHECK:           %[[VAL_3:.*]] = "tosa.const"() <{value = dense<0.000000e+00> : tensor<f32>}> : () -> tensor<f32>
-// CHECK:           %[[VAL_4:.*]] = tosa.greater_equal %[[VAL_0]], %[[VAL_3]] : (tensor<?x?xf32>, tensor<f32>) -> tensor<?x?xi1>
-// CHECK:           %[[VAL_5:.*]] = tosa.mul %[[VAL_0]], %[[VAL_2]] {shift = 0 : i8} : (tensor<?x?xf32>, tensor<f32>) -> tensor<?x?xf32>
-// CHECK:           %[[VAL_6:.*]] = tosa.select %[[VAL_4]], %[[VAL_0]], %[[VAL_5]] : (tensor<?x?xi1>, tensor<?x?xf32>, tensor<?x?xf32>) -> tensor<?x?xf32>
-// CHECK:           %[[VAL_7:.*]] = torch_c.from_builtin_tensor %[[VAL_6]] : tensor<?x?xf32> -> !torch.vtensor<[?,?],f32>
-// CHECK:           return %[[VAL_7]] : !torch.vtensor<[?,?],f32>
-=======
 // CHECK-SAME:                                           %[[VAL_0:.*]]: !torch.vtensor<[?,?],f32>) -> !torch.vtensor<[?,?],f32> {
 // CHECK:           %[[VAL_1:.*]] = torch_c.to_builtin_tensor %[[VAL_0]] : !torch.vtensor<[?,?],f32> -> tensor<?x?xf32>
 // CHECK:           %[[VAL_2:.*]] = torch.constant.float 1.000000e-01
@@ -208,7 +196,6 @@
 // CHECK:           %[[VAL_7:.*]] = tosa.select %[[VAL_5]], %[[VAL_1]], %[[VAL_6]] : (tensor<?x?xi1>, tensor<?x?xf32>, tensor<?x?xf32>) -> tensor<?x?xf32>
 // CHECK:           %[[VAL_8:.*]] = torch_c.from_builtin_tensor %[[VAL_7]] : tensor<?x?xf32> -> !torch.vtensor<[?,?],f32>
 // CHECK:           return %[[VAL_8]] : !torch.vtensor<[?,?],f32>
->>>>>>> 536e45cb
 // CHECK:         }
 func.func @torch.aten.leaky_relu$basic(%arg0: !torch.vtensor<[?,?],f32>) -> !torch.vtensor<[?,?],f32> {
   %fp0 = torch.constant.float 1.000000e-01
@@ -353,15 +340,6 @@
 // -----
 
 // CHECK-LABEL:   func.func @torch.aten.mul$basic(
-<<<<<<< HEAD
-// CHECK-SAME:                               %[[ARG0:.*]]: !torch.vtensor<[?,?],f32>,
-// CHECK-SAME:                               %[[ARG1:.*]]: !torch.vtensor<[?,?],f32>) -> !torch.vtensor<[?,?],f32> {
-// CHECK:           %[[ARG0_BUILTIN:.*]] = torch_c.to_builtin_tensor %[[ARG0]] : !torch.vtensor<[?,?],f32> -> tensor<?x?xf32>
-// CHECK:           %[[ARG1_BUILTIN:.*]] = torch_c.to_builtin_tensor %[[ARG1]] : !torch.vtensor<[?,?],f32> -> tensor<?x?xf32>
-// CHECK:           %[[RESULT_BUILTIN:.*]] = tosa.mul %[[ARG0_BUILTIN]], %[[ARG1_BUILTIN]] {shift = 0 : i8} : (tensor<?x?xf32>, tensor<?x?xf32>) -> tensor<?x?xf32>
-// CHECK:           %[[RESULT:.*]] = torch_c.from_builtin_tensor %[[RESULT_BUILTIN]] : tensor<?x?xf32> -> !torch.vtensor<[?,?],f32>
-// CHECK:           return %[[RESULT]] : !torch.vtensor<[?,?],f32>
-=======
 // CHECK-SAME:                                    %[[VAL_0:.*]]: !torch.vtensor<[?,?],f32>,
 // CHECK-SAME:                                    %[[VAL_1:.*]]: !torch.vtensor<[?,?],f32>) -> !torch.vtensor<[?,?],f32> {
 // CHECK:           %[[VAL_2:.*]] = torch_c.to_builtin_tensor %[[VAL_0]] : !torch.vtensor<[?,?],f32> -> tensor<?x?xf32>
@@ -370,7 +348,6 @@
 // CHECK:           %[[VAL_5:.*]] = torch_c.from_builtin_tensor %[[VAL_4]] : tensor<?x?xf32> -> !torch.vtensor<[?,?],f32>
 // CHECK:           return %[[VAL_5]] : !torch.vtensor<[?,?],f32>
 // CHECK:         }
->>>>>>> 536e45cb
 func.func @torch.aten.mul$basic(%arg0: !torch.vtensor<[?, ?],f32>, %arg1: !torch.vtensor<[?, ?],f32>) -> !torch.vtensor<[?, ?],f32> {
   %0 = torch.aten.mul.Tensor %arg0, %arg1 : !torch.vtensor<[?, ?],f32>, !torch.vtensor<[?, ?],f32> -> !torch.vtensor<[?, ?],f32>
   return %0 : !torch.vtensor<[?, ?],f32>
@@ -379,16 +356,6 @@
 // -----
 
 // CHECK-LABEL:   func.func @torch.aten.div$basic(
-<<<<<<< HEAD
-// CHECK-SAME:                               %[[ARG0:.*]]: !torch.vtensor<[?,?],f32>,
-// CHECK-SAME:                               %[[ARG1:.*]]: !torch.vtensor<[?,?],f32>) -> !torch.vtensor<[?,?],f32> {
-// CHECK:           %[[ARG0_BUILTIN:.*]] = torch_c.to_builtin_tensor %[[ARG0]] : !torch.vtensor<[?,?],f32> -> tensor<?x?xf32>
-// CHECK:           %[[ARG1_BUILTIN:.*]] = torch_c.to_builtin_tensor %[[ARG1]] : !torch.vtensor<[?,?],f32> -> tensor<?x?xf32>
-// CHECK:           %[[RCP:.*]] = tosa.reciprocal %[[ARG1_BUILTIN]] : (tensor<?x?xf32>) -> tensor<?x?xf32>
-// CHECK:           %[[RESULT_BUILTIN:.*]] = tosa.mul %[[ARG0_BUILTIN]], %[[RCP]] {shift = 0 : i8} : (tensor<?x?xf32>, tensor<?x?xf32>) -> tensor<?x?xf32>
-// CHECK:           %[[RESULT:.*]] = torch_c.from_builtin_tensor %[[RESULT_BUILTIN]] : tensor<?x?xf32> -> !torch.vtensor<[?,?],f32>
-// CHECK:           return %[[RESULT]] : !torch.vtensor<[?,?],f32>
-=======
 // CHECK-SAME:                                    %[[VAL_0:.*]]: !torch.vtensor<[?,?],f32>,
 // CHECK-SAME:                                    %[[VAL_1:.*]]: !torch.vtensor<[?,?],f32>) -> !torch.vtensor<[?,?],f32> {
 // CHECK:           %[[VAL_2:.*]] = torch_c.to_builtin_tensor %[[VAL_0]] : !torch.vtensor<[?,?],f32> -> tensor<?x?xf32>
@@ -398,7 +365,6 @@
 // CHECK:           %[[VAL_6:.*]] = torch_c.from_builtin_tensor %[[VAL_5]] : tensor<?x?xf32> -> !torch.vtensor<[?,?],f32>
 // CHECK:           return %[[VAL_6]] : !torch.vtensor<[?,?],f32>
 // CHECK:         }
->>>>>>> 536e45cb
 func.func @torch.aten.div$basic(%arg0: !torch.vtensor<[?, ?],f32>, %arg1: !torch.vtensor<[?, ?],f32>) -> !torch.vtensor<[?, ?],f32> {
   %0 = torch.aten.div.Tensor %arg0, %arg1 : !torch.vtensor<[?, ?],f32>, !torch.vtensor<[?, ?],f32> -> !torch.vtensor<[?, ?],f32>
   return %0 : !torch.vtensor<[?, ?],f32>
@@ -1221,11 +1187,7 @@
 // CHECK:           %[[VAL_4:.*]] = "tosa.const"() <{value = dense<256> : tensor<i64>}> : () -> tensor<i64>
 // CHECK:           %[[VAL_4_CAST:.*]] = tosa.cast %[[VAL_4]] : (tensor<i64>) -> tensor<i32>
 // CHECK:           %[[VAL_5:.*]] = "tosa.const"() <{value = dense<1> : tensor<i32>}> : () -> tensor<i32>
-<<<<<<< HEAD
 // CHECK:           %[[VAL_6:.*]] = tosa.mul %[[VAL_4_CAST]], %[[VAL_5]] {shift = 0 : i8} : (tensor<i32>, tensor<i32>) -> tensor<i32>
-=======
-// CHECK:           %[[VAL_6:.*]] = tosa.mul %[[VAL_4]], %[[VAL_5]] {shift = 0 : i8} : (tensor<i32>, tensor<i32>) -> tensor<i32>
->>>>>>> 536e45cb
 // CHECK:           %[[VAL_7:.*]] = tosa.cast %[[VAL_1]] : (tensor<1x1x128x128xi64>) -> tensor<1x1x128x128xi32>
 // CHECK:           %[[VAL_8:.*]] = tosa.add %[[VAL_7]], %[[VAL_6]] : (tensor<1x1x128x128xi32>, tensor<i32>) -> tensor<1x1x128x128xi32>
 // CHECK:           %[[VAL_9:.*]] = tosa.cast %[[VAL_8]] : (tensor<1x1x128x128xi32>) -> tensor<1x1x128x128xi64>
@@ -1262,7 +1224,7 @@
 // CHECK:           %[[VAL_1:.*]] = torch_c.to_builtin_tensor %[[VAL_0]] : !torch.vtensor<[1,1,128,128],f32> -> tensor<1x1x128x128xf32>
 // CHECK:           %[[VAL_2:.*]] = torch.constant.float 3.123400e+00
 // CHECK:           %[[VAL_3:.*]] = torch.constant.float 6.432100e+00
-// CHECK:           %[[VAL_4:.*]] = tosa.clamp %[[VAL_1]] {max_fp = 6.432100e+00 : f32, max_int = 6 : i64, min_fp = 3.123400e+00 : f32, min_int = 3 : i64} : (tensor<1x1x128x128xf32>) -> tensor<1x1x128x128xf32>
+// CHECK:           %[[VAL_4:.*]] = tosa.clamp %[[VAL_1]] {max_fp = 6.432100e+00 : f32, max_int = 0 : i64, min_fp = 3.123400e+00 : f32, min_int = 0 : i64} : (tensor<1x1x128x128xf32>) -> tensor<1x1x128x128xf32>
 // CHECK:           %[[VAL_5:.*]] = torch_c.from_builtin_tensor %[[VAL_4]] : tensor<1x1x128x128xf32> -> !torch.vtensor<[1,1,128,128],f32>
 // CHECK:           return %[[VAL_5]] : !torch.vtensor<[1,1,128,128],f32>
 // CHECK:         }
@@ -1341,19 +1303,6 @@
 
 // -----
 // CHECK-LABEL:   func.func @torch.aten.remainder.Scalar(
-<<<<<<< HEAD
-// CHECK-SAME:                                     %[[VAL_0:.*]]: !torch.vtensor<[2,4],f32>) -> !torch.vtensor<[2,4],f32> {
-// CHECK:           %[[VAL_3:.*]] = torch_c.to_builtin_tensor %[[VAL_0]] : !torch.vtensor<[2,4],f32> -> tensor<2x4xf32>
-// CHECK:           %[[VAL_4:.*]] = torch.constant.int 2
-// CHECK:           %[[VAL_5:.*]] = "tosa.const"() <{value = dense<2.000000e+00> : tensor<f32>}> : () -> tensor<f32>
-// CHECK:           %[[VAL_6:.*]] = tosa.reciprocal %[[VAL_5:.*]] : (tensor<f32>) -> tensor<f32>
-// CHECK:           %[[VAL_7:.*]] = tosa.mul %[[VAL_3:.*]], %[[VAL_6:.*]] {shift = 0 : i8} : (tensor<2x4xf32>, tensor<f32>) -> tensor<2x4xf32>
-// CHECK:           %[[VAL_8:.*]] = tosa.floor %[[VAL_7]] : (tensor<2x4xf32>) -> tensor<2x4xf32>
-// CHECK:           %[[VAL_9:.*]] = tosa.mul %[[VAL_5]], %[[VAL_8]] {shift = 0 : i8} : (tensor<f32>, tensor<2x4xf32>) -> tensor<2x4xf32>
-// CHECK:           %[[VAL_10:.*]] = tosa.sub %[[VAL_3]], %[[VAL_9]] : (tensor<2x4xf32>, tensor<2x4xf32>) -> tensor<2x4xf32>
-// CHECK:           %[[VAL_11:.*]] = torch_c.from_builtin_tensor %[[VAL_10]] : tensor<2x4xf32> -> !torch.vtensor<[2,4],f32>
-// CHECK:           return %[[VAL_11]] : !torch.vtensor<[2,4],f32>
-=======
 // CHECK-SAME:                                           %[[VAL_0:.*]]: !torch.vtensor<[2,4],f32>) -> !torch.vtensor<[2,4],f32> {
 // CHECK:           %[[VAL_1:.*]] = torch_c.to_builtin_tensor %[[VAL_0]] : !torch.vtensor<[2,4],f32> -> tensor<2x4xf32>
 // CHECK:           %[[VAL_2:.*]] = torch.constant.int 2
@@ -1365,7 +1314,6 @@
 // CHECK:           %[[VAL_8:.*]] = tosa.sub %[[VAL_1]], %[[VAL_7]] : (tensor<2x4xf32>, tensor<2x4xf32>) -> tensor<2x4xf32>
 // CHECK:           %[[VAL_9:.*]] = torch_c.from_builtin_tensor %[[VAL_8]] : tensor<2x4xf32> -> !torch.vtensor<[2,4],f32>
 // CHECK:           return %[[VAL_9]] : !torch.vtensor<[2,4],f32>
->>>>>>> 536e45cb
 // CHECK:         }
 func.func @torch.aten.remainder.Scalar(%arg0: !torch.vtensor<[2, 4],f32>) -> !torch.vtensor<[2, 4],f32> {
   %int2 = torch.constant.int 2
