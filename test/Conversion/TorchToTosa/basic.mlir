--- conflicted
+++ resolved
@@ -1521,7 +1521,6 @@
 
 // -----
 
-<<<<<<< HEAD
 // CHECK-LABEL:   func.func @torch.aten.sin$basic(
 // CHECK-SAME:                                %[[ARG:.*]]: !torch.vtensor<[?,?],f32>) -> !torch.vtensor<[?,?],f32> {
 // CHECK:           %[[ARG_BUILTIN:.*]] = torch_c.to_builtin_tensor %[[ARG]] : !torch.vtensor<[?,?],f32> -> tensor<?x?xf32>
@@ -1544,7 +1543,10 @@
 func.func @torch.aten.cos$basic(%arg0: !torch.vtensor<[?,?],f32>) -> !torch.vtensor<[?,?],f32> {
   %0 = torch.aten.cos %arg0 : !torch.vtensor<[?,?],f32> -> !torch.vtensor<[?,?],f32>
   return %0 : !torch.vtensor<[?,?],f32>
-=======
+}
+
+// -----
+
 // CHECK-LABEL:   func.func @torch.aten.__interpolate.size_list_scale_list.bilinear(
 // CHECK-SAME:                                                             %[[VAL_0:.*]]: !torch.vtensor<[1,16,135,240],f32>) -> !torch.vtensor<[1,16,270,480],f32> {
 // CHECK:           %[[VAL_1:.*]] = torch_c.to_builtin_tensor %[[VAL_0]] : !torch.vtensor<[1,16,135,240],f32> -> tensor<1x16x135x240xf32>
@@ -1597,5 +1599,4 @@
   %0 = torch.prim.ListConstruct %float2.000000e00, %float2.000000e00 : (!torch.float, !torch.float) -> !torch.list<float>
   %1 = torch.aten.__interpolate.size_list_scale_list %arg0, %none, %0, %str, %false, %none, %false : !torch.vtensor<[1,16,135,240],f32>, !torch.none, !torch.list<float>, !torch.str, !torch.bool, !torch.none, !torch.bool -> !torch.vtensor<[1,16,270,480],f32>
   return %1 : !torch.vtensor<[1,16,270,480],f32>
->>>>>>> 6eebe61b
 }