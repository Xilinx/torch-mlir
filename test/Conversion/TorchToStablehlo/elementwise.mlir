--- conflicted
+++ resolved
@@ -164,12 +164,7 @@
 // CHECK-SAME:         %[[ARG0:.*]]: !torch.vtensor<[?,?],f32>, %[[ARG1:.*]]: !torch.vtensor<[?,?],f32>) -> !torch.vtensor<[?,?],f32> {
 // CHECK-DAG:     %[[T0:.*]] = torch_c.to_builtin_tensor %[[ARG0]] : !torch.vtensor<[?,?],f32> -> tensor<?x?xf32>
 // CHECK-DAG:     %[[T1:.*]] = torch_c.to_builtin_tensor %[[ARG1]] : !torch.vtensor<[?,?],f32> -> tensor<?x?xf32>
-<<<<<<< HEAD
 // CHECK:         %[[T2:.*]] = arith.constant 2 : i64
-=======
-// CHECK:         %[[INT2:.*]] = torch.constant.int 2
-// CHECK:         %[[T2:.*]] = torch_c.to_i64 %[[INT2]]
->>>>>>> ba16bad8
 // CHECK:         %[[FROM_ELEMENTS:.*]] = tensor.from_elements %[[T2]] : tensor<1xi64>
 // CHECK:         %[[T3:.*]] = stablehlo.convert %[[FROM_ELEMENTS]] : (tensor<1xi64>) -> tensor<1xf32>
 // CHECK:         %[[T4:.*]] = stablehlo.reshape %[[T3]] : (tensor<1xf32>) -> tensor<f32>
@@ -286,12 +281,7 @@
 // CHECK-SAME:         %[[ARG0:.*]]: !torch.vtensor<[?,?],f32>, %[[ARG1:.*]]: !torch.vtensor<[?,?],f32>) -> !torch.vtensor<[?,?],f32> {
 // CHECK-DAG:     %[[T0:.*]] = torch_c.to_builtin_tensor %[[ARG0]] : !torch.vtensor<[?,?],f32> -> tensor<?x?xf32>
 // CHECK-DAG:     %[[T1:.*]] = torch_c.to_builtin_tensor %[[ARG1]] : !torch.vtensor<[?,?],f32> -> tensor<?x?xf32>
-<<<<<<< HEAD
 // CHECK:         %[[T2:.*]] = arith.constant 2 : i64
-=======
-// CHECK:         %[[INT2:.*]] = torch.constant.int 2
-// CHECK:         %[[T2:.*]] = torch_c.to_i64 %[[INT2]]
->>>>>>> ba16bad8
 // CHECK:         %[[FROM_ELEMENTS:.*]] = tensor.from_elements %[[T2]] : tensor<1xi64>
 // CHECK:         %[[T3:.*]] = stablehlo.convert %[[FROM_ELEMENTS]] : (tensor<1xi64>) -> tensor<1xf32>
 // CHECK:         %[[T4:.*]] = stablehlo.reshape %[[T3]] : (tensor<1xf32>) -> tensor<f32>
