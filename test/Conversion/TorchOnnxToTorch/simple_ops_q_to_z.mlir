// RUN: torch-mlir-opt <%s --split-input-file -convert-torch-onnx-to-torch | FileCheck %s
// Generally, the test cases accumulated here come from running the importer
// over all included backend tests that involve simple ops with no model
// level constants. This is a pragmatic choice which lets us have a lot
// of tests in this file, whereas the others tend to be more bespoke.

// CHECK-LABEL: @test_quantizelinear_si8
func.func @test_quantizelinear_si8(%arg0: !torch.vtensor<[6],f32>, %arg1: !torch.vtensor<[],f32>, %arg2: !torch.vtensor<[],si8>) -> !torch.vtensor<[6],si8> attributes {torch.onnx_meta.ir_version = 9 : si64, torch.onnx_meta.opset_version = 19 : si64} {
  %0 = torch.operator "onnx.QuantizeLinear"(%arg0, %arg1, %arg2) : (!torch.vtensor<[6],f32>, !torch.vtensor<[],f32>, !torch.vtensor<[],si8>) -> !torch.vtensor<[6],si8>

  // CHECK: %[[C12:.+]] = torch.constant.int 12
  // CHECK: %[[SCALE:.+]] = torch.aten.item %arg1 : !torch.vtensor<[],f32> -> !torch.float
  // CHECK: %[[ZP:.+]] = torch.aten.item %arg2 : !torch.vtensor<[],si8> -> !torch.int
  // CHECK: %[[QUANT:.+]] = torch.aten.quantize_per_tensor %arg0, %[[SCALE]], %[[ZP]], %[[C12]]
  // CHECK: %[[REPR:.+]] = torch.aten.int_repr %[[QUANT]]
  // CHECK: return %[[REPR]]
  return %0 : !torch.vtensor<[6],si8>
}

// -----

// CHECK-LABEL: @test_quantizelinear_ui8
func.func @test_quantizelinear_ui8(%arg0: !torch.vtensor<[6],f32>, %arg1: !torch.vtensor<[],f32>, %arg2: !torch.vtensor<[],ui8>) -> !torch.vtensor<[6],ui8> attributes {torch.onnx_meta.ir_version = 9 : si64, torch.onnx_meta.opset_version = 19 : si64} {
  %0 = torch.operator "onnx.QuantizeLinear"(%arg0, %arg1, %arg2) : (!torch.vtensor<[6],f32>, !torch.vtensor<[],f32>, !torch.vtensor<[],ui8>) -> !torch.vtensor<[6],ui8>
  // CHECK: %[[C13:.+]] = torch.constant.int 13
  // CHECK: %[[SCALE:.+]] = torch.aten.item %arg1 : !torch.vtensor<[],f32> -> !torch.float
  // CHECK: %[[ZP:.+]] = torch.aten.item %arg2 : !torch.vtensor<[],ui8> -> !torch.int
  // CHECK: %[[QUANT:.+]] = torch.aten.quantize_per_tensor %arg0, %[[SCALE]], %[[ZP]], %[[C13]]
  // CHECK: %[[REPR:.+]] = torch.aten.int_repr %[[QUANT]]
  // CHECK: return %[[REPR]]
  return %0 : !torch.vtensor<[6],ui8>
}

// -----

// CHECK-LABEL: @test_quantizelinear_i32
func.func @test_quantizelinear_i32(%arg0: !torch.vtensor<[6],f32>, %arg1: !torch.vtensor<[],f32>, %arg2: !torch.vtensor<[],si32>) -> !torch.vtensor<[6],si32> attributes {torch.onnx_meta.ir_version = 9 : si64, torch.onnx_meta.opset_version = 19 : si64} {
  %0 = torch.operator "onnx.QuantizeLinear"(%arg0, %arg1, %arg2) : (!torch.vtensor<[6],f32>, !torch.vtensor<[],f32>, !torch.vtensor<[],si32>) -> !torch.vtensor<[6],si32>
  // CHECK: %[[C14:.+]] = torch.constant.int 14
  // CHECK: %[[SCALE:.+]] = torch.aten.item %arg1 : !torch.vtensor<[],f32> -> !torch.float
  // CHECK: %[[ZP:.+]] = torch.aten.item %arg2 : !torch.vtensor<[],si32> -> !torch.int
  // CHECK: %[[QUANT:.+]] = torch.aten.quantize_per_tensor %arg0, %[[SCALE]], %[[ZP]], %[[C14]]
  // CHECK: %[[REPR:.+]] = torch.aten.int_repr %[[QUANT]]
  // CHECK: return %[[REPR]]
  return %0 : !torch.vtensor<[6],si32>
}

// -----

// CHECK-LABEL: @test_qlinearconv_nobias
func.func @test_qlinearconv_nobias(%arg0: !torch.vtensor<[1,1,7,7],ui8>, %arg1: !torch.vtensor<[],f32>, %arg2: !torch.vtensor<[],ui8>, %arg3: !torch.vtensor<[1,1,1,1],ui8>, %arg4: !torch.vtensor<[1],f32>, %arg5: !torch.vtensor<[1],ui8>, %arg6: !torch.vtensor<[],f32>, %arg7: !torch.vtensor<[],ui8>) -> !torch.vtensor<[1,1,7,7],ui8> attributes {torch.onnx_meta.ir_version = 5 : si64, torch.onnx_meta.opset_version = 10 : si64, torch.onnx_meta.producer_name = "backend-test", torch.onnx_meta.producer_version = ""} {
  %0 = torch.operator "onnx.QLinearConv"(%arg0, %arg1, %arg2, %arg3, %arg4, %arg5, %arg6, %arg7) : (!torch.vtensor<[1,1,7,7],ui8>, !torch.vtensor<[],f32>, !torch.vtensor<[],ui8>, !torch.vtensor<[1,1,1,1],ui8>, !torch.vtensor<[1],f32>, !torch.vtensor<[1],ui8>, !torch.vtensor<[],f32>, !torch.vtensor<[],ui8>) -> !torch.vtensor<[1,1,7,7],ui8>
  // CHECK: %[[aZp:.+]] = torch.aten.item %arg2 : !torch.vtensor<[],ui8> -> !torch.int
  // CHECK: %[[bZp:.+]] = torch.aten.item %arg5 : !torch.vtensor<[1],ui8> -> !torch.int
  // CHECK: %[[cZp:.+]] = torch.aten.item %arg7 : !torch.vtensor<[],ui8> -> !torch.int
  // CHECK: %[[aScale:.+]] = torch.aten.item %arg1 : !torch.vtensor<[],f32> -> !torch.float
  // CHECK: %[[bScale:.+]] = torch.aten.item %arg4 : !torch.vtensor<[1],f32> -> !torch.float
  // CHECK: %[[cScale:.+]] = torch.aten.item %arg6 : !torch.vtensor<[],f32> -> !torch.float
  // CHECK: %[[A:.+]] = torch.aten._make_per_tensor_quantized_tensor %arg0, %[[aScale]], %[[aZp]] : !torch.vtensor<[1,1,7,7],ui8>, !torch.float, !torch.int -> !torch.vtensor<[1,1,7,7],!torch.quint8>
  // CHECK: %[[B:.+]] = torch.aten._make_per_tensor_quantized_tensor %arg3, %[[bScale]], %[[bZp]] : !torch.vtensor<[1,1,1,1],ui8>, !torch.float, !torch.int -> !torch.vtensor<[1,1,1,1],!torch.quint8>
  // CHECK: %[[INT0_0:.+]] = torch.constant.int 0
  // CHECK: %[[INT0_1:.+]] = torch.constant.int 0
  // CHECK: %[[INT1_0:.+]] = torch.constant.int 1
  // CHECK: %[[INT1_1:.+]] = torch.constant.int 1
  // CHECK: %[[INT1_2:.+]] = torch.constant.int 1
  // CHECK: %[[INT1_3:.+]] = torch.constant.int 1
  // CHECK: %[[INT0_2:.+]] = torch.constant.int 0
  // CHECK: %[[PAD:.+]] = torch.prim.ListConstruct %[[INT0_0]], %[[INT0_1]]
  // CHECK: %[[KERNEL:.+]] = torch.prim.ListConstruct %[[INT1_0]], %[[INT1_1]]
  // CHECK: %[[DILATION:.+]] = torch.prim.ListConstruct %[[INT1_2]], %[[INT1_3]]
  // CHECK: %[[STRIDE:.+]] = torch.prim.ListConstruct %[[INT0_2]], %[[INT0_2]]
  // CHECK: %[[FALSE:.+]] = torch.constant.bool false
  // CHECK: %[[NONE:.+]] = torch.constant.none
  // CHECK: %[[INT1_5:.+]] = torch.constant.int 1
  // CHECK: %[[CONV:.+]] = torch.aten.convolution %[[A]], %[[B]], %[[NONE]], %[[DILATION]], %[[PAD]], %[[KERNEL]], %[[FALSE]], %[[STRIDE]], %[[INT1_5]] : !torch.vtensor<[1,1,7,7],!torch.quint8>, !torch.vtensor<[1,1,1,1],!torch.quint8>, !torch.none, !torch.list<int>, !torch.list<int>, !torch.list<int>, !torch.bool, !torch.list<int>, !torch.int -> !torch.vtensor<[1,1,7,7],!torch.qint32>
  // CHECK: %[[convScale:.+]] = torch.aten.mul.float %[[aScale]], %[[bScale]] : !torch.float, !torch.float -> !torch.float
  // CHECK: %[[INT0_6:.+]] = torch.constant.int 0
  // CHECK: %[[C:.+]] = torch.aten._make_per_tensor_quantized_tensor %[[CONV]], %[[convScale]], %[[INT0_6]] : !torch.vtensor<[1,1,7,7],!torch.qint32>, !torch.float, !torch.int -> !torch.vtensor<[1,1,7,7],!torch.qint32>
  // CHECK: %[[DEQ:.+]] = torch.aten.dequantize.self %[[C]] : !torch.vtensor<[1,1,7,7],!torch.qint32> -> !torch.vtensor<[1,1,7,7],f32>
  // CHECK: %[[INT13:.+]] = torch.constant.int 13
  // CHECK: %[[QUANT:.+]] = torch.aten.quantize_per_tensor %[[DEQ]], %[[cScale]], %[[cZp]], %[[INT13]] : !torch.vtensor<[1,1,7,7],f32>, !torch.float, !torch.int, !torch.int -> !torch.vtensor<[1,1,7,7],!torch.quint8>
  // CHECK: %[[INT:.+]] = torch.aten.int_repr %[[QUANT]] : !torch.vtensor<[1,1,7,7],!torch.quint8> -> !torch.vtensor<[1,1,7,7],ui8>
  // CHECK: return %[[INT]] : !torch.vtensor<[1,1,7,7],ui8>
  return %0 : !torch.vtensor<[1,1,7,7],ui8>
}

// -----

// CHECK-LABEL: @test_qlinearconv_bias
func.func @test_qlinearconv_bias(%arg0: !torch.vtensor<[1,1,7,7],ui8>, %arg1: !torch.vtensor<[],f32>, %arg2: !torch.vtensor<[],ui8>, %arg3: !torch.vtensor<[1,1,1,1],ui8>, %arg4: !torch.vtensor<[1],f32>, %arg5: !torch.vtensor<[1],ui8>, %arg6: !torch.vtensor<[],f32>, %arg7: !torch.vtensor<[],ui8>, %arg8 : !torch.vtensor<[7],si32>) -> !torch.vtensor<[1,1,7,7],ui8> attributes {torch.onnx_meta.ir_version = 5 : si64, torch.onnx_meta.opset_version = 10 : si64, torch.onnx_meta.producer_name = "backend-test", torch.onnx_meta.producer_version = ""} {
  %0 = torch.operator "onnx.QLinearConv"(%arg0, %arg1, %arg2, %arg3, %arg4, %arg5, %arg6, %arg7, %arg8) : (!torch.vtensor<[1,1,7,7],ui8>, !torch.vtensor<[],f32>, !torch.vtensor<[],ui8>, !torch.vtensor<[1,1,1,1],ui8>, !torch.vtensor<[1],f32>, !torch.vtensor<[1],ui8>, !torch.vtensor<[],f32>, !torch.vtensor<[],ui8>, !torch.vtensor<[7],si32>) -> !torch.vtensor<[1,1,7,7],ui8>
  // CHECK: %[[aZp:.+]] = torch.aten.item %arg2 : !torch.vtensor<[],ui8> -> !torch.int
  // CHECK: %[[bZp:.+]] = torch.aten.item %arg5 : !torch.vtensor<[1],ui8> -> !torch.int
  // CHECK: %[[cZp:.+]] = torch.aten.item %arg7 : !torch.vtensor<[],ui8> -> !torch.int
  // CHECK: %[[aScale:.+]] = torch.aten.item %arg1 : !torch.vtensor<[],f32> -> !torch.float
  // CHECK: %[[bScale:.+]] = torch.aten.item %arg4 : !torch.vtensor<[1],f32> -> !torch.float
  // CHECK: %[[cScale:.+]] = torch.aten.item %arg6 : !torch.vtensor<[],f32> -> !torch.float
  // CHECK: %[[A:.+]] = torch.aten._make_per_tensor_quantized_tensor %arg0, %[[aScale]], %[[aZp]] : !torch.vtensor<[1,1,7,7],ui8>, !torch.float, !torch.int -> !torch.vtensor<[1,1,7,7],!torch.quint8>
  // CHECK: %[[B:.+]] = torch.aten._make_per_tensor_quantized_tensor %arg3, %[[bScale]], %[[bZp]] : !torch.vtensor<[1,1,1,1],ui8>, !torch.float, !torch.int -> !torch.vtensor<[1,1,1,1],!torch.quint8>
  // CHECK: %[[INT0_0:.+]] = torch.constant.int 0
  // CHECK: %[[INT0_1:.+]] = torch.constant.int 0
  // CHECK: %[[INT1_0:.+]] = torch.constant.int 1
  // CHECK: %[[INT1_1:.+]] = torch.constant.int 1
  // CHECK: %[[INT1_2:.+]] = torch.constant.int 1
  // CHECK: %[[INT1_3:.+]] = torch.constant.int 1
  // CHECK: %[[INT0_2:.+]] = torch.constant.int 0
  // CHECK: %[[PAD:.+]] = torch.prim.ListConstruct %[[INT0_0]], %[[INT0_1]]
  // CHECK: %[[KERNEL:.+]] = torch.prim.ListConstruct %[[INT1_0]], %[[INT1_1]]
  // CHECK: %[[DILATION:.+]] = torch.prim.ListConstruct %[[INT1_2]], %[[INT1_3]]
  // CHECK: %[[STRIDE:.+]] = torch.prim.ListConstruct %[[INT0_2]], %[[INT0_2]]
  // CHECK: %[[FALSE:.+]] = torch.constant.bool false
  // CHECK: %[[INT1_5:.+]] = torch.constant.int 1
  // CHECK: %[[CONV:.+]] = torch.aten.convolution %[[A]], %[[B]], %arg8, %[[DILATION]], %[[PAD]], %[[KERNEL]], %[[FALSE]], %[[STRIDE]], %[[INT1_5]] : !torch.vtensor<[1,1,7,7],!torch.quint8>, !torch.vtensor<[1,1,1,1],!torch.quint8>, !torch.vtensor<[7],si32>, !torch.list<int>, !torch.list<int>, !torch.list<int>, !torch.bool, !torch.list<int>, !torch.int -> !torch.vtensor<[1,1,7,7],!torch.qint32>
  // CHECK: %[[convScale:.+]] = torch.aten.mul.float %[[aScale]], %[[bScale]] : !torch.float, !torch.float -> !torch.float
  // CHECK: %[[INT0_6:.+]] = torch.constant.int 0
  // CHECK: %[[C:.+]] = torch.aten._make_per_tensor_quantized_tensor %[[CONV]], %[[convScale]], %[[INT0_6]] : !torch.vtensor<[1,1,7,7],!torch.qint32>, !torch.float, !torch.int -> !torch.vtensor<[1,1,7,7],!torch.qint32>
  // CHECK: %[[DEQ:.+]] = torch.aten.dequantize.self %[[C]] : !torch.vtensor<[1,1,7,7],!torch.qint32> -> !torch.vtensor<[1,1,7,7],f32>
  // CHECK: %[[INT13:.+]] = torch.constant.int 13
  // CHECK: %[[QUANT:.+]] = torch.aten.quantize_per_tensor %[[DEQ]], %[[cScale]], %[[cZp]], %[[INT13]] : !torch.vtensor<[1,1,7,7],f32>, !torch.float, !torch.int, !torch.int -> !torch.vtensor<[1,1,7,7],!torch.quint8>
  // CHECK: %[[INT:.+]] = torch.aten.int_repr %[[QUANT]] : !torch.vtensor<[1,1,7,7],!torch.quint8> -> !torch.vtensor<[1,1,7,7],ui8>
  // CHECK: return %[[INT]] : !torch.vtensor<[1,1,7,7],ui8>
  return %0 : !torch.vtensor<[1,1,7,7],ui8>
}

// -----

// CHECK-LABEL: @test_qlinearmatmul_2D
func.func @test_qlinearmatmul_2D(%arg0: !torch.vtensor<[2,4],ui8>, %arg1: !torch.vtensor<[1],f32>, %arg2: !torch.vtensor<[1],ui8>, %arg3: !torch.vtensor<[4,3],ui8>, %arg4: !torch.vtensor<[1],f32>, %arg5: !torch.vtensor<[1],ui8>, %arg6: !torch.vtensor<[1],f32>, %arg7: !torch.vtensor<[1],ui8>) -> !torch.vtensor<[2,3],ui8> attributes {torch.onnx_meta.ir_version = 5 : si64, torch.onnx_meta.opset_version = 10 : si64, torch.onnx_meta.producer_name = "backend-test", torch.onnx_meta.producer_version = ""} {
  %0 = torch.operator "onnx.QLinearMatMul"(%arg0, %arg1, %arg2, %arg3, %arg4, %arg5, %arg6, %arg7) : (!torch.vtensor<[2,4],ui8>, !torch.vtensor<[1],f32>, !torch.vtensor<[1],ui8>, !torch.vtensor<[4,3],ui8>, !torch.vtensor<[1],f32>, !torch.vtensor<[1],ui8>, !torch.vtensor<[1],f32>, !torch.vtensor<[1],ui8>) -> !torch.vtensor<[2,3],ui8>
  // CHECK-DAG: %[[EMPTY:.+]] = torch.prim.ListConstruct  : () -> !torch.list<int>
  // CHECK-DAG: %[[RESH0:.+]] = torch.aten.reshape %arg2, %[[EMPTY]] : !torch.vtensor<[1],ui8>, !torch.list<int> -> !torch.vtensor<[],ui8>
  // CHECK-DAG: %[[RESH1:.+]] = torch.aten.reshape %arg5, %[[EMPTY]] : !torch.vtensor<[1],ui8>, !torch.list<int> -> !torch.vtensor<[],ui8>
  // CHECK-DAG: %[[RESH2:.+]] = torch.aten.reshape %arg7, %[[EMPTY]] : !torch.vtensor<[1],ui8>, !torch.list<int> -> !torch.vtensor<[],ui8>
  // CHECK-DAG: %[[RESH3:.+]] = torch.aten.reshape %arg1, %[[EMPTY]] : !torch.vtensor<[1],f32>, !torch.list<int> -> !torch.vtensor<[],f32>
  // CHECK-DAG: %[[RESH4:.+]] = torch.aten.reshape %arg4, %[[EMPTY]] : !torch.vtensor<[1],f32>, !torch.list<int> -> !torch.vtensor<[],f32>
  // CHECK-DAG: %[[RESH5:.+]] = torch.aten.reshape %arg6, %[[EMPTY]] : !torch.vtensor<[1],f32>, !torch.list<int> -> !torch.vtensor<[],f32>
  // CHECK-DAG: %[[AZP:.+]] = torch.aten.item %[[RESH0]] : !torch.vtensor<[],ui8> -> !torch.int
  // CHECK-DAG: %[[BZP:.+]] = torch.aten.item %[[RESH1]] : !torch.vtensor<[],ui8> -> !torch.int
  // CHECK-DAG: %[[CZP:.+]] = torch.aten.item %[[RESH2]] : !torch.vtensor<[],ui8> -> !torch.int
  // CHECK-DAG: %[[ASCALE:.+]] = torch.aten.item %[[RESH3]] : !torch.vtensor<[],f32> -> !torch.float
  // CHECK-DAG: %[[BSCALE:.+]] = torch.aten.item %[[RESH4]] : !torch.vtensor<[],f32> -> !torch.float
  // CHECK-DAG: %[[CCSCALE:.+]] = torch.aten.item %[[RESH5]] : !torch.vtensor<[],f32> -> !torch.float
  // CHECK-DAG: %[[LHS:.+]] = torch.aten._make_per_tensor_quantized_tensor %arg0, %[[ASCALE]], %[[AZP]] : !torch.vtensor<[2,4],ui8>, !torch.float, !torch.int -> !torch.vtensor<[2,4],!torch.quint8>
  // CHECK-DAG: %[[RHS:.+]] = torch.aten._make_per_tensor_quantized_tensor %arg3, %[[BSCALE]], %[[BZP]] : !torch.vtensor<[4,3],ui8>, !torch.float, !torch.int -> !torch.vtensor<[4,3],!torch.quint8>
  // CHECK: %[[MM:.+]] = torch.aten.mm %[[LHS]], %[[RHS]] : !torch.vtensor<[2,4],!torch.quint8>, !torch.vtensor<[4,3],!torch.quint8> -> !torch.vtensor<[2,3],si32>
  // CHECK: %[[CSCALE:.+]] = torch.aten.mul.float %[[ASCALE]], %[[BSCALE]] : !torch.float, !torch.float -> !torch.float
  // CHECK: %[[ZERO:.+]] = torch.constant.int 0
  // CHECK: %[[QC:.+]] = torch.aten._make_per_tensor_quantized_tensor %[[MM]], %[[CSCALE]], %[[ZERO]] : !torch.vtensor<[2,3],si32>, !torch.float, !torch.int -> !torch.vtensor<[2,3],!torch.qint32>
  // CHECK: %[[FC:.+]] = torch.aten.dequantize.self %[[QC]] : !torch.vtensor<[2,3],!torch.qint32> -> !torch.vtensor<[2,3],f32>
  // CHECK: %[[DTY:.+]] = torch.constant.int 13
  // CHECK: %[[QO:.+]] = torch.aten.quantize_per_tensor %[[FC]], %[[CCSCALE]], %[[CZP]], %[[DTY]] : !torch.vtensor<[2,3],f32>, !torch.float, !torch.int, !torch.int -> !torch.vtensor<[2,3],!torch.quint8>
  // CHECK: %[[OUT:.+]] = torch.aten.int_repr %[[QO]] : !torch.vtensor<[2,3],!torch.quint8> -> !torch.vtensor<[2,3],ui8>
  // CHECK: return %[[OUT]]
  return %0 : !torch.vtensor<[2,3],ui8>
}

// -----

// CHECK-LABEL: @test_qlinearmatmul_3D
func.func @test_qlinearmatmul_3D(%arg0: !torch.vtensor<[2,2,4],ui8>, %arg1: !torch.vtensor<[1],f32>, %arg2: !torch.vtensor<[1],ui8>, %arg3: !torch.vtensor<[2,4,3],ui8>, %arg4: !torch.vtensor<[1],f32>, %arg5: !torch.vtensor<[1],ui8>, %arg6: !torch.vtensor<[1],f32>, %arg7: !torch.vtensor<[1],ui8>) -> !torch.vtensor<[2,2,3],ui8> attributes {torch.onnx_meta.ir_version = 5 : si64, torch.onnx_meta.opset_version = 10 : si64, torch.onnx_meta.producer_name = "backend-test", torch.onnx_meta.producer_version = ""} {
  %0 = torch.operator "onnx.QLinearMatMul"(%arg0, %arg1, %arg2, %arg3, %arg4, %arg5, %arg6, %arg7) : (!torch.vtensor<[2,2,4],ui8>, !torch.vtensor<[1],f32>, !torch.vtensor<[1],ui8>, !torch.vtensor<[2,4,3],ui8>, !torch.vtensor<[1],f32>, !torch.vtensor<[1],ui8>, !torch.vtensor<[1],f32>, !torch.vtensor<[1],ui8>) -> !torch.vtensor<[2,2,3],ui8>
  // CHECK-DAG: %[[EMPTY:.+]] = torch.prim.ListConstruct  : () -> !torch.list<int>
  // CHECK-DAG: %[[RESH0:.+]] = torch.aten.reshape %arg2, %[[EMPTY]] : !torch.vtensor<[1],ui8>, !torch.list<int> -> !torch.vtensor<[],ui8>
  // CHECK-DAG: %[[RESH1:.+]] = torch.aten.reshape %arg5, %[[EMPTY]] : !torch.vtensor<[1],ui8>, !torch.list<int> -> !torch.vtensor<[],ui8>
  // CHECK-DAG: %[[RESH2:.+]] = torch.aten.reshape %arg7, %[[EMPTY]] : !torch.vtensor<[1],ui8>, !torch.list<int> -> !torch.vtensor<[],ui8>
  // CHECK-DAG: %[[RESH3:.+]] = torch.aten.reshape %arg1, %[[EMPTY]] : !torch.vtensor<[1],f32>, !torch.list<int> -> !torch.vtensor<[],f32>
  // CHECK-DAG: %[[RESH4:.+]] = torch.aten.reshape %arg4, %[[EMPTY]] : !torch.vtensor<[1],f32>, !torch.list<int> -> !torch.vtensor<[],f32>
  // CHECK-DAG: %[[RESH5:.+]] = torch.aten.reshape %arg6, %[[EMPTY]] : !torch.vtensor<[1],f32>, !torch.list<int> -> !torch.vtensor<[],f32>
  // CHECK-DAG: %[[AZP:.+]] = torch.aten.item %[[RESH0]] : !torch.vtensor<[],ui8> -> !torch.int
  // CHECK-DAG: %[[BZP:.+]] = torch.aten.item %[[RESH1]] : !torch.vtensor<[],ui8> -> !torch.int
  // CHECK-DAG: %[[CZP:.+]] = torch.aten.item %[[RESH2]] : !torch.vtensor<[],ui8> -> !torch.int
  // CHECK-DAG: %[[ASCALE:.+]] = torch.aten.item %[[RESH3]] : !torch.vtensor<[],f32> -> !torch.float
  // CHECK-DAG: %[[BSCALE:.+]] = torch.aten.item %[[RESH4]] : !torch.vtensor<[],f32> -> !torch.float
  // CHECK-DAG: %[[CCSCALE:.+]] = torch.aten.item %[[RESH5]] : !torch.vtensor<[],f32> -> !torch.float
  // CHECK-DAG: %[[LHS:.+]] = torch.aten._make_per_tensor_quantized_tensor %arg0, %[[ASCALE]], %[[AZP]] : !torch.vtensor<[2,2,4],ui8>, !torch.float, !torch.int -> !torch.vtensor<[2,2,4],!torch.quint8>
  // CHECK-DAG: %[[RHS:.+]] = torch.aten._make_per_tensor_quantized_tensor %arg3, %[[BSCALE]], %[[BZP]] : !torch.vtensor<[2,4,3],ui8>, !torch.float, !torch.int -> !torch.vtensor<[2,4,3],!torch.quint8>
  // CHECK: %[[MM:.+]] = torch.aten.bmm %[[LHS]], %[[RHS]] : !torch.vtensor<[2,2,4],!torch.quint8>, !torch.vtensor<[2,4,3],!torch.quint8> -> !torch.vtensor<[2,2,3],si32>
  // CHECK: %[[CSCALE:.+]] = torch.aten.mul.float %[[ASCALE]], %[[BSCALE]] : !torch.float, !torch.float -> !torch.float
  // CHECK: %[[ZERO:.+]] = torch.constant.int 0
  // CHECK: %[[QC:.+]] = torch.aten._make_per_tensor_quantized_tensor %[[MM]], %[[CSCALE]], %[[ZERO]] : !torch.vtensor<[2,2,3],si32>, !torch.float, !torch.int -> !torch.vtensor<[2,2,3],!torch.qint32>
  // CHECK: %[[FC:.+]] = torch.aten.dequantize.self %[[QC]] : !torch.vtensor<[2,2,3],!torch.qint32> -> !torch.vtensor<[2,2,3],f32>
  // CHECK: %[[DTY:.+]] = torch.constant.int 13
  // CHECK: %[[QO:.+]] = torch.aten.quantize_per_tensor %[[FC]], %[[CCSCALE]], %[[CZP]], %[[DTY]] : !torch.vtensor<[2,2,3],f32>, !torch.float, !torch.int, !torch.int -> !torch.vtensor<[2,2,3],!torch.quint8>
  // CHECK: %[[OUT:.+]] = torch.aten.int_repr %[[QO]] : !torch.vtensor<[2,2,3],!torch.quint8> -> !torch.vtensor<[2,2,3],ui8>
  // CHECK: return %[[OUT]]
  return %0 : !torch.vtensor<[2,2,3],ui8>
}

// -----

// CHECK-LABEL: func.func @test_reciprocal
func.func @test_reciprocal(%arg0: !torch.vtensor<[3,4,5],f32>) -> !torch.vtensor<[3,4,5],f32> attributes {torch.onnx_meta.ir_version = 7 : si64, torch.onnx_meta.opset_version = 13 : si64, torch.onnx_meta.producer_name = "backend-test", torch.onnx_meta.producer_version = ""} {
  // CHECK: torch.aten.reciprocal %arg0 : !torch.vtensor<[3,4,5],f32> -> !torch.vtensor<[3,4,5],f32>
  %0 = torch.operator "onnx.Reciprocal"(%arg0) : (!torch.vtensor<[3,4,5],f32>) -> !torch.vtensor<[3,4,5],f32>
  return %0 : !torch.vtensor<[3,4,5],f32>
}

// -----

// CHECK-LABEL: func.func @test_relu
func.func @test_relu(%arg0: !torch.vtensor<[3,4,5],f32>) -> !torch.vtensor<[3,4,5],f32> attributes {torch.onnx_meta.ir_version = 7 : si64, torch.onnx_meta.opset_version = 14 : si64, torch.onnx_meta.producer_name = "backend-test", torch.onnx_meta.producer_version = ""} {
  // CHECK: torch.aten.relu %arg0 : !torch.vtensor<[3,4,5],f32> -> !torch.vtensor<[3,4,5],f32>
  %0 = torch.operator "onnx.Relu"(%arg0) : (!torch.vtensor<[3,4,5],f32>) -> !torch.vtensor<[3,4,5],f32>
  return %0 : !torch.vtensor<[3,4,5],f32>
}

// -----

// CHECK-LABEL: func.func @test_round
func.func @test_round(%arg0: !torch.vtensor<[15],f32>) -> !torch.vtensor<[15],f32> attributes {torch.onnx_meta.ir_version = 6 : si64, torch.onnx_meta.opset_version = 11 : si64, torch.onnx_meta.producer_name = "backend-test", torch.onnx_meta.producer_version = ""} {
  //CHECK: torch.aten.round %arg0 : !torch.vtensor<[15],f32> -> !torch.vtensor<[15],f32>
  %0 = torch.operator "onnx.Round"(%arg0) : (!torch.vtensor<[15],f32>) -> !torch.vtensor<[15],f32>
  return %0 : !torch.vtensor<[15],f32>
}

// -----

// CHECK-LABEL: func.func @test_scatter_elements_with_axis
func.func @test_scatter_elements_with_axis(%arg0: !torch.vtensor<[1,5],f32>, %arg1: !torch.vtensor<[1,2],si64>, %arg2: !torch.vtensor<[1,2],f32>) -> !torch.vtensor<[1,5],f32> attributes {torch.onnx_meta.ir_version = 8 : si64, torch.onnx_meta.opset_version = 18 : si64, torch.onnx_meta.producer_name = "backend-test", torch.onnx_meta.producer_version = ""} {
  // CHECK: %[[INT1:.*]] = torch.constant.int 1
  // CHECK: torch.aten.scatter.src %arg0, %int1, %arg1, %arg2 : !torch.vtensor<[1,5],f32>, !torch.int, !torch.vtensor<[1,2],si64>, !torch.vtensor<[1,2],f32> -> !torch.vtensor<[1,5],f32>
  %0 = torch.operator "onnx.ScatterElements"(%arg0, %arg1, %arg2) {torch.onnx.axis = 1 : si64} : (!torch.vtensor<[1,5],f32>, !torch.vtensor<[1,2],si64>, !torch.vtensor<[1,2],f32>) -> !torch.vtensor<[1,5],f32>
  return %0 : !torch.vtensor<[1,5],f32>
}

// -----

// CHECK-LABEL: func.func @test_scatter_elements_with_duplicate_indices
func.func @test_scatter_elements_with_duplicate_indices(%arg0: !torch.vtensor<[1,5],f32>, %arg1: !torch.vtensor<[1,2],si64>, %arg2: !torch.vtensor<[1,2],f32>) -> !torch.vtensor<[1,5],f32> attributes {torch.onnx_meta.ir_version = 8 : si64, torch.onnx_meta.opset_version = 18 : si64, torch.onnx_meta.producer_name = "backend-test", torch.onnx_meta.producer_version = ""} {
  // CHECK: %[[INT1:.*]] = torch.constant.int 1
  // CHECK: %[[STR:.*]] = torch.constant.str "add"
  // CHECK: torch.aten.scatter.reduce %arg0, %int1, %arg1, %arg2, %str : !torch.vtensor<[1,5],f32>, !torch.int, !torch.vtensor<[1,2],si64>, !torch.vtensor<[1,2],f32>, !torch.str -> !torch.vtensor<[1,5],f32>
  %0 = torch.operator "onnx.ScatterElements"(%arg0, %arg1, %arg2) {torch.onnx.axis = 1 : si64, torch.onnx.reduction = "add"} : (!torch.vtensor<[1,5],f32>, !torch.vtensor<[1,2],si64>, !torch.vtensor<[1,2],f32>) -> !torch.vtensor<[1,5],f32>
  return %0 : !torch.vtensor<[1,5],f32>
}

// -----

// CHECK-LABEL: func.func @test_scatter_elements_without_axis
func.func @test_scatter_elements_without_axis(%arg0: !torch.vtensor<[3,3],f32>, %arg1: !torch.vtensor<[2,3],si64>, %arg2: !torch.vtensor<[2,3],f32>) -> !torch.vtensor<[3,3],f32> attributes {torch.onnx_meta.ir_version = 8 : si64, torch.onnx_meta.opset_version = 18 : si64, torch.onnx_meta.producer_name = "backend-test", torch.onnx_meta.producer_version = ""} {
  // CHECK: %[[INT0:.*]] = torch.constant.int 0
  // CHECK: torch.aten.scatter.src %arg0, %int0, %arg1, %arg2 : !torch.vtensor<[3,3],f32>, !torch.int, !torch.vtensor<[2,3],si64>, !torch.vtensor<[2,3],f32> -> !torch.vtensor<[3,3],f32>
  %0 = torch.operator "onnx.ScatterElements"(%arg0, %arg1, %arg2) : (!torch.vtensor<[3,3],f32>, !torch.vtensor<[2,3],si64>, !torch.vtensor<[2,3],f32>) -> !torch.vtensor<[3,3],f32>
  return %0 : !torch.vtensor<[3,3],f32>
}

// -----

// CHECK-LABEL: func.func @test_scatter_elements_with_reduction_mul
func.func @test_scatter_elements_with_reduction_mul(%arg0: !torch.vtensor<[1,5],f32>, %arg1: !torch.vtensor<[1,2],si64>, %arg2: !torch.vtensor<[1,2],f32>) -> !torch.vtensor<[1,5],f32> attributes {torch.onnx_meta.ir_version = 8 : si64, torch.onnx_meta.opset_version = 18 : si64, torch.onnx_meta.producer_name = "backend-test", torch.onnx_meta.producer_version = ""} {
  // CHECK: %[[INT1:.*]] = torch.constant.int 1
  // CHECK: %[[STR:.*]] = torch.constant.str "multiply"
  // CHECK: torch.aten.scatter.reduce %arg0, %int1, %arg1, %arg2, %str : !torch.vtensor<[1,5],f32>, !torch.int, !torch.vtensor<[1,2],si64>, !torch.vtensor<[1,2],f32>, !torch.str -> !torch.vtensor<[1,5],f32>
  %0 = torch.operator "onnx.ScatterElements"(%arg0, %arg1, %arg2) {torch.onnx.axis = 1 : si64, torch.onnx.reduction = "mul"} : (!torch.vtensor<[1,5],f32>, !torch.vtensor<[1,2],si64>, !torch.vtensor<[1,2],f32>) -> !torch.vtensor<[1,5],f32>
  return %0 : !torch.vtensor<[1,5],f32>
}

// -----

// CHECK-LABEL: func.func @test_sigmoid_example
func.func @test_sigmoid_example(%arg0: !torch.vtensor<[3],f32>) -> !torch.vtensor<[3],f32> attributes {torch.onnx_meta.ir_version = 7 : si64, torch.onnx_meta.opset_version = 13 : si64, torch.onnx_meta.producer_name = "backend-test", torch.onnx_meta.producer_version = ""} {
  // CHECK: torch.aten.sigmoid %arg0 : !torch.vtensor<[3],f32> -> !torch.vtensor<[3],f32>
  %0 = torch.operator "onnx.Sigmoid"(%arg0) : (!torch.vtensor<[3],f32>) -> !torch.vtensor<[3],f32>
  return %0 : !torch.vtensor<[3],f32>
}

// -----

// CHECK-LABEL: func.func @test_sin_example
func.func @test_sin_example(%arg0: !torch.vtensor<[3],f32>) -> !torch.vtensor<[3],f32> attributes {torch.onnx_meta.ir_version = 3 : si64, torch.onnx_meta.opset_version = 7 : si64, torch.onnx_meta.producer_name = "backend-test", torch.onnx_meta.producer_version = ""} {
  // CHECK: torch.aten.sin %arg0 : !torch.vtensor<[3],f32> -> !torch.vtensor<[3],f32>
  %0 = torch.operator "onnx.Sin"(%arg0) : (!torch.vtensor<[3],f32>) -> !torch.vtensor<[3],f32>
  return %0 : !torch.vtensor<[3],f32>
}

// -----

// CHECK-LABEL: func.func @test_tanh_example
func.func @test_tanh_example(%arg0: !torch.vtensor<[3],f32>) -> !torch.vtensor<[3],f32> attributes {torch.onnx_meta.ir_version = 7 : si64, torch.onnx_meta.opset_version = 13 : si64, torch.onnx_meta.producer_name = "backend-test", torch.onnx_meta.producer_version = ""} {
  // CHECK: torch.aten.tanh %arg0 : !torch.vtensor<[3],f32> -> !torch.vtensor<[3],f32>
  %0 = torch.operator "onnx.Tanh"(%arg0) : (!torch.vtensor<[3],f32>) -> !torch.vtensor<[3],f32>
  return %0 : !torch.vtensor<[3],f32>
}

// -----

// CHECK-LABEL: func.func @test_sqrt_example
func.func @test_sqrt_example(%arg0: !torch.vtensor<[3],f32>) -> !torch.vtensor<[3],f32> attributes {torch.onnx_meta.ir_version = 7 : si64, torch.onnx_meta.opset_version = 13 : si64, torch.onnx_meta.producer_name = "backend-test", torch.onnx_meta.producer_version = ""} {
  // CHECK: torch.aten.sqrt %arg0 : !torch.vtensor<[3],f32> -> !torch.vtensor<[3],f32>
  %0 = torch.operator "onnx.Sqrt"(%arg0) : (!torch.vtensor<[3],f32>) -> !torch.vtensor<[3],f32>
  return %0 : !torch.vtensor<[3],f32>
}

// -----

// CHECK-LABEL: func.func @test_sub_bcast
func.func @test_sub_bcast(%arg0: !torch.vtensor<[3,4,5],f32>, %arg1: !torch.vtensor<[5],f32>) -> !torch.vtensor<[3,4,5],f32> attributes {torch.onnx_meta.ir_version = 7 : si64, torch.onnx_meta.opset_version = 14 : si64, torch.onnx_meta.producer_name = "backend-test", torch.onnx_meta.producer_version = ""} {
  // CHECK: %[[INT1:.*]] = torch.constant.int 1
  // CHECK: torch.aten.sub.Tensor %arg0, %arg1, %int1 : !torch.vtensor<[3,4,5],f32>, !torch.vtensor<[5],f32>, !torch.int -> !torch.vtensor<[3,4,5],f32>
  %0 = torch.operator "onnx.Sub"(%arg0, %arg1) : (!torch.vtensor<[3,4,5],f32>, !torch.vtensor<[5],f32>) -> !torch.vtensor<[3,4,5],f32>
  return %0 : !torch.vtensor<[3,4,5],f32>
}

// -----

// CHECK-LABEL: func.func @test_sub_example
func.func @test_sub_example(%arg0: !torch.vtensor<[3],f32>, %arg1: !torch.vtensor<[3],f32>) -> !torch.vtensor<[3],f32> attributes {torch.onnx_meta.ir_version = 7 : si64, torch.onnx_meta.opset_version = 14 : si64, torch.onnx_meta.producer_name = "backend-test", torch.onnx_meta.producer_version = ""} {
  // CHECK: %[[INT1:.*]] = torch.constant.int 1
  // CHECK: torch.aten.sub.Tensor %arg0, %arg1, %int1 : !torch.vtensor<[3],f32>, !torch.vtensor<[3],f32>, !torch.int -> !torch.vtensor<[3],f32>
  %0 = torch.operator "onnx.Sub"(%arg0, %arg1) : (!torch.vtensor<[3],f32>, !torch.vtensor<[3],f32>) -> !torch.vtensor<[3],f32>
  return %0 : !torch.vtensor<[3],f32>
}

// -----

// CHECK-LABEL: func.func @test_sub
func.func @test_sub(%arg0: !torch.vtensor<[3,4,5],f32>, %arg1: !torch.vtensor<[3,4,5],f32>) -> !torch.vtensor<[3,4,5],f32> attributes {torch.onnx_meta.ir_version = 7 : si64, torch.onnx_meta.opset_version = 14 : si64, torch.onnx_meta.producer_name = "backend-test", torch.onnx_meta.producer_version = ""} {
  // CHECK: %[[INT1:.*]] = torch.constant.int 1
  // CHECK: torch.aten.sub.Tensor %arg0, %arg1, %int1 : !torch.vtensor<[3,4,5],f32>, !torch.vtensor<[3,4,5],f32>, !torch.int -> !torch.vtensor<[3,4,5],f32>
  %0 = torch.operator "onnx.Sub"(%arg0, %arg1) : (!torch.vtensor<[3,4,5],f32>, !torch.vtensor<[3,4,5],f32>) -> !torch.vtensor<[3,4,5],f32>
  return %0 : !torch.vtensor<[3,4,5],f32>
}

// -----

// CHECK-LABEL: func.func @test_sub_uint8
func.func @test_sub_uint8(%arg0: !torch.vtensor<[3,4,5],ui8>, %arg1: !torch.vtensor<[3,4,5],ui8>) -> !torch.vtensor<[3,4,5],ui8> attributes {torch.onnx_meta.ir_version = 7 : si64, torch.onnx_meta.opset_version = 14 : si64, torch.onnx_meta.producer_name = "backend-test", torch.onnx_meta.producer_version = ""} {
  // CHECK: %[[INT1:.*]] = torch.constant.int 1
  // CHECK: torch.aten.sub.Tensor %arg0, %arg1, %int1 : !torch.vtensor<[3,4,5],ui8>, !torch.vtensor<[3,4,5],ui8>, !torch.int -> !torch.vtensor<[3,4,5],ui8>
  %0 = torch.operator "onnx.Sub"(%arg0, %arg1) : (!torch.vtensor<[3,4,5],ui8>, !torch.vtensor<[3,4,5],ui8>) -> !torch.vtensor<[3,4,5],ui8>
  return %0 : !torch.vtensor<[3,4,5],ui8>
}

// -----

// CHECK-LABEL: func.func @test_sum_example
func.func @test_sum_example(%arg0: !torch.vtensor<[3],f32>, %arg1: !torch.vtensor<[3],f32>, %arg2: !torch.vtensor<[3],f32>, %arg3: !torch.vtensor<[3],f32>) -> !torch.vtensor<[3],f32> attributes {torch.onnx_meta.ir_version = 7 : si64, torch.onnx_meta.opset_version = 13 : si64, torch.onnx_meta.producer_name = "backend-test", torch.onnx_meta.producer_version = ""} {
  // CHECK: %[[INT1:.*]] = torch.constant.int 1
  // CHECK: %[[SUM:.*]] = torch.aten.add.Tensor %arg0, %arg1, %int1 : !torch.vtensor<[3],f32>, !torch.vtensor<[3],f32>, !torch.int -> !torch.vtensor<[3],f32>
  // CHECK: %[[SUM_1:.*]] = torch.aten.add.Tensor %[[SUM]], %arg2, %int1 : !torch.vtensor<[3],f32>, !torch.vtensor<[3],f32>, !torch.int -> !torch.vtensor<[3],f32>
  // CHECK: %[[SUM_2:.*]] = torch.aten.add.Tensor %[[SUM_1]], %arg3, %int1 : !torch.vtensor<[3],f32>, !torch.vtensor<[3],f32>, !torch.int -> !torch.vtensor<[3],f32>
  %0 = torch.operator "onnx.Sum"(%arg0, %arg1, %arg2, %arg3) : (!torch.vtensor<[3],f32>, !torch.vtensor<[3],f32>, !torch.vtensor<[3],f32>, !torch.vtensor<[3],f32>) -> !torch.vtensor<[3],f32>
  return %0 : !torch.vtensor<[3],f32>
}

// -----

// CHECK-LABEL: func.func @test_sum_one_input
func.func @test_sum_one_input(%arg0: !torch.vtensor<[3],f32>) -> !torch.vtensor<[3],f32> attributes {torch.onnx_meta.ir_version = 7 : si64, torch.onnx_meta.opset_version = 13 : si64, torch.onnx_meta.producer_name = "backend-test", torch.onnx_meta.producer_version = ""} {
  %0 = torch.operator "onnx.Sum"(%arg0) : (!torch.vtensor<[3],f32>) -> !torch.vtensor<[3],f32>
  return %0 : !torch.vtensor<[3],f32>
}

// -----

// CHECK-LABEL: func.func @test_sum_two_inputs
func.func @test_sum_two_inputs(%arg0: !torch.vtensor<[3],f32>, %arg1: !torch.vtensor<[3],f32>) -> !torch.vtensor<[3],f32> attributes {torch.onnx_meta.ir_version = 7 : si64, torch.onnx_meta.opset_version = 13 : si64, torch.onnx_meta.producer_name = "backend-test", torch.onnx_meta.producer_version = ""} {
  // CHECK: %[[INT1:.*]] = torch.constant.int 1
  // CHECK: torch.aten.add.Tensor %arg0, %arg1, %int1 : !torch.vtensor<[3],f32>, !torch.vtensor<[3],f32>, !torch.int -> !torch.vtensor<[3],f32>
  %0 = torch.operator "onnx.Sum"(%arg0, %arg1) : (!torch.vtensor<[3],f32>, !torch.vtensor<[3],f32>) -> !torch.vtensor<[3],f32>
  return %0 : !torch.vtensor<[3],f32>
}

// -----

// CHECK-LABEL: func.func @test_where_example
func.func @test_where_example(%arg0: !torch.vtensor<[2,2],i1>, %arg1: !torch.vtensor<[2,2],f32>, %arg2: !torch.vtensor<[2,2],f32>) -> !torch.vtensor<[2,2],f32> attributes {torch.onnx_meta.ir_version = 8 : si64, torch.onnx_meta.opset_version = 16 : si64, torch.onnx_meta.producer_name = "backend-test", torch.onnx_meta.producer_version = ""} {
  // CHECK: torch.aten.where.self %arg0, %arg1, %arg2 : !torch.vtensor<[2,2],i1>, !torch.vtensor<[2,2],f32>, !torch.vtensor<[2,2],f32> -> !torch.vtensor<[2,2],f32>
  %0 = torch.operator "onnx.Where"(%arg0, %arg1, %arg2) : (!torch.vtensor<[2,2],i1>, !torch.vtensor<[2,2],f32>, !torch.vtensor<[2,2],f32>) -> !torch.vtensor<[2,2],f32>
  return %0 : !torch.vtensor<[2,2],f32>
}

// CHECK-LABEL: func.func @test_where_long_example
func.func @test_where_long_example(%arg0: !torch.vtensor<[2,2],i1>, %arg1: !torch.vtensor<[2,2],si64>, %arg2: !torch.vtensor<[2,2],si64>) -> !torch.vtensor<[2,2],si64> attributes {torch.onnx_meta.ir_version = 8 : si64, torch.onnx_meta.opset_version = 16 : si64, torch.onnx_meta.producer_name = "backend-test", torch.onnx_meta.producer_version = ""} {
  // CHECK: torch.aten.where.self %arg0, %arg1, %arg2 : !torch.vtensor<[2,2],i1>, !torch.vtensor<[2,2],si64>, !torch.vtensor<[2,2],si64> -> !torch.vtensor<[2,2],si64>
  %0 = torch.operator "onnx.Where"(%arg0, %arg1, %arg2) : (!torch.vtensor<[2,2],i1>, !torch.vtensor<[2,2],si64>, !torch.vtensor<[2,2],si64>) -> !torch.vtensor<[2,2],si64>
  return %0 : !torch.vtensor<[2,2],si64>
}

// -----

// CHECK-LABEL: func.func @test_xor2d
func.func @test_xor2d(%arg0: !torch.vtensor<[3,4],i1>, %arg1: !torch.vtensor<[3,4],i1>) -> !torch.vtensor<[3,4],i1> attributes {torch.onnx_meta.ir_version = 3 : si64, torch.onnx_meta.opset_version = 7 : si64, torch.onnx_meta.producer_name = "backend-test", torch.onnx_meta.producer_version = ""} {
  // CHECK: torch.aten.logical_xor %arg0, %arg1 : !torch.vtensor<[3,4],i1>, !torch.vtensor<[3,4],i1> -> !torch.vtensor<[3,4],i1>
  %0 = torch.operator "onnx.Xor"(%arg0, %arg1) : (!torch.vtensor<[3,4],i1>, !torch.vtensor<[3,4],i1>) -> !torch.vtensor<[3,4],i1>
  return %0 : !torch.vtensor<[3,4],i1>
}

// -----

// CHECK-LABEL: func.func @test_xor3d
func.func @test_xor3d(%arg0: !torch.vtensor<[3,4,5],i1>, %arg1: !torch.vtensor<[3,4,5],i1>) -> !torch.vtensor<[3,4,5],i1> attributes {torch.onnx_meta.ir_version = 3 : si64, torch.onnx_meta.opset_version = 7 : si64, torch.onnx_meta.producer_name = "backend-test", torch.onnx_meta.producer_version = ""} {
  // CHECK: torch.aten.logical_xor %arg0, %arg1 : !torch.vtensor<[3,4,5],i1>, !torch.vtensor<[3,4,5],i1> -> !torch.vtensor<[3,4,5],i1>
  %0 = torch.operator "onnx.Xor"(%arg0, %arg1) : (!torch.vtensor<[3,4,5],i1>, !torch.vtensor<[3,4,5],i1>) -> !torch.vtensor<[3,4,5],i1>
  return %0 : !torch.vtensor<[3,4,5],i1>
}

// -----

// CHECK-LABEL: func.func @test_xor4d
func.func @test_xor4d(%arg0: !torch.vtensor<[3,4,5,6],i1>, %arg1: !torch.vtensor<[3,4,5,6],i1>) -> !torch.vtensor<[3,4,5,6],i1> attributes {torch.onnx_meta.ir_version = 3 : si64, torch.onnx_meta.opset_version = 7 : si64, torch.onnx_meta.producer_name = "backend-test", torch.onnx_meta.producer_version = ""} {
  // CHECK: torch.aten.logical_xor %arg0, %arg1 : !torch.vtensor<[3,4,5,6],i1>, !torch.vtensor<[3,4,5,6],i1> -> !torch.vtensor<[3,4,5,6],i1>
  %0 = torch.operator "onnx.Xor"(%arg0, %arg1) : (!torch.vtensor<[3,4,5,6],i1>, !torch.vtensor<[3,4,5,6],i1>) -> !torch.vtensor<[3,4,5,6],i1>
  return %0 : !torch.vtensor<[3,4,5,6],i1>
}

// -----

// CHECK-LABEL: func.func @test_xor_bcast3v1d
func.func @test_xor_bcast3v1d(%arg0: !torch.vtensor<[3,4,5],i1>, %arg1: !torch.vtensor<[5],i1>) -> !torch.vtensor<[3,4,5],i1> attributes {torch.onnx_meta.ir_version = 3 : si64, torch.onnx_meta.opset_version = 7 : si64, torch.onnx_meta.producer_name = "backend-test", torch.onnx_meta.producer_version = ""} {
  // CHECK: torch.aten.logical_xor %arg0, %arg1 : !torch.vtensor<[3,4,5],i1>, !torch.vtensor<[5],i1> -> !torch.vtensor<[3,4,5],i1>
  %0 = torch.operator "onnx.Xor"(%arg0, %arg1) : (!torch.vtensor<[3,4,5],i1>, !torch.vtensor<[5],i1>) -> !torch.vtensor<[3,4,5],i1>
  return %0 : !torch.vtensor<[3,4,5],i1>
}

// -----

// CHECK-LABEL: func.func @test_xor_bcast4v4d
func.func @test_xor_bcast4v4d(%arg0: !torch.vtensor<[1,4,1,6],i1>, %arg1: !torch.vtensor<[3,1,5,6],i1>) -> !torch.vtensor<[3,4,5,6],i1> attributes {torch.onnx_meta.ir_version = 3 : si64, torch.onnx_meta.opset_version = 7 : si64, torch.onnx_meta.producer_name = "backend-test", torch.onnx_meta.producer_version = ""} {
  // CHECK: torch.aten.logical_xor %arg0, %arg1 : !torch.vtensor<[1,4,1,6],i1>, !torch.vtensor<[3,1,5,6],i1> -> !torch.vtensor<[3,4,5,6],i1>
  %0 = torch.operator "onnx.Xor"(%arg0, %arg1) : (!torch.vtensor<[1,4,1,6],i1>, !torch.vtensor<[3,1,5,6],i1>) -> !torch.vtensor<[3,4,5,6],i1>
  return %0 : !torch.vtensor<[3,4,5,6],i1>
}

// -----

// CHECK-LABEL: func.func @test_squeeze_no_axes
func.func @test_squeeze_no_axes(%arg0: !torch.vtensor<[1,3,1,4,1,5,1,1],f32>) -> !torch.vtensor<[3,4,5],f32> attributes {torch.onnx_meta.ir_version = 7 : si64, torch.onnx_meta.opset_version = 13 : si64, torch.onnx_meta.producer_name = "backend-test", torch.onnx_meta.producer_version = ""} {
  // CHECK: torch.aten.squeeze %arg0 : !torch.vtensor<[1,3,1,4,1,5,1,1],f32> -> !torch.vtensor<[3,4,5],f32>
  %0 = torch.operator "onnx.Squeeze"(%arg0) : (!torch.vtensor<[1,3,1,4,1,5,1,1],f32>) -> !torch.vtensor<[3,4,5],f32>
  return %0 : !torch.vtensor<[3,4,5],f32>
}

// -----

// CHECK-LABEL: func.func @test_squeeze_five_axes
func.func @test_squeeze_five_axes(%arg0: !torch.vtensor<[1,3,1,4,1,5,1,1],f32>, %arg1: !torch.vtensor<[4],si64>) -> !torch.vtensor<[3,1,4,5],f32> attributes {torch.onnx_meta.ir_version = 7 : si64, torch.onnx_meta.opset_version = 13 : si64, torch.onnx_meta.producer_name = "backend-test", torch.onnx_meta.producer_version = ""} {
  // CHECK: %[[INT0:.*]] = torch.constant.int 0
  // CHECK: %[[INT4:.*]] = torch.constant.int 4
  // CHECK: %[[INT6:.*]] = torch.constant.int 6
  // CHECK: %[[INT7:.*]] = torch.constant.int 7
  // CHECK: %[[SQUEEZE_DIMS:.*]] = torch.prim.ListConstruct %[[INT0]], %[[INT4]], %[[INT6]], %[[INT7]] : (!torch.int, !torch.int, !torch.int, !torch.int) -> !torch.list<int>
  // CHECK: torch.prims.squeeze %arg0, %[[SQUEEZE_DIMS]] : !torch.vtensor<[1,3,1,4,1,5,1,1],f32>, !torch.list<int> -> !torch.vtensor<[3,1,4,5],f32>
  %0 = torch.operator "onnx.Squeeze"(%arg0, %arg1) : (!torch.vtensor<[1,3,1,4,1,5,1,1],f32>, !torch.vtensor<[4],si64>) -> !torch.vtensor<[3,1,4,5],f32>
  return %0 : !torch.vtensor<[3,1,4,5],f32>
}

// -----

// CHECK-LABEL: func.func @test_squeeze
func.func @test_squeeze(%arg0: !torch.vtensor<[1,3,4,5],f32>, %arg1: !torch.vtensor<[1],si64>) -> !torch.vtensor<[3,4,5],f32> attributes {torch.onnx_meta.ir_version = 7 : si64, torch.onnx_meta.opset_version = 13 : si64, torch.onnx_meta.producer_name = "backend-test", torch.onnx_meta.producer_version = ""} {
  // CHECK: %[[INT0:.*]] = torch.constant.int 0
  // CHECK: %[[SQUEEZE_DIMS:.*]] = torch.prim.ListConstruct %[[INT0]] : (!torch.int) -> !torch.list<int>
  // CHECK: torch.prims.squeeze %arg0, %[[SQUEEZE_DIMS]] : !torch.vtensor<[1,3,4,5],f32>, !torch.list<int> -> !torch.vtensor<[3,4,5],f32>
  %0 = torch.operator "onnx.Squeeze"(%arg0, %arg1) : (!torch.vtensor<[1,3,4,5],f32>, !torch.vtensor<[1],si64>) -> !torch.vtensor<[3,4,5],f32>
  return %0 : !torch.vtensor<[3,4,5],f32>
}

// -----

// CHECK-LABEL: func.func @test_squeeze_two_axes
func.func @test_squeeze_two_axes(%arg0: !torch.vtensor<[3,1,4,5,1],f32>, %arg1: !torch.vtensor<[2],si64>) -> !torch.vtensor<[3,4,5],f32> attributes {torch.onnx_meta.ir_version = 7 : si64, torch.onnx_meta.opset_version = 13 : si64, torch.onnx_meta.producer_name = "backend-test", torch.onnx_meta.producer_version = ""} {
  // CHECK: %[[INT1:.*]] = torch.constant.int 1
  // CHECK: %[[INT4:.*]] = torch.constant.int 4
  // CHECK: %[[SQUEEZE_DIMS:.*]] = torch.prim.ListConstruct %[[INT1]], %[[INT4]] : (!torch.int, !torch.int) -> !torch.list<int>
  // CHECK: torch.prims.squeeze %arg0, %[[SQUEEZE_DIMS]] : !torch.vtensor<[3,1,4,5,1],f32>, !torch.list<int> -> !torch.vtensor<[3,4,5],f32>
  %0 = torch.operator "onnx.Squeeze"(%arg0, %arg1) : (!torch.vtensor<[3,1,4,5,1],f32>, !torch.vtensor<[2],si64>) -> !torch.vtensor<[3,4,5],f32>
  return %0 : !torch.vtensor<[3,4,5],f32>
}

// -----

// CHECK-LABEL: func.func @test_unsqueeze_axis_0
func.func @test_unsqueeze_axis_0(%arg0: !torch.vtensor<[3,4,5],f32>, %arg1: !torch.vtensor<[1],si64>) -> !torch.vtensor<[1,3,4,5],f32> attributes {torch.onnx_meta.ir_version = 7 : si64, torch.onnx_meta.opset_version = 13 : si64, torch.onnx_meta.producer_name = "backend-test", torch.onnx_meta.producer_version = ""} {
  // CHECK: %[[INT0:.*]] = torch.constant.int 0
  // CHECK: torch.aten.unsqueeze %arg0, %[[INT0:.*]] : !torch.vtensor<[3,4,5],f32>, !torch.int -> !torch.vtensor<[1,3,4,5],f32>
  %0 = torch.operator "onnx.Unsqueeze"(%arg0, %arg1) : (!torch.vtensor<[3,4,5],f32>, !torch.vtensor<[1],si64>) -> !torch.vtensor<[1,3,4,5],f32>
  return %0 : !torch.vtensor<[1,3,4,5],f32>
}

// -----

// CHECK-LABEL: func.func @test_unsqueeze_axis_1
func.func @test_unsqueeze_axis_1(%arg0: !torch.vtensor<[3,4,5],f32>, %arg1: !torch.vtensor<[1],si64>) -> !torch.vtensor<[3,1,4,5],f32> attributes {torch.onnx_meta.ir_version = 7 : si64, torch.onnx_meta.opset_version = 13 : si64, torch.onnx_meta.producer_name = "backend-test", torch.onnx_meta.producer_version = ""} {
  // CHECK: %[[INT1:.*]] = torch.constant.int 1
  // CHECK: torch.aten.unsqueeze %arg0, %[[INT1]] : !torch.vtensor<[3,4,5],f32>, !torch.int -> !torch.vtensor<[3,1,4,5],f32>
  %0 = torch.operator "onnx.Unsqueeze"(%arg0, %arg1) : (!torch.vtensor<[3,4,5],f32>, !torch.vtensor<[1],si64>) -> !torch.vtensor<[3,1,4,5],f32>
  return %0 : !torch.vtensor<[3,1,4,5],f32>
}

// -----

// CHECK-LABEL: func.func @test_unsqueeze_axis_2
func.func @test_unsqueeze_axis_2(%arg0: !torch.vtensor<[3,4,5],f32>, %arg1: !torch.vtensor<[1],si64>) -> !torch.vtensor<[3,4,1,5],f32> attributes {torch.onnx_meta.ir_version = 7 : si64, torch.onnx_meta.opset_version = 13 : si64, torch.onnx_meta.producer_name = "backend-test", torch.onnx_meta.producer_version = ""} {
  // CHECK: %[[INT2:.*]] = torch.constant.int 2
  // CHECK: torch.aten.unsqueeze %arg0, %[[INT2]] : !torch.vtensor<[3,4,5],f32>, !torch.int -> !torch.vtensor<[3,4,1,5],f32>
  %0 = torch.operator "onnx.Unsqueeze"(%arg0, %arg1) : (!torch.vtensor<[3,4,5],f32>, !torch.vtensor<[1],si64>) -> !torch.vtensor<[3,4,1,5],f32>
  return %0 : !torch.vtensor<[3,4,1,5],f32>
}

// -----

// CHECK-LABEL: func.func @test_unsqueeze_three_axes
func.func @test_unsqueeze_three_axes(%arg0: !torch.vtensor<[3,4,5],f32>, %arg1: !torch.vtensor<[3],si64>) -> !torch.vtensor<[3,4,1,5,1,1],f32> attributes {torch.onnx_meta.ir_version = 7 : si64, torch.onnx_meta.opset_version = 13 : si64, torch.onnx_meta.producer_name = "backend-test", torch.onnx_meta.producer_version = ""} {
  // CHECK: %[[INT2:.*]] = torch.constant.int 2
  // CHECK: %[[UNSQUEEZE:.*]] = torch.aten.unsqueeze %arg0, %[[INT2]] : !torch.vtensor<[3,4,5],f32>, !torch.int -> !torch.vtensor<[3,4,1,5],f32>
  // CHECK: %[[INT4:.*]] = torch.constant.int 4
  // CHECK: %[[UNSQUEEZE_1:.*]] = torch.aten.unsqueeze %[[UNSQUEEZE]], %[[INT4]] : !torch.vtensor<[3,4,1,5],f32>, !torch.int -> !torch.vtensor<[3,4,1,5,1],f32>
  // CHECK: %[[INT5:.*]] = torch.constant.int 5
  // CHECK: torch.aten.unsqueeze %[[UNSQUEEZE_1]], %[[INT5]] : !torch.vtensor<[3,4,1,5,1],f32>, !torch.int -> !torch.vtensor<[3,4,1,5,1,1],f32>
  %0 = torch.operator "onnx.Unsqueeze"(%arg0, %arg1) : (!torch.vtensor<[3,4,5],f32>, !torch.vtensor<[3],si64>) -> !torch.vtensor<[3,4,1,5,1,1],f32>
  return %0 : !torch.vtensor<[3,4,1,5,1,1],f32>
}

// -----

// CHECK-LABEL: func.func @test_softmax_axis_0
func.func @test_softmax_axis_0(%arg0: !torch.vtensor<[3,4,5],f32>) -> !torch.vtensor<[3,4,5],f32> attributes {torch.onnx_meta.ir_version = 7 : si64, torch.onnx_meta.opset_version = 13 : si64, torch.onnx_meta.producer_name = "backend-test", torch.onnx_meta.producer_version = ""} {
  // CHECK: %[[INT0:.*]] = torch.constant.int 0
  // CHECK: %[[NONE:.*]] = torch.constant.none
  // CHECK: torch.aten.softmax.int %arg0, %int0, %none : !torch.vtensor<[3,4,5],f32>, !torch.int, !torch.none -> !torch.vtensor<[3,4,5],f32>
  %0 = torch.operator "onnx.Softmax"(%arg0) {torch.onnx.axis = 0 : si64} : (!torch.vtensor<[3,4,5],f32>) -> !torch.vtensor<[3,4,5],f32>
  return %0 : !torch.vtensor<[3,4,5],f32>
}

// -----

// CHECK-LABEL: func.func @test_softmax_axis_1
func.func @test_softmax_axis_1(%arg0: !torch.vtensor<[3,4,5],f32>) -> !torch.vtensor<[3,4,5],f32> attributes {torch.onnx_meta.ir_version = 7 : si64, torch.onnx_meta.opset_version = 13 : si64, torch.onnx_meta.producer_name = "backend-test", torch.onnx_meta.producer_version = ""} {
  // CHECK: %[[INT1:.*]] = torch.constant.int 1
  // CHECK: %[[NONE:.*]] = torch.constant.none
  // CHECK: torch.aten.softmax.int %arg0, %int1, %none : !torch.vtensor<[3,4,5],f32>, !torch.int, !torch.none -> !torch.vtensor<[3,4,5],f32>
  %0 = torch.operator "onnx.Softmax"(%arg0) {torch.onnx.axis = 1 : si64} : (!torch.vtensor<[3,4,5],f32>) -> !torch.vtensor<[3,4,5],f32>
  return %0 : !torch.vtensor<[3,4,5],f32>
}

// -----

// CHECK-LABEL: func.func @test_softmax_axis_2
func.func @test_softmax_axis_2(%arg0: !torch.vtensor<[3,4,5],f32>) -> !torch.vtensor<[3,4,5],f32> attributes {torch.onnx_meta.ir_version = 7 : si64, torch.onnx_meta.opset_version = 13 : si64, torch.onnx_meta.producer_name = "backend-test", torch.onnx_meta.producer_version = ""} {
  // CHECK: %[[INT2:.*]] = torch.constant.int 2
  // CHECK: %[[NONE:.*]] = torch.constant.none
  // CHECK: torch.aten.softmax.int %arg0, %int2, %none : !torch.vtensor<[3,4,5],f32>, !torch.int, !torch.none -> !torch.vtensor<[3,4,5],f32>
  %0 = torch.operator "onnx.Softmax"(%arg0) {torch.onnx.axis = 2 : si64} : (!torch.vtensor<[3,4,5],f32>) -> !torch.vtensor<[3,4,5],f32>
  return %0 : !torch.vtensor<[3,4,5],f32>
}

// -----

// CHECK-LABEL: func.func @test_softmax_default_axis
func.func @test_softmax_default_axis(%arg0: !torch.vtensor<[3,4,5],f32>) -> !torch.vtensor<[3,4,5],f32> attributes {torch.onnx_meta.ir_version = 7 : si64, torch.onnx_meta.opset_version = 13 : si64, torch.onnx_meta.producer_name = "backend-test", torch.onnx_meta.producer_version = ""} {
  // CHECK: %[[INT2:.*]] = torch.constant.int 2
  // CHECK: %[[NONE:.*]] = torch.constant.none
  // CHECK: torch.aten.softmax.int %arg0, %int2, %none : !torch.vtensor<[3,4,5],f32>, !torch.int, !torch.none -> !torch.vtensor<[3,4,5],f32>
  %0 = torch.operator "onnx.Softmax"(%arg0) : (!torch.vtensor<[3,4,5],f32>) -> !torch.vtensor<[3,4,5],f32>
  return %0 : !torch.vtensor<[3,4,5],f32>
}

// -----

// CHECK-LABEL: func.func @test_softmax_large_number
func.func @test_softmax_large_number(%arg0: !torch.vtensor<[2,4],f32>) -> !torch.vtensor<[2,4],f32> attributes {torch.onnx_meta.ir_version = 7 : si64, torch.onnx_meta.opset_version = 13 : si64, torch.onnx_meta.producer_name = "backend-test", torch.onnx_meta.producer_version = ""} {
  // CHECK: %[[INT1:.*]] = torch.constant.int 1
  // CHECK: %[[NONE:.*]] = torch.constant.none
  // CHECK: torch.aten.softmax.int %arg0, %int1, %none : !torch.vtensor<[2,4],f32>, !torch.int, !torch.none -> !torch.vtensor<[2,4],f32>
  %0 = torch.operator "onnx.Softmax"(%arg0) : (!torch.vtensor<[2,4],f32>) -> !torch.vtensor<[2,4],f32>
  return %0 : !torch.vtensor<[2,4],f32>
}

// -----

// CHECK-LABEL: func.func @test_softmax_negative_axis
func.func @test_softmax_negative_axis(%arg0: !torch.vtensor<[3,4,5],f32>) -> !torch.vtensor<[3,4,5],f32> attributes {torch.onnx_meta.ir_version = 7 : si64, torch.onnx_meta.opset_version = 13 : si64, torch.onnx_meta.producer_name = "backend-test", torch.onnx_meta.producer_version = ""} {
  // CHECK: %[[INT2:.*]] = torch.constant.int 2
  // CHECK: %[[NONE:.*]] = torch.constant.none
  // CHECK: torch.aten.softmax.int %arg0, %int2, %none : !torch.vtensor<[3,4,5],f32>, !torch.int, !torch.none -> !torch.vtensor<[3,4,5],f32>
  %0 = torch.operator "onnx.Softmax"(%arg0) {torch.onnx.axis = -1 : si64} : (!torch.vtensor<[3,4,5],f32>) -> !torch.vtensor<[3,4,5],f32>
  return %0 : !torch.vtensor<[3,4,5],f32>
}

// -----

// CHECK-LABEL: func.func @test_selu
func.func @test_selu(%arg0: !torch.vtensor<[3,4,5],f32>) -> !torch.vtensor<[3,4,5],f32> attributes {torch.onnx_meta.opset_version = 6 : si64} {
  // CHECK: %[[F2:.+]] = torch.constant.float 2.000000e+00
  // CHECK: %[[F3:.+]] = torch.constant.float 3.000000e+00
  // CHECK: %[[F1:.+]] = torch.constant.float 1.000000e+00
  // CHECK: %[[NONE:.+]] = torch.constant.none
  // CHECK: %[[ZEROS:.+]] = torch.aten.zeros_like %arg0, %none, %none, %none, %none, %none : !torch.vtensor<[3,4,5],f32>, !torch.none, !torch.none, !torch.none, !torch.none, !torch.none -> !torch.vtensor<[3,4,5],f32>
  // CHECK: %[[EXP:.+]] = torch.aten.exp %arg0 : !torch.vtensor<[3,4,5],f32> -> !torch.vtensor<[3,4,5],f32>
  // CHECK: %[[MUL:.+]] = torch.aten.mul.Scalar %[[EXP]], %[[F2]] : !torch.vtensor<[3,4,5],f32>, !torch.float -> !torch.vtensor<[3,4,5],f32>
  // CHECK: %[[SUB:.+]] = torch.aten.sub.Scalar %[[MUL]], %[[F2]], %[[F1]] : !torch.vtensor<[3,4,5],f32>, !torch.float, !torch.float -> !torch.vtensor<[3,4,5],f32>
  // CHECK: %[[MUL_1:.+]] = torch.aten.mul.Scalar %[[SUB]], %[[F3]] : !torch.vtensor<[3,4,5],f32>, !torch.float -> !torch.vtensor<[3,4,5],f32>
  // CHECK: %[[MUL_2:.+]] = torch.aten.mul.Scalar %arg0, %[[F3]] : !torch.vtensor<[3,4,5],f32>, !torch.float -> !torch.vtensor<[3,4,5],f32>
  // CHECK: %[[LT:.+]] = torch.aten.lt.Tensor %arg0, %[[ZEROS]] : !torch.vtensor<[3,4,5],f32>, !torch.vtensor<[3,4,5],f32> -> !torch.vtensor<[3,4,5],i1>
  // CHECK: torch.aten.where.self %[[LT]], %[[MUL_1]], %[[MUL_2]] : !torch.vtensor<[3,4,5],i1>, !torch.vtensor<[3,4,5],f32>, !torch.vtensor<[3,4,5],f32> -> !torch.vtensor<[3,4,5],f32>
  %0 = torch.operator "onnx.Selu"(%arg0) {torch.onnx.alpha = 2.000000e+00 : f32, torch.onnx.gamma = 3.000000e+00 : f32} : (!torch.vtensor<[3,4,5],f32>) -> !torch.vtensor<[3,4,5],f32>
  return %0 : !torch.vtensor<[3,4,5],f32>
}

// -----

// CHECK-LABEL: func.func @test_reduce_max_empty_set_fp
func.func @test_reduce_max_empty_set_fp(%arg0: !torch.vtensor<[2,0,4],f32>, %arg1: !torch.vtensor<[1],si64>) -> !torch.vtensor<[2,1,4],f32> attributes {torch.onnx_meta.ir_version = 9 : si64, torch.onnx_meta.opset_version = 20 : si64, torch.onnx_meta.producer_name = "backend-test", torch.onnx_meta.producer_version = ""} {
  // CHECK-DAG: %[[INF:.+]] = torch.constant.float 0x7FF0000000000000
  // CHECK-DAG: %[[INT2:.+]] = torch.constant.int 2
  // CHECK-DAG: %[[INT1:.+]] = torch.constant.int 1
  // CHECK-DAG: %[[INT4:.+]] = torch.constant.int 4
  // CHECK-DAG: %[[NONE:.+]] = torch.constant.none
  // CHECK-DAG: %[[LIST:.+]] = torch.prim.ListConstruct %[[INT2]], %[[INT1]], %[[INT4]]
  // CHECK-DAG: %[[FULL:.+]] = torch.aten.full %[[LIST]], %[[INF]], %[[NONE]], %[[NONE]], %[[NONE]]
  // CHECK: return %[[FULL]]
  %0 = torch.operator "onnx.ReduceMax"(%arg0, %arg1) {torch.onnx.keepdims = 1 : si64} : (!torch.vtensor<[2,0,4],f32>, !torch.vtensor<[1],si64>) -> !torch.vtensor<[2,1,4],f32>
  return %0 : !torch.vtensor<[2,1,4],f32>
}

// -----

// CHECK-LABEL: func.func @test_reduce_max_empty_set_int
func.func @test_reduce_max_empty_set_int(%arg0: !torch.vtensor<[2,0,4],si32>, %arg1: !torch.vtensor<[1],si64>) -> !torch.vtensor<[2,1,4],si32> attributes {torch.onnx_meta.ir_version = 9 : si64, torch.onnx_meta.opset_version = 20 : si64, torch.onnx_meta.producer_name = "backend-test", torch.onnx_meta.producer_version = ""} {
  // CHECK-DAG: %[[INF:.+]] = torch.constant.int 2147483647
  // CHECK-DAG: %[[INT2:.+]] = torch.constant.int 2
  // CHECK-DAG: %[[INT1:.+]] = torch.constant.int 1
  // CHECK-DAG: %[[INT4:.+]] = torch.constant.int 4
  // CHECK-DAG: %[[NONE:.+]] = torch.constant.none
  // CHECK-DAG: %[[LIST:.+]] = torch.prim.ListConstruct %[[INT2]], %[[INT1]], %[[INT4]]
  // CHECK-DAG: %[[FULL:.+]] = torch.aten.full %[[LIST]], %[[INF]], %[[NONE]], %[[NONE]], %[[NONE]]
  // CHECK: return %[[FULL]]
  %0 = torch.operator "onnx.ReduceMax"(%arg0, %arg1) {torch.onnx.keepdims = 1 : si64} : (!torch.vtensor<[2,0,4],si32>, !torch.vtensor<[1],si64>) -> !torch.vtensor<[2,1,4],si32>
  return %0 : !torch.vtensor<[2,1,4],si32>
}

// -----

// CHECK-LABEL: func.func @test_reduce_max_bool_inputs
func.func @test_reduce_max_bool_inputs(%arg0: !torch.vtensor<[4,2],i1>, %arg1: !torch.vtensor<[1],si64>) -> !torch.vtensor<[4,1],i1> attributes {torch.onnx_meta.ir_version = 9 : si64, torch.onnx_meta.opset_version = 20 : si64, torch.onnx_meta.producer_name = "backend-test", torch.onnx_meta.producer_version = ""} {
  // CHECK: %[[IDX:.+]] = torch.constant.int 0
  // CHECK: %[[SZ:.+]] = torch.constant.int 0
  // CHECK: %[[SEL:.+]] = torch.aten.select.int %arg1, %[[IDX]], %[[SZ]]
  // CHECK: %[[ITEM:.+]] = torch.aten.item %[[SEL]]
  // CHECK: %[[DIM:.+]] = torch.aten.dim %arg0 : !torch.vtensor<[4,2],i1> -> !torch.int
  // CHECK: %[[C0:.+]] = torch.constant.int 0
  // CHECK: %[[LT:.+]] = torch.aten.lt.int %[[ITEM]], %[[C0]] : !torch.int, !torch.int -> !torch.bool
  // CHECK: %[[BOOL:.+]] = torch.aten.Int.bool %[[LT]] : !torch.bool -> !torch.int
  // CHECK: %[[MUL:.+]] = torch.aten.mul.int %[[BOOL]], %[[DIM]] : !torch.int, !torch.int -> !torch.int
  // CHECK: %[[ADD:.+]] = torch.aten.add.int %[[ITEM]], %[[MUL]] : !torch.int, !torch.int -> !torch.int
  // CHECK: %[[LST:.+]] = torch.prim.ListConstruct %[[ADD]] : (!torch.int) -> !torch.list<int>
  // CHECK: %[[TRUE:.+]] = torch.constant.bool true
  // CHECK: %[[AMAX:.+]] = torch.aten.amax %arg0, %[[LST]], %[[TRUE]] : !torch.vtensor<[4,2],i1>, !torch.list<int>, !torch.bool -> !torch.vtensor<[4,1],i1>
  // CHECK: return %[[AMAX]] : !torch.vtensor<[4,1],i1>
  %0 = torch.operator "onnx.ReduceMax"(%arg0, %arg1) {torch.onnx.keepdims = 1 : si64} : (!torch.vtensor<[4,2],i1>, !torch.vtensor<[1],si64>) -> !torch.vtensor<[4,1],i1>
  return %0 : !torch.vtensor<[4,1],i1>
}

// -----

// CHECK-LABEL: func.func @test_reduce_max_bool_inputs_nokeepdims
func.func @test_reduce_max_bool_inputs_nokeepdims(%arg0: !torch.vtensor<[4,2],i1>, %arg1: !torch.vtensor<[1],si64>) -> !torch.vtensor<[4],i1> attributes {torch.onnx_meta.ir_version = 9 : si64, torch.onnx_meta.opset_version = 20 : si64, torch.onnx_meta.producer_name = "backend-test", torch.onnx_meta.producer_version = ""} {
  // CHECK: %[[IDX:.+]] = torch.constant.int 0
  // CHECK: %[[SZ:.+]] = torch.constant.int 0
  // CHECK: %[[SEL:.+]] = torch.aten.select.int %arg1, %[[IDX]], %[[SZ]]
  // CHECK: %[[ITEM:.+]] = torch.aten.item %[[SEL]]
  // CHECK: %[[DIM:.+]] = torch.aten.dim %arg0 : !torch.vtensor<[4,2],i1> -> !torch.int
  // CHECK: %[[C0:.+]] = torch.constant.int 0
  // CHECK: %[[LT:.+]] = torch.aten.lt.int %[[ITEM]], %[[C0]] : !torch.int, !torch.int -> !torch.bool
  // CHECK: %[[BOOL:.+]] = torch.aten.Int.bool %[[LT]] : !torch.bool -> !torch.int
  // CHECK: %[[MUL:.+]] = torch.aten.mul.int %[[BOOL]], %[[DIM]] : !torch.int, !torch.int -> !torch.int
  // CHECK: %[[ADD:.+]] = torch.aten.add.int %[[ITEM]], %[[MUL]] : !torch.int, !torch.int -> !torch.int
  // CHECK: %[[LST:.+]] = torch.prim.ListConstruct %[[ADD]] : (!torch.int) -> !torch.list<int>
  // CHECK: %[[FALSE:.+]] = torch.constant.bool false
  // CHECK: %[[AMAX:.+]] = torch.aten.amax %arg0, %[[LST]], %[[FALSE]] : !torch.vtensor<[4,2],i1>, !torch.list<int>, !torch.bool -> !torch.vtensor<[4],i1>
  // CHECK: return %[[AMAX]] : !torch.vtensor<[4],i1>
  %0 = torch.operator "onnx.ReduceMax"(%arg0, %arg1) {torch.onnx.keepdims = 0 : si64} : (!torch.vtensor<[4,2],i1>, !torch.vtensor<[1],si64>) -> !torch.vtensor<[4],i1>
  return %0 : !torch.vtensor<[4],i1>
}

// -----

// CHECK-LABEL: func.func @test_reduce_max_all_dims_default
func.func @test_reduce_max_all_dims_default(%arg0: !torch.vtensor<[4,2],i1>) -> !torch.vtensor<[],i1> attributes {torch.onnx_meta.ir_version = 9 : si64, torch.onnx_meta.opset_version = 20 : si64, torch.onnx_meta.producer_name = "backend-test", torch.onnx_meta.producer_version = ""} {
  // CHECK: %[[I0:.+]] = torch.constant.int 0
  // CHECK: %[[I1:.+]] = torch.constant.int 1
  // CHECK: %[[RANK:.+]] = torch.aten.dim %arg0 : !torch.vtensor<[4,2],i1> -> !torch.int
  // CHECK: %[[C0:.+]] = torch.constant.int 0
  // CHECK: %[[LT:.+]] = torch.aten.lt.int %[[I0]], %[[C0]] : !torch.int, !torch.int -> !torch.bool
  // CHECK: %[[BOOL:.+]] = torch.aten.Int.bool %[[LT]] : !torch.bool -> !torch.int
  // CHECK: %[[MUL:.+]] = torch.aten.mul.int %[[BOOL]], %[[RANK]] : !torch.int, !torch.int -> !torch.int
  // CHECK: %[[A0:.+]] = torch.aten.add.int %[[I0]], %[[MUL]] : !torch.int, !torch.int -> !torch.int
  // CHECK: %[[LT:.+]] = torch.aten.lt.int %[[I1]], %[[C0]] : !torch.int, !torch.int -> !torch.bool
  // CHECK: %[[BOOL:.+]] = torch.aten.Int.bool %[[LT]] : !torch.bool -> !torch.int
  // CHECK: %[[MUL:.+]] = torch.aten.mul.int %[[BOOL]], %[[RANK]] : !torch.int, !torch.int -> !torch.int
  // CHECK: %[[A1:.+]] = torch.aten.add.int %[[I1]], %[[MUL]] : !torch.int, !torch.int -> !torch.int
  // CHECK: %[[LIST:.+]] = torch.prim.ListConstruct %[[A0]], %[[A1]]
  // CHECK: %[[FALSE:.+]] = torch.constant.bool false
  // CHECK: %[[MAX:.+]] = torch.aten.amax %arg0, %[[LIST]], %[[FALSE]] : !torch.vtensor<[4,2],i1>, !torch.list<int>, !torch.bool -> !torch.vtensor<[],i1>
  // CHECK: return %[[MAX]] : !torch.vtensor<[],i1>
  %0 = torch.operator "onnx.ReduceMax"(%arg0) {torch.onnx.keepdims = 0 : si64} : (!torch.vtensor<[4,2],i1>) -> !torch.vtensor<[],i1>
  return %0 : !torch.vtensor<[],i1>
}

// -----

func.func @test_reduce_max_attr(%arg0: !torch.vtensor<[4,2],i1>) -> !torch.vtensor<[4],i1> attributes {torch.onnx_meta.ir_version = 9 : si64, torch.onnx_meta.opset_version = 20 : si64, torch.onnx_meta.producer_name = "backend-test", torch.onnx_meta.producer_version = ""} {
  // CHECK: %[[INT1:.+]] = torch.constant.int 1
  // CHECK: %[[DIM:.+]] = torch.aten.dim %arg0 : !torch.vtensor<[4,2],i1> -> !torch.int
  // CHECK: %[[INT0:.+]] = torch.constant.int 0
  // CHECK: %[[LT:.+]] = torch.aten.lt.int %[[INT1]], %[[INT0]] : !torch.int, !torch.int -> !torch.bool
  // CHECK: %[[BOOL:.+]] = torch.aten.Int.bool %[[LT]] : !torch.bool -> !torch.int
  // CHECK: %[[MUL:.+]] = torch.aten.mul.int %[[BOOL]], %[[DIM]] : !torch.int, !torch.int -> !torch.int
  // CHECK: %[[ADD:.+]] = torch.aten.add.int %[[INT1]], %[[MUL]] : !torch.int, !torch.int -> !torch.int
  // CHECK: %[[LIST:.+]] = torch.prim.ListConstruct %[[ADD]] : (!torch.int) -> !torch.list<int>
  // CHECK: %[[FALSE:.+]] = torch.constant.bool false
  // CHECK: %[[AMAX:.+]] = torch.aten.amax %arg0, %[[LIST]], %[[FALSE]] : !torch.vtensor<[4,2],i1>, !torch.list<int>, !torch.bool -> !torch.vtensor<[4],i1>
  // CHECK: return %[[AMAX]]
  %0 = torch.operator "onnx.ReduceMax"(%arg0) {torch.onnx.keepdims = 0 : si64, torch.onnx.axes=[1 : si64]} : (!torch.vtensor<[4,2],i1>) -> !torch.vtensor<[4],i1>
  return %0 : !torch.vtensor<[4],i1>
}

// -----

// CHECK-LABEL: func.func @test_reduce_l1_default_axes_keepdims_example
func.func @test_reduce_l1_default_axes_keepdims_example(%arg0: !torch.vtensor<[3,2,2],f32>, %arg1: !torch.vtensor<[0],si64>) -> !torch.vtensor<[1,1,1],f32> attributes {torch.onnx_meta.ir_version = 8 : si64, torch.onnx_meta.opset_version = 18 : si64, torch.onnx_meta.producer_name = "backend-test", torch.onnx_meta.producer_version = ""} {
  // CHECK: %[[ABS:.+]] = torch.aten.abs %arg0 : !torch.vtensor<[3,2,2],f32> -> !torch.vtensor<[3,2,2],f32>
  // CHECK: %[[INT0:.+]] = torch.constant.int 0
  // CHECK: %[[DIMS:.+]] = torch.prim.ListConstruct  : () -> !torch.list<int>
  // CHECK: %[[TRUE:.+]] = torch.constant.bool true
  // CHECK: %[[NONE:.+]] = torch.constant.none
  // CHECK: %[[SUM:.+]] = torch.aten.sum.dim_IntList %[[ABS]], %[[DIMS]], %[[TRUE]], %[[NONE]] : !torch.vtensor<[3,2,2],f32>, !torch.list<int>, !torch.bool, !torch.none -> !torch.vtensor<[1,1,1],f32>
  // CHECK: return %[[SUM]] : !torch.vtensor<[1,1,1],f32>
  %0 = torch.operator "onnx.ReduceL1"(%arg0, %arg1) {torch.onnx.keepdims = 1 : si64} : (!torch.vtensor<[3,2,2],f32>, !torch.vtensor<[0],si64>) -> !torch.vtensor<[1,1,1],f32>
  return %0 : !torch.vtensor<[1,1,1],f32>
}

// -----

// CHECK-LABEL: func.func @test_reduce_l1_keep_dims_example
func.func @test_reduce_l1_keep_dims_example(%arg0: !torch.vtensor<[3,2,2],f32>, %arg1: !torch.vtensor<[1],si64>) -> !torch.vtensor<[3,2,1],f32> attributes {torch.onnx_meta.ir_version = 8 : si64, torch.onnx_meta.opset_version = 18 : si64, torch.onnx_meta.producer_name = "backend-test", torch.onnx_meta.producer_version = ""} {
  // CHECK: %[[ABS:.+]] = torch.aten.abs %arg0 : !torch.vtensor<[3,2,2],f32> -> !torch.vtensor<[3,2,2],f32>
  // CHECK: %[[INT0:.+]] = torch.constant.int 0
  // CHECK: %[[INT0_0:.+]] = torch.constant.int 0
  // CHECK: %[[SELECT:.+]] = torch.aten.select.int %arg1, %[[INT0]], %[[INT0_0]] : !torch.vtensor<[1],si64>, !torch.int, !torch.int -> !torch.vtensor<[1],si64>
  // CHECK: %[[ITEM:.+]] = torch.aten.item %[[SELECT]] : !torch.vtensor<[1],si64> -> !torch.int
  // CHECK: %[[DIMS:.+]] = torch.prim.ListConstruct %[[ITEM]] : (!torch.int) -> !torch.list<int>
  // CHECK: %[[TRUE:.+]] = torch.constant.bool true
  // CHECK: %[[NONE:.+]] = torch.constant.none
  // CHECK: %[[SUM:.+]] = torch.aten.sum.dim_IntList %[[ABS]], %[[DIMS]], %[[TRUE]], %[[NONE]] : !torch.vtensor<[3,2,2],f32>, !torch.list<int>, !torch.bool, !torch.none -> !torch.vtensor<[3,2,1],f32>
  // CHECK: return %[[SUM]] : !torch.vtensor<[3,2,1],f32>
  %0 = torch.operator "onnx.ReduceL1"(%arg0, %arg1) {torch.onnx.keepdims = 1 : si64} : (!torch.vtensor<[3,2,2],f32>, !torch.vtensor<[1],si64>) -> !torch.vtensor<[3,2,1],f32>
  return %0 : !torch.vtensor<[3,2,1],f32>
}

// -----

// CHECK-LABEL: func.func @test_reduce_l1_do_not_keepdims_example
func.func @test_reduce_l1_do_not_keepdims_example(%arg0:!torch.vtensor<[3,2,2],f32>, %arg1:!torch.vtensor<[1],si64>) -> !torch.vtensor<[3,2],f32> attributes {torch.onnx_meta.ir_version = 8 : si64, torch.onnx_meta.opset_version = 18 : si64, torch.onnx_meta.producer_name = "backend-test", torch.onnx_meta.producer_version = ""} {
  // CHECK: %[[ABS:.+]] = torch.aten.abs %arg0 : !torch.vtensor<[3,2,2],f32> -> !torch.vtensor<[3,2,2],f32>
  // CHECK: %[[INT0:.+]] = torch.constant.int 0
  // CHECK: %[[INT0_0:.+]] = torch.constant.int 0
  // CHECK: %[[SELECT:.+]] = torch.aten.select.int %arg1, %[[INT0]], %[[INT0_0]] : !torch.vtensor<[1],si64>, !torch.int, !torch.int -> !torch.vtensor<[1],si64>
  // CHECK: %[[ITEM:.+]] = torch.aten.item %[[SELECT]] : !torch.vtensor<[1],si64> -> !torch.int
  // CHECK: %[[DIMS:.+]] = torch.prim.ListConstruct %[[ITEM]] : (!torch.int) -> !torch.list<int>
  // CHECK: %[[FALSE:.+]] = torch.constant.bool false
  // CHECK: %[[NONE:.+]] = torch.constant.none
  // CHECK: %[[SUM:.+]] = torch.aten.sum.dim_IntList %[[ABS]], %[[DIMS]], %[[FALSE]], %[[NONE]] : !torch.vtensor<[3,2,2],f32>, !torch.list<int>, !torch.bool, !torch.none -> !torch.vtensor<[3,2],f32>
  // CHECK: return %[[SUM]] : !torch.vtensor<[3,2],f32>
  %0 = torch.operator "onnx.ReduceL1"(%arg0, %arg1) {torch.onnx.keepdims = 0 : si64} : (!torch.vtensor<[3,2,2],f32>, !torch.vtensor<[1],si64>) -> !torch.vtensor<[3,2],f32>
  return %0 : !torch.vtensor<[3,2],f32>
}

// -----

// CHECK-LABEL: func.func @test_reduce_l2_default_axes_keepdims_example
func.func @test_reduce_l2_default_axes_keepdims_example(%arg0: !torch.vtensor<[3,2,2],f32>, %arg1: !torch.vtensor<[0],si64>) -> !torch.vtensor<[1,1,1],f32> attributes {torch.onnx_meta.ir_version = 8 : si64, torch.onnx_meta.opset_version = 18 : si64, torch.onnx_meta.producer_name = "backend-test", torch.onnx_meta.producer_version = ""} {
  // CHECK: %[[MULT:.+]] = torch.aten.mul.Tensor %arg0, %arg0 : !torch.vtensor<[3,2,2],f32>, !torch.vtensor<[3,2,2],f32> -> !torch.vtensor<[3,2,2],f32>
  // CHECK: %[[INT0_0:.+]] = torch.constant.int 0
  // CHECK: %[[DIMS:.+]] = torch.prim.ListConstruct  : () -> !torch.list<int>
  // CHECK: %[[TRUE_0:.+]] = torch.constant.bool true
  // CHECK: %[[NONE_0:.+]] = torch.constant.none
  // CHECK: %[[SUM:.+]] = torch.aten.sum.dim_IntList %[[MULT]], %[[DIMS]], %[[TRUE_0]], %[[NONE_0]] : !torch.vtensor<[3,2,2],f32>, !torch.list<int>, !torch.bool, !torch.none -> !torch.vtensor<[1,1,1],f32>
  // CHECK: %[[INT6_0:.+]] = torch.constant.int 6
  // CHECK: %[[NONE_1:.+]] = torch.constant.none
  // CHECK: %[[FALSE:.+]] = torch.constant.bool false
  // CHECK: %[[CAST:.+]] = torch.aten.to.dtype %[[SUM]], %[[INT6_0]], %[[FALSE]], %[[FALSE]], %[[NONE_1]] : !torch.vtensor<[1,1,1],f32>, !torch.int, !torch.bool, !torch.bool, !torch.none -> !torch.vtensor<[1,1,1],f32>
  // CHECK: %[[SQRT:.+]] = torch.aten.sqrt %[[CAST]] : !torch.vtensor<[1,1,1],f32> -> !torch.vtensor<[1,1,1],f32>
  // CHECK: %[[INT6_1:.+]] = torch.constant.int 6
  // CHECK: %[[CASTLIKE:.+]] = torch.aten.to.dtype %[[SQRT]], %[[INT6_1]], %[[FALSE]], %[[FALSE]], %[[NONE_1]] : !torch.vtensor<[1,1,1],f32>, !torch.int, !torch.bool, !torch.bool, !torch.none -> !torch.vtensor<[1,1,1],f32>
  // CHECK: return %[[CASTLIKE]] : !torch.vtensor<[1,1,1],f32>
  %0 = torch.operator "onnx.ReduceL2"(%arg0, %arg1) {torch.onnx.keepdims = 1 : si64} : (!torch.vtensor<[3,2,2],f32>, !torch.vtensor<[0],si64>) -> !torch.vtensor<[1,1,1],f32>
  return %0 : !torch.vtensor<[1,1,1],f32>
}

// -----

// CHECK-LABEL: func.func @test_reduce_l2_do_not_keepdims_example_expanded
func.func @test_reduce_l2_do_not_keepdims_example_expanded(%arg0: !torch.vtensor<[3,2,2],f32>, %arg1: !torch.vtensor<[1],si64>) -> !torch.vtensor<[3,2],f32> attributes {torch.onnx_meta.ir_version = 8 : si64, torch.onnx_meta.opset_version = 18 : si64, torch.onnx_meta.producer_name = "backend-test", torch.onnx_meta.producer_version = ""} {
  // CHECK: %[[MULT:.+]] = torch.aten.mul.Tensor %arg0, %arg0 : !torch.vtensor<[3,2,2],f32>, !torch.vtensor<[3,2,2],f32> -> !torch.vtensor<[3,2,2],f32>
  // CHECK: %[[INT0_0:.+]] = torch.constant.int 0
  // CHECK: %[[INT0_1:.+]] = torch.constant.int 0
  // CHECK: %[[SELECT:.+]] = torch.aten.select.int %arg1, %[[INT0_0]], %[[INT0_1]] : !torch.vtensor<[1],si64>, !torch.int, !torch.int -> !torch.vtensor<[1],si64>
  // CHECK: %[[ITEM:.+]] = torch.aten.item %[[SELECT]] : !torch.vtensor<[1],si64> -> !torch.int
  // CHECK: %[[DIMS:.+]] = torch.prim.ListConstruct %[[ITEM]] : (!torch.int) -> !torch.list<int>
  // CHECK: %[[FALSE_0:.+]] = torch.constant.bool false
  // CHECK: %[[NONE_0:.+]] = torch.constant.none
  // CHECK: %[[SUM:.+]] = torch.aten.sum.dim_IntList %[[MULT]], %[[DIMS]], %[[FALSE_0]], %[[NONE_0]] : !torch.vtensor<[3,2,2],f32>, !torch.list<int>, !torch.bool, !torch.none -> !torch.vtensor<[3,2],f32>
  // CHECK: %[[INT6_0:.+]] = torch.constant.int 6
  // CHECK: %[[NONE_1:.+]] = torch.constant.none
  // CHECK: %[[FALSE_1:.+]] = torch.constant.bool false
  // CHECK: %[[CAST:.+]] = torch.aten.to.dtype %[[SUM]], %[[INT6_0]], %[[FALSE_1]], %[[FALSE_1]], %[[NONE_1]] : !torch.vtensor<[3,2],f32>, !torch.int, !torch.bool, !torch.bool, !torch.none -> !torch.vtensor<[3,2],f32>
  // CHECK: %[[SQRT:.+]] = torch.aten.sqrt %[[CAST]] : !torch.vtensor<[3,2],f32> -> !torch.vtensor<[3,2],f32>
  // CHECK: %[[INT6_1:.+]] = torch.constant.int 6
  // CHECK: %[[CASTLIKE:.+]] = torch.aten.to.dtype %[[SQRT]], %[[INT6_1]], %[[FALSE_1]], %[[FALSE_1]], %[[NONE_1]] : !torch.vtensor<[3,2],f32>, !torch.int, !torch.bool, !torch.bool, !torch.none -> !torch.vtensor<[3,2],f32>
  // CHECK: return %[[CASTLIKE]] : !torch.vtensor<[3,2],f32>
  %0 = torch.operator "onnx.ReduceL2"(%arg0, %arg1) {torch.onnx.keepdims = 0 : si64} : (!torch.vtensor<[3,2,2],f32>, !torch.vtensor<[1],si64>) -> !torch.vtensor<[3,2],f32>
  return %0 : !torch.vtensor<[3,2],f32>
}

// -----

// CHECK-LABEL: func.func @test_reduce_l2_keep_dims_example
func.func @test_reduce_l2_keep_dims_example(%arg0: !torch.vtensor<[3,2,2],f32>, %arg1: !torch.vtensor<[1],si64>) -> !torch.vtensor<[3,2,1],f32> attributes {torch.onnx_meta.ir_version = 8 : si64, torch.onnx_meta.opset_version = 18 : si64, torch.onnx_meta.producer_name = "backend-test", torch.onnx_meta.producer_version = ""} {
  // CHECK: %[[MULT:.+]] = torch.aten.mul.Tensor %arg0, %arg0 : !torch.vtensor<[3,2,2],f32>, !torch.vtensor<[3,2,2],f32> -> !torch.vtensor<[3,2,2],f32>
  // CHECK: %[[INT0_0:.+]] = torch.constant.int 0
  // CHECK: %[[INT0_1:.+]] = torch.constant.int 0
  // CHECK: %[[SELECT:.+]] = torch.aten.select.int %arg1, %[[INT0_0]], %[[INT0_1]] : !torch.vtensor<[1],si64>, !torch.int, !torch.int -> !torch.vtensor<[1],si64>
  // CHECK: %[[ITEM:.+]] = torch.aten.item %[[SELECT]] : !torch.vtensor<[1],si64> -> !torch.int
  // CHECK: %[[DIMS:.+]] = torch.prim.ListConstruct %[[ITEM]] : (!torch.int) -> !torch.list<int>
  // CHECK: %[[TRUE:.+]] = torch.constant.bool true
  // CHECK: %[[NONE_0:.+]] = torch.constant.none
  // CHECK: %[[SUM:.+]] = torch.aten.sum.dim_IntList %[[MULT]], %[[DIMS]], %[[TRUE]], %[[NONE_0]] : !torch.vtensor<[3,2,2],f32>, !torch.list<int>, !torch.bool, !torch.none -> !torch.vtensor<[3,2,1],f32>
  // CHECK: %[[INT6_0:.+]] = torch.constant.int 6
  // CHECK: %[[NONE_1:.+]] = torch.constant.none
  // CHECK: %[[FALSE:.+]] = torch.constant.bool false
  // CHECK: %[[CAST:.+]] = torch.aten.to.dtype %[[SUM]], %[[INT6_0]], %[[FALSE]], %[[FALSE]], %[[NONE_1]] : !torch.vtensor<[3,2,1],f32>, !torch.int, !torch.bool, !torch.bool, !torch.none -> !torch.vtensor<[3,2,1],f32>
  // CHECK: %[[SQRT:.+]] = torch.aten.sqrt %[[CAST]] : !torch.vtensor<[3,2,1],f32> -> !torch.vtensor<[3,2,1],f32>
  // CHECK: %[[INT6_1:.+]] = torch.constant.int 6
  // CHECK: %[[CASTLIKE:.+]] = torch.aten.to.dtype %[[SQRT]], %[[INT6_1]], %[[FALSE]], %[[FALSE]], %[[NONE_1]] : !torch.vtensor<[3,2,1],f32>, !torch.int, !torch.bool, !torch.bool, !torch.none -> !torch.vtensor<[3,2,1],f32>
  // CHECK: return %[[CASTLIKE]] : !torch.vtensor<[3,2,1],f32>

  %0 = torch.operator "onnx.ReduceL2"(%arg0, %arg1) {torch.onnx.keepdims = 1 : si64} : (!torch.vtensor<[3,2,2],f32>, !torch.vtensor<[1],si64>) -> !torch.vtensor<[3,2,1],f32>
  return %0 : !torch.vtensor<[3,2,1],f32>
}

// -----

// CHECK-LABEL: func.func @test_reduce_l2_keep_dims_int_input_example
func.func @test_reduce_l2_keep_dims_int_input_example(%arg0: !torch.vtensor<[3,2,2],si64>, %arg1: !torch.vtensor<[1],si64>) -> !torch.vtensor<[3,2,1],f32> attributes {torch.onnx_meta.ir_version = 8 : si64, torch.onnx_meta.opset_version = 18 : si64, torch.onnx_meta.producer_name = "backend-test", torch.onnx_meta.producer_version = ""} {
  // CHECK: %[[MULT:.+]] = torch.aten.mul.Tensor %arg0, %arg0 : !torch.vtensor<[3,2,2],si64>, !torch.vtensor<[3,2,2],si64> -> !torch.vtensor<[3,2,2],si64>
  // CHECK: %[[INT0_0:.+]] = torch.constant.int 0
  // CHECK: %[[INT0_1:.+]] = torch.constant.int 0
  // CHECK: %[[SELECT:.+]] = torch.aten.select.int %arg1, %[[INT0_0]], %[[INT0_1]] : !torch.vtensor<[1],si64>, !torch.int, !torch.int -> !torch.vtensor<[1],si64>
  // CHECK: %[[ITEM:.+]] = torch.aten.item %[[SELECT]] : !torch.vtensor<[1],si64> -> !torch.int
  // CHECK: %[[DIMS:.+]] = torch.prim.ListConstruct %[[ITEM]] : (!torch.int) -> !torch.list<int>
  // CHECK: %[[TRUE:.+]] = torch.constant.bool true
  // CHECK: %[[NONE_0:.+]] = torch.constant.none
  // CHECK: %[[SUM:.+]] = torch.aten.sum.dim_IntList %[[MULT]], %[[DIMS]], %[[TRUE]], %[[NONE_0]] : !torch.vtensor<[3,2,2],si64>, !torch.list<int>, !torch.bool, !torch.none -> !torch.vtensor<[3,2,1],f32>
  // CHECK: %[[INT6_0:.+]] = torch.constant.int 6
  // CHECK: %[[NONE_1:.+]] = torch.constant.none
  // CHECK: %[[FALSE:.+]] = torch.constant.bool false
  // CHECK: %[[CAST:.+]] = torch.aten.to.dtype %[[SUM]], %[[INT6_0]], %[[FALSE]], %[[FALSE]], %[[NONE_1]] : !torch.vtensor<[3,2,1],f32>, !torch.int, !torch.bool, !torch.bool, !torch.none -> !torch.vtensor<[3,2,1],f32>
  // CHECK: %[[SQRT:.+]] = torch.aten.sqrt %[[CAST]] : !torch.vtensor<[3,2,1],f32> -> !torch.vtensor<[3,2,1],f32>
  // CHECK: %[[INT6_1:.+]] = torch.constant.int 6
  // CHECK: %[[CASTLIKE:.+]] = torch.aten.to.dtype %[[SQRT]], %[[INT6_1]], %[[FALSE]], %[[FALSE]], %[[NONE_1]] : !torch.vtensor<[3,2,1],f32>, !torch.int, !torch.bool, !torch.bool, !torch.none -> !torch.vtensor<[3,2,1],f32>
  // CHECK: return %[[CASTLIKE]] : !torch.vtensor<[3,2,1],f32>

  %0 = torch.operator "onnx.ReduceL2"(%arg0, %arg1) {torch.onnx.keepdims = 1 : si64} : (!torch.vtensor<[3,2,2],si64>, !torch.vtensor<[1],si64>) -> !torch.vtensor<[3,2,1],f32>
  return %0 : !torch.vtensor<[3,2,1],f32>
}

// -----

// CHECK-LABEL: func.func @test_reduce_sum_default_axes_keepdims_example
func.func @test_reduce_sum_default_axes_keepdims_example(%arg0: !torch.vtensor<[3,2,2],f32>, %arg1: !torch.vtensor<[0],si64>) -> !torch.vtensor<[1,1,1],f32> attributes {torch.onnx_meta.ir_version = 7 : si64, torch.onnx_meta.opset_version = 13 : si64, torch.onnx_meta.producer_name = "backend-test", torch.onnx_meta.producer_version = ""} {
  // CHECK: %[[INT0:.+]] = torch.constant.int 0
  // CHECK: %[[DIMS:.+]] = torch.prim.ListConstruct  : () -> !torch.list<int>
  // CHECK: %[[TRUE:.+]] = torch.constant.bool true
  // CHECK: %[[NONE:.+]] = torch.constant.none
  // CHECK: torch.aten.sum.dim_IntList %arg0, %[[DIMS]], %[[TRUE]], %[[NONE]] : !torch.vtensor<[3,2,2],f32>, !torch.list<int>, !torch.bool, !torch.none -> !torch.vtensor<[1,1,1],f32>
  %0 = torch.operator "onnx.ReduceSum"(%arg0, %arg1) {torch.onnx.keepdims = 1 : si64} : (!torch.vtensor<[3,2,2],f32>, !torch.vtensor<[0],si64>) -> !torch.vtensor<[1,1,1],f32>
  return %0 : !torch.vtensor<[1,1,1],f32>
}

// -----

// CHECK-LABEL: func.func @test_reduce_sum_do_not_keepdims_example
func.func @test_reduce_sum_do_not_keepdims_example(%arg0: !torch.vtensor<[3,2,2],f32>, %arg1: !torch.vtensor<[1],si64>) -> !torch.vtensor<[3,2],f32> attributes {torch.onnx_meta.ir_version = 7 : si64, torch.onnx_meta.opset_version = 13 : si64, torch.onnx_meta.producer_name = "backend-test", torch.onnx_meta.producer_version = ""} {
  // CHECK: %[[INT0:.+]] = torch.constant.int 0
  // CHECK: %[[INT0_0:.+]] = torch.constant.int 0
  // CHECK: %[[SELECT:.+]] = torch.aten.select.int %arg1, %[[INT0]], %[[INT0_0]] : !torch.vtensor<[1],si64>, !torch.int, !torch.int -> !torch.vtensor<[1],si64>
  // CHECK: %[[DIM:.+]] = torch.aten.item %[[SELECT]] : !torch.vtensor<[1],si64> -> !torch.int
  // CHECK: %[[DIMS:.+]] = torch.prim.ListConstruct %1 : (!torch.int) -> !torch.list<int>
  // CHECK: %[[FALSE:.+]] = torch.constant.bool false
  // CHECK: %[[NONE:.+]] = torch.constant.none
  // CHECK: torch.aten.sum.dim_IntList %arg0, %[[DIMS]], %[[FALSE]], %[[NONE]] : !torch.vtensor<[3,2,2],f32>, !torch.list<int>, !torch.bool, !torch.none -> !torch.vtensor<[3,2],f32>
  %0 = torch.operator "onnx.ReduceSum"(%arg0, %arg1) {torch.onnx.keepdims = 0 : si64} : (!torch.vtensor<[3,2,2],f32>, !torch.vtensor<[1],si64>) -> !torch.vtensor<[3,2],f32>
  return %0 : !torch.vtensor<[3,2],f32>
}

// -----

// CHECK-LABEL: func.func @test_reduce_sum_empty_axes_input_noop_example
func.func @test_reduce_sum_empty_axes_input_noop_example(%arg0: !torch.vtensor<[3,2,2],f32>, %arg1: !torch.vtensor<[0],si64>) -> !torch.vtensor<[3,2,2],f32> attributes {torch.onnx_meta.ir_version = 7 : si64, torch.onnx_meta.opset_version = 13 : si64, torch.onnx_meta.producer_name = "backend-test", torch.onnx_meta.producer_version = ""} {
  %0 = torch.operator "onnx.ReduceSum"(%arg0, %arg1) {torch.onnx.keepdims = 1 : si64, torch.onnx.noop_with_empty_axes = 1 : si64} : (!torch.vtensor<[3,2,2],f32>, !torch.vtensor<[0],si64>) -> !torch.vtensor<[3,2,2],f32>
  return %0 : !torch.vtensor<[3,2,2],f32>
}

// -----

// CHECK-LABEL: func.func @test_reduce_sum_empty_set_non_reduced_axis_zero
func.func @test_reduce_sum_empty_set_non_reduced_axis_zero(%arg0: !torch.vtensor<[2,0,4],f32>, %arg1: !torch.vtensor<[1],si64>) -> !torch.vtensor<[2,0,1],f32> attributes {torch.onnx_meta.ir_version = 7 : si64, torch.onnx_meta.opset_version = 13 : si64, torch.onnx_meta.producer_name = "backend-test", torch.onnx_meta.producer_version = ""} {
  // CHECK: %[[INT2:.+]] = torch.constant.int 2
  // CHECK: %[[DIMS:.+]] = torch.prim.ListConstruct %[[INT2]] : (!torch.int) -> !torch.list<int>
  // CHECK: %[[TRUE:.+]] = torch.constant.bool true
  // CHECK: %[[NONE:.+]] = torch.constant.none
  // CHECK: torch.aten.sum.dim_IntList %arg0, %[[DIMS]], %[[TRUE]], %[[NONE]] : !torch.vtensor<[2,0,4],f32>, !torch.list<int>, !torch.bool, !torch.none -> !torch.vtensor<[2,0,1],f32>
  %0 = torch.operator "onnx.ReduceSum"(%arg0, %arg1) {torch.onnx.keepdims = 1 : si64} : (!torch.vtensor<[2,0,4],f32>, !torch.vtensor<[1],si64>) -> !torch.vtensor<[2,0,1],f32>
  return %0 : !torch.vtensor<[2,0,1],f32>
}

// -----

// CHECK-LABEL: func.func @test_reduce_sum_keepdims_example
func.func @test_reduce_sum_keepdims_example(%arg0: !torch.vtensor<[3,2,2],f32>, %arg1: !torch.vtensor<[1],si64>) -> !torch.vtensor<[3,1,2],f32> attributes {torch.onnx_meta.ir_version = 7 : si64, torch.onnx_meta.opset_version = 13 : si64, torch.onnx_meta.producer_name = "backend-test", torch.onnx_meta.producer_version = ""} {
  // CHECK: %[[INT0:.+]] = torch.constant.int 0
  // CHECK: %[[INT0_0:.+]] = torch.constant.int 0
  // CHECK: %[[SELECT:.+]] = torch.aten.select.int %arg1, %[[INT0]], %[[INT0_0]] : !torch.vtensor<[1],si64>, !torch.int, !torch.int -> !torch.vtensor<[1],si64>
  // CHECK: %[[DIM:.+]] = torch.aten.item %[[SELECT]] : !torch.vtensor<[1],si64> -> !torch.int
  // CHECK: %[[DIMS:.+]] = torch.prim.ListConstruct %1 : (!torch.int) -> !torch.list<int>
  // CHECK: %[[TRUE:.+]] = torch.constant.bool true
  // CHECK: %[[NONE:.+]] = torch.constant.none
  // CHECK: torch.aten.sum.dim_IntList %arg0, %[[DIMS]], %[[TRUE]], %[[NONE]] : !torch.vtensor<[3,2,2],f32>, !torch.list<int>, !torch.bool, !torch.none -> !torch.vtensor<[3,1,2],f32>
  %0 = torch.operator "onnx.ReduceSum"(%arg0, %arg1) {torch.onnx.keepdims = 1 : si64} : (!torch.vtensor<[3,2,2],f32>, !torch.vtensor<[1],si64>) -> !torch.vtensor<[3,1,2],f32>
  return %0 : !torch.vtensor<[3,1,2],f32>
}

// -----

// CHECK-LABEL: func.func @test_reduce_sum_negative_axes_keepdims_example
func.func @test_reduce_sum_negative_axes_keepdims_example(%arg0: !torch.vtensor<[3,2,2],f32>, %arg1: !torch.vtensor<[1],si64>) -> !torch.vtensor<[3,1,2],f32> attributes {torch.onnx_meta.ir_version = 7 : si64, torch.onnx_meta.opset_version = 13 : si64, torch.onnx_meta.producer_name = "backend-test", torch.onnx_meta.producer_version = ""} {
  // CHECK: %[[INT0:.+]] = torch.constant.int 0
  // CHECK: %[[INT0_0:.+]] = torch.constant.int 0
  // CHECK: %[[SELECT:.+]] = torch.aten.select.int %arg1, %[[INT0]], %[[INT0_0]] : !torch.vtensor<[1],si64>, !torch.int, !torch.int -> !torch.vtensor<[1],si64>
  // CHECK: %[[DIM:.+]] = torch.aten.item %[[SELECT]] : !torch.vtensor<[1],si64> -> !torch.int
  // CHECK: %[[DIMS:.+]] = torch.prim.ListConstruct %1 : (!torch.int) -> !torch.list<int>
  // CHECK: %[[TRUE:.+]] = torch.constant.bool true
  // CHECK: %[[NONE:.+]] = torch.constant.none
  // CHECK: torch.aten.sum.dim_IntList %arg0, %[[DIMS]], %[[TRUE]], %[[NONE]] : !torch.vtensor<[3,2,2],f32>, !torch.list<int>, !torch.bool, !torch.none -> !torch.vtensor<[3,1,2],f32>
  %0 = torch.operator "onnx.ReduceSum"(%arg0, %arg1) {torch.onnx.keepdims = 1 : si64} : (!torch.vtensor<[3,2,2],f32>, !torch.vtensor<[1],si64>) -> !torch.vtensor<[3,1,2],f32>
  return %0 : !torch.vtensor<[3,1,2],f32>
}

// -----

// CHECK-LABEL: func.func @test_reduce_log_sum_default_axes_keepdims_example
func.func @test_reduce_log_sum_default_axes_keepdims_example(%arg0: !torch.vtensor<[3,2,2],f32>, %arg1: !torch.vtensor<[0],si64>) -> !torch.vtensor<[1,1,1],f32> attributes {torch.onnx_meta.ir_version = 8 : si64, torch.onnx_meta.opset_version = 18 : si64, torch.onnx_meta.producer_name = "backend-test", torch.onnx_meta.producer_version = ""} {
  // CHECK: %[[INT0:.+]] = torch.constant.int 0
  // CHECK: %[[DIMS:.+]] = torch.prim.ListConstruct  : () -> !torch.list<int>
  // CHECK: %[[TRUE:.+]] = torch.constant.bool true
  // CHECK: %[[NONE:.+]] = torch.constant.none
  // CHECK: %[[SUM:.+]] = torch.aten.sum.dim_IntList %arg0, %[[DIMS]], %[[TRUE]], %[[NONE]] : !torch.vtensor<[3,2,2],f32>, !torch.list<int>, !torch.bool, !torch.none -> !torch.vtensor<[1,1,1],f32>
  // CHECK: %[[LOG:.+]] = torch.aten.log %[[SUM]] : !torch.vtensor<[1,1,1],f32> -> !torch.vtensor<[1,1,1],f32>
  // CHECK: return %[[LOG]] : !torch.vtensor<[1,1,1],f32>
  %0 = torch.operator "onnx.ReduceLogSum"(%arg0, %arg1) {torch.onnx.keepdims = 1 : si64} : (!torch.vtensor<[3,2,2],f32>, !torch.vtensor<[0],si64>) -> !torch.vtensor<[1,1,1],f32>
  return %0 : !torch.vtensor<[1,1,1],f32>
}

// -----

// CHECK-LABEL: func.func @test_reduce_log_sum_keep_dims_example
func.func @test_reduce_log_sum_keep_dims_example(%arg0: !torch.vtensor<[3,2,2],f32>, %arg1: !torch.vtensor<[1],si64>) -> !torch.vtensor<[3,2,1],f32> attributes {torch.onnx_meta.ir_version = 8 : si64, torch.onnx_meta.opset_version = 18 : si64, torch.onnx_meta.producer_name = "backend-test", torch.onnx_meta.producer_version = ""} {
  // CHECK: %[[INT0:.+]] = torch.constant.int 0
  // CHECK: %[[INT0_0:.+]] = torch.constant.int 0
  // CHECK: %[[SELECT:.+]] = torch.aten.select.int %arg1, %[[INT0]], %[[INT0_0]] : !torch.vtensor<[1],si64>, !torch.int, !torch.int -> !torch.vtensor<[1],si64>
  // CHECK: %[[ITEM:.+]] = torch.aten.item %[[SELECT]] : !torch.vtensor<[1],si64> -> !torch.int
  // CHECK: %[[DIMS:.+]] = torch.prim.ListConstruct %[[ITEM]] : (!torch.int) -> !torch.list<int>
  // CHECK: %[[TRUE:.+]] = torch.constant.bool true
  // CHECK: %[[NONE:.+]] = torch.constant.none
  // CHECK: %[[SUM:.+]] = torch.aten.sum.dim_IntList %arg0, %[[DIMS]], %[[TRUE]], %[[NONE]] : !torch.vtensor<[3,2,2],f32>, !torch.list<int>, !torch.bool, !torch.none -> !torch.vtensor<[3,2,1],f32>
  // CHECK: %[[LOG:.+]] = torch.aten.log %[[SUM]] : !torch.vtensor<[3,2,1],f32> -> !torch.vtensor<[3,2,1],f32>
  // CHECK: return %[[LOG]] : !torch.vtensor<[3,2,1],f32>
  %0 = torch.operator "onnx.ReduceLogSum"(%arg0, %arg1) {torch.onnx.keepdims = 1 : si64} : (!torch.vtensor<[3,2,2],f32>, !torch.vtensor<[1],si64>) -> !torch.vtensor<[3,2,1],f32>
  return %0 : !torch.vtensor<[3,2,1],f32>
}

// -----

// CHECK-LABEL: func.func @test_reduce_log_sum_do_not_keepdims_example
func.func @test_reduce_log_sum_do_not_keepdims_example(%arg0:!torch.vtensor<[3,2,2],f32>, %arg1:!torch.vtensor<[1],si64>) -> !torch.vtensor<[3,2],f32> attributes {torch.onnx_meta.ir_version = 8 : si64, torch.onnx_meta.opset_version = 18 : si64, torch.onnx_meta.producer_name = "backend-test", torch.onnx_meta.producer_version = ""} {
  // CHECK: %[[INT0:.+]] = torch.constant.int 0
  // CHECK: %[[INT0_0:.+]] = torch.constant.int 0
  // CHECK: %[[SELECT:.+]] = torch.aten.select.int %arg1, %[[INT0]], %[[INT0_0]] : !torch.vtensor<[1],si64>, !torch.int, !torch.int -> !torch.vtensor<[1],si64>
  // CHECK: %[[ITEM:.+]] = torch.aten.item %[[SELECT]] : !torch.vtensor<[1],si64> -> !torch.int
  // CHECK: %[[DIMS:.+]] = torch.prim.ListConstruct %[[ITEM]] : (!torch.int) -> !torch.list<int>
  // CHECK: %[[FALSE:.+]] = torch.constant.bool false
  // CHECK: %[[NONE:.+]] = torch.constant.none
  // CHECK: %[[SUM:.+]] = torch.aten.sum.dim_IntList %arg0, %[[DIMS]], %[[FALSE]], %[[NONE]] : !torch.vtensor<[3,2,2],f32>, !torch.list<int>, !torch.bool, !torch.none -> !torch.vtensor<[3,2],f32>
  // CHECK: %[[LOG:.+]] = torch.aten.log %[[SUM]] : !torch.vtensor<[3,2],f32> -> !torch.vtensor<[3,2],f32>
  // CHECK: return %[[LOG]] : !torch.vtensor<[3,2],f32>
  %0 = torch.operator "onnx.ReduceLogSum"(%arg0, %arg1) {torch.onnx.keepdims = 0 : si64} : (!torch.vtensor<[3,2,2],f32>, !torch.vtensor<[1],si64>) -> !torch.vtensor<[3,2],f32>
  return %0 : !torch.vtensor<[3,2],f32>
}

// -----

// CHECK-LABEL: @test_reduce_mean_negative_axes_keepdims_example
func.func @test_reduce_mean_negative_axes_keepdims_example(%arg0: !torch.vtensor<[3,2,2],f32>) -> !torch.vtensor<[3,1,2],f32> attributes {torch.onnx_meta.ir_version = 7 : si64, torch.onnx_meta.opset_version = 13 : si64} {
  // CHECK:  %[[TENSOR:.+]] = torch.vtensor.literal(dense<-2> : tensor<1xsi64>) : !torch.vtensor<[1],si64>
  // CHECK:  %[[DIM:.+]] = torch.constant.int 0
  // CHECK:  %[[A0:.+]] = torch.constant.int 0
  // CHECK:  %[[SEL0:.+]] = torch.aten.select.int %[[TENSOR]], %[[DIM]], %[[A0]]
  // CHECK:  %[[ITEM0:.+]] = torch.aten.item %[[SEL0]]
  // CHECK:  %[[LIST:.+]] = torch.prim.ListConstruct %[[ITEM0]]
  // CHECK:  %[[TRUE:.+]] = torch.constant.bool true
  // CHECK:  %[[NONE:.+]] = torch.constant.none
  // CHECK:  %[[SUM:.+]] = torch.aten.mean.dim %arg0, %[[LIST]], %[[TRUE]], %[[NONE]]
  // CHECK:  return %[[SUM]]
  %cst = torch.vtensor.literal(dense<-2> : tensor<1xsi64>) : !torch.vtensor<[1],si64>
  %0 = torch.operator "onnx.ReduceMean"(%arg0, %cst) {torch.onnx.keepdims = 1 : si64} : (!torch.vtensor<[3,2,2],f32>, !torch.vtensor<[1],si64>) -> !torch.vtensor<[3,1,2],f32>
  return %0 : !torch.vtensor<[3,1,2],f32>
}

// -----

// CHECK-LABEL: @test_reduce_mean_one_axes_dropdims_example
func.func @test_reduce_mean_one_axes_dropdims_example(%arg0: !torch.vtensor<[3,2,2],f32>) -> !torch.vtensor<[3,2],f32> attributes {torch.onnx_meta.ir_version = 8 : si64, torch.onnx_meta.opset_version = 18 : si64} {
  // CHECK:  %[[TENSOR:.+]] = torch.vtensor.literal(dense<1> : tensor<1xsi64>) : !torch.vtensor<[1],si64>
  // CHECK:  %[[DIM:.+]] = torch.constant.int 0
  // CHECK:  %[[A0:.+]] = torch.constant.int 0
  // CHECK:  %[[SEL0:.+]] = torch.aten.select.int %[[TENSOR]], %[[DIM]], %[[A0]]
  // CHECK:  %[[ITEM0:.+]] = torch.aten.item %[[SEL0]]
  // CHECK:  %[[LIST:.+]] = torch.prim.ListConstruct %[[ITEM0]]
  // CHECK:  %[[FALSE:.+]] = torch.constant.bool false
  // CHECK:  %[[NONE:.+]] = torch.constant.none
  // CHECK:  %[[SUM:.+]] = torch.aten.mean.dim %arg0, %[[LIST]], %[[FALSE]], %[[NONE]]
  // CHECK:  return %[[SUM]]
  %cst = torch.vtensor.literal(dense<1> : tensor<1xsi64>) : !torch.vtensor<[1],si64>
  %0 = torch.operator "onnx.ReduceMean"(%arg0, %cst) {torch.onnx.keepdims = 0 : si64} : (!torch.vtensor<[3,2,2],f32>, !torch.vtensor<[1],si64>) -> !torch.vtensor<[3,2],f32>
  return %0 : !torch.vtensor<[3,2],f32>
}
// -----

// CHECK-LABEL: @test_reduce_mean_one_axesattr_dropdims_example
func.func @test_reduce_mean_one_axesattr_dropdims_example(%arg0: !torch.vtensor<[3,2,2],f32>) -> !torch.vtensor<[3,2],f32> attributes {torch.onnx_meta.ir_version = 8 : si64, torch.onnx_meta.opset_version = 18 : si64} {
  // CHECK: %[[INT1:.+]] = torch.constant.int 1
  // CHECK: %[[LIST:.+]] = torch.prim.ListConstruct %[[INT1]]
  // CHECK: %[[FALSE:.+]] = torch.constant.bool false
  // CHECK: %[[NONE:.+]] = torch.constant.none
  // CHECK: %[[MEAN:.+]] = torch.aten.mean.dim %arg0, %[[LIST]], %[[FALSE]], %[[NONE]]
  // CHECK: return %[[MEAN]]
  %0 = torch.operator "onnx.ReduceMean"(%arg0) {torch.onnx.keepdims = 0 : si64, torch.onnx.axes = [1 : si64]} : (!torch.vtensor<[3,2,2],f32>) -> !torch.vtensor<[3,2],f32>
  return %0 : !torch.vtensor<[3,2],f32>
}

// -----

// CHECK-LABEL: func.func @test_reduce_mean_all_dims_keepdims_example
func.func @test_reduce_mean_all_dims_keepdims_example(%arg0: !torch.vtensor<[3,2,4],f32>, %arg1: !torch.vtensor<[3],si64>) -> !torch.vtensor<[1,1,1],f32> attributes {torch.onnx_meta.ir_version = 8 : si64, torch.onnx_meta.opset_version = 18 : si64, torch.onnx_meta.producer_name = "backend-test", torch.onnx_meta.producer_version = ""} {
  // CHECK: %[[INT0:.+]] = torch.constant.int 0
  // CHECK: %[[INT1:.+]] = torch.constant.int 1
  // CHECK: %[[INT2:.+]] = torch.constant.int 2
  // CHECK: %[[DIMS:.+]] = torch.prim.ListConstruct %[[INT0]], %[[INT1]], %[[INT2]] : (!torch.int, !torch.int, !torch.int) -> !torch.list<int>
  // CHECK: %[[KEEPDIM:.+]] = torch.constant.bool true
  // CHECK: %[[NONE:.+]] = torch.constant.none
  // CHECK: torch.aten.mean.dim %arg0, %[[DIMS]], %[[KEEPDIM]], %[[NONE]] : !torch.vtensor<[3,2,4],f32>, !torch.list<int>, !torch.bool, !torch.none -> !torch.vtensor<[1,1,1],f32>
  %0 = torch.operator "onnx.ReduceMean"(%arg0, %arg1) {torch.onnx.keepdims = 1 : si64} : (!torch.vtensor<[3,2,4],f32>, !torch.vtensor<[3],si64>) -> !torch.vtensor<[1,1,1],f32>
  return %0 : !torch.vtensor<[1,1,1],f32>
}

// -----

// CHECK-LABEL: func.func @test_reduce_mean_do_not_keepdims_example
func.func @test_reduce_mean_do_not_keepdims_example(%arg0: !torch.vtensor<[3,2,4],f32>, %arg1: !torch.vtensor<[1],si64>) -> !torch.vtensor<[3,2],f32> attributes {torch.onnx_meta.ir_version = 8 : si64, torch.onnx_meta.opset_version = 18 : si64, torch.onnx_meta.producer_name = "backend-test", torch.onnx_meta.producer_version = ""} {
  // CHECK: %[[INT0:.+]] = torch.constant.int 2
  // CHECK: %[[DIMS:.+]] = torch.prim.ListConstruct %[[INT2]] : (!torch.int) -> !torch.list<int>
  // CHECK: %[[KEEPDIM:.+]] = torch.constant.bool false
  // CHECK: %[[NONE:.+]] = torch.constant.none
  // CHECK: torch.aten.mean.dim %arg0, %[[DIMS]], %[[KEEPDIM]], %[[NONE]] : !torch.vtensor<[3,2,4],f32>, !torch.list<int>, !torch.bool, !torch.none -> !torch.vtensor<[3,2],f32>
  %0 = torch.operator "onnx.ReduceMean"(%arg0, %arg1) {torch.onnx.keepdims = 0 : si64} : (!torch.vtensor<[3,2,4],f32>, !torch.vtensor<[1],si64>) -> !torch.vtensor<[3,2],f32>
  return %0 : !torch.vtensor<[3,2],f32>
}

// -----

// CHECK-LABEL: func.func @test_reduce_mean_keepdims_example
func.func @test_reduce_mean_keepdims_example(%arg0: !torch.vtensor<[3,2,4,5,1,6,7],f32>, %arg1: !torch.vtensor<[3],si64>) -> !torch.vtensor<[3,1,4,1,1,6,1],f32> attributes {torch.onnx_meta.ir_version = 8 : si64, torch.onnx_meta.opset_version = 18 : si64, torch.onnx_meta.producer_name = "backend-test", torch.onnx_meta.producer_version = ""} {
  // CHECK: %[[INT1:.+]] = torch.constant.int 1
  // CHECK: %[[INT3:.+]] = torch.constant.int 3
  // CHECK: %[[INT6:.+]] = torch.constant.int 6
  // CHECK: %[[DIMS:.+]] = torch.prim.ListConstruct %[[INT1]], %[[INT3]], %[[INT6]] : (!torch.int, !torch.int, !torch.int) -> !torch.list<int>
  // CHECK: %[[KEEPDIM:.+]] = torch.constant.bool true
  // CHECK: %[[NONE:.+]] = torch.constant.none
  // CHECK: torch.aten.mean.dim %arg0, %[[DIMS]], %[[KEEPDIM]], %[[NONE]] : !torch.vtensor<[3,2,4,5,1,6,7],f32>, !torch.list<int>, !torch.bool, !torch.none -> !torch.vtensor<[3,1,4,1,1,6,1],f32>
  %0 = torch.operator "onnx.ReduceMean"(%arg0, %arg1) {torch.onnx.keepdims = 1 : si64} : (!torch.vtensor<[3,2,4,5,1,6,7],f32>, !torch.vtensor<[3],si64>) -> !torch.vtensor<[3,1,4,1,1,6,1],f32>
  return %0 : !torch.vtensor<[3,1,4,1,1,6,1],f32>
}

// -----

// CHECK-LABEL: func.func @test_reduce_min_empty_set_fp
func.func @test_reduce_min_empty_set_fp(%arg0: !torch.vtensor<[2,0,4],f32>, %arg1: !torch.vtensor<[1],si64>) -> !torch.vtensor<[2,1,4],f32> attributes {torch.onnx_meta.ir_version = 9 : si64, torch.onnx_meta.opset_version = 20 : si64, torch.onnx_meta.producer_name = "backend-test", torch.onnx_meta.producer_version = ""} {
  // CHECK-DAG: %[[INF:.+]] = torch.constant.float 0x7FF0000000000000
  // CHECK-DAG: %[[INT2:.+]] = torch.constant.int 2
  // CHECK-DAG: %[[INT1:.+]] = torch.constant.int 1
  // CHECK-DAG: %[[INT4:.+]] = torch.constant.int 4
  // CHECK-DAG: %[[NONE:.+]] = torch.constant.none
  // CHECK-DAG: %[[LIST:.+]] = torch.prim.ListConstruct %[[INT2]], %[[INT1]], %[[INT4]]
  // CHECK-DAG: %[[FULL:.+]] = torch.aten.full %[[LIST]], %[[INF]], %[[NONE]], %[[NONE]], %[[NONE]]
  // CHECK: return %[[FULL]]
  %0 = torch.operator "onnx.ReduceMin"(%arg0, %arg1) {torch.onnx.keepdims = 1 : si64} : (!torch.vtensor<[2,0,4],f32>, !torch.vtensor<[1],si64>) -> !torch.vtensor<[2,1,4],f32>
  return %0 : !torch.vtensor<[2,1,4],f32>
}

// -----

// CHECK-LABEL: func.func @test_reduce_min_empty_set_int
func.func @test_reduce_min_empty_set_int(%arg0: !torch.vtensor<[2,0,4],si32>, %arg1: !torch.vtensor<[1],si64>) -> !torch.vtensor<[2,1,4],si32> attributes {torch.onnx_meta.ir_version = 9 : si64, torch.onnx_meta.opset_version = 20 : si64, torch.onnx_meta.producer_name = "backend-test", torch.onnx_meta.producer_version = ""} {
  // CHECK-DAG: %[[INF:.+]] = torch.constant.int 2147483647
  // CHECK-DAG: %[[INT2:.+]] = torch.constant.int 2
  // CHECK-DAG: %[[INT1:.+]] = torch.constant.int 1
  // CHECK-DAG: %[[INT4:.+]] = torch.constant.int 4
  // CHECK-DAG: %[[NONE:.+]] = torch.constant.none
  // CHECK-DAG: %[[LIST:.+]] = torch.prim.ListConstruct %[[INT2]], %[[INT1]], %[[INT4]]
  // CHECK-DAG: %[[FULL:.+]] = torch.aten.full %[[LIST]], %[[INF]], %[[NONE]], %[[NONE]], %[[NONE]]
  // CHECK: return %[[FULL]]
  %0 = torch.operator "onnx.ReduceMin"(%arg0, %arg1) {torch.onnx.keepdims = 1 : si64} : (!torch.vtensor<[2,0,4],si32>, !torch.vtensor<[1],si64>) -> !torch.vtensor<[2,1,4],si32>
  return %0 : !torch.vtensor<[2,1,4],si32>
}

// -----

// CHECK-LABEL: func.func @test_reduce_min_bool_inputs
func.func @test_reduce_min_bool_inputs(%arg0: !torch.vtensor<[4,2],i1>, %arg1: !torch.vtensor<[1],si64>) -> !torch.vtensor<[4,1],i1> attributes {torch.onnx_meta.ir_version = 9 : si64, torch.onnx_meta.opset_version = 20 : si64, torch.onnx_meta.producer_name = "backend-test", torch.onnx_meta.producer_version = ""} {
  // CHECK: %[[IDX:.+]] = torch.constant.int 0
  // CHECK: %[[SZ:.+]] = torch.constant.int 0
  // CHECK: %[[SEL:.+]] = torch.aten.select.int %arg1, %[[IDX]], %[[SZ]]
  // CHECK: %[[ITEM:.+]] = torch.aten.item %[[SEL]]
  // CHECK: %[[DIM:.+]] = torch.aten.dim %arg0 : !torch.vtensor<[4,2],i1> -> !torch.int
  // CHECK: %[[C0:.+]] = torch.constant.int 0
  // CHECK: %[[LT:.+]] = torch.aten.lt.int %[[ITEM]], %[[C0]] : !torch.int, !torch.int -> !torch.bool
  // CHECK: %[[BOOL:.+]] = torch.aten.Int.bool %[[LT]] : !torch.bool -> !torch.int
  // CHECK: %[[MUL:.+]] = torch.aten.mul.int %[[BOOL]], %[[DIM]] : !torch.int, !torch.int -> !torch.int
  // CHECK: %[[ADD:.+]] = torch.aten.add.int %[[ITEM]], %[[MUL]] : !torch.int, !torch.int -> !torch.int
  // CHECK: %[[LST:.+]] = torch.prim.ListConstruct %6 : (!torch.int) -> !torch.list<int>
  // CHECK: %[[TRUE:.+]] = torch.constant.bool true
  // CHECK: %[[AMIN:.+]] = torch.aten.amin %arg0, %[[LST]], %[[TRUE]] : !torch.vtensor<[4,2],i1>, !torch.list<int>, !torch.bool -> !torch.vtensor<[4,1],i1>
  // CHECK: return %[[AMIN]] : !torch.vtensor<[4,1],i1>
  %0 = torch.operator "onnx.ReduceMin"(%arg0, %arg1) {torch.onnx.keepdims = 1 : si64} : (!torch.vtensor<[4,2],i1>, !torch.vtensor<[1],si64>) -> !torch.vtensor<[4,1],i1>
  return %0 : !torch.vtensor<[4,1],i1>
}

// -----

// CHECK-LABEL: func.func @test_reduce_min_bool_inputs_nokeepdims
func.func @test_reduce_min_bool_inputs_nokeepdims(%arg0: !torch.vtensor<[4,2],i1>, %arg1: !torch.vtensor<[1],si64>) -> !torch.vtensor<[4],i1> attributes {torch.onnx_meta.ir_version = 9 : si64, torch.onnx_meta.opset_version = 20 : si64, torch.onnx_meta.producer_name = "backend-test", torch.onnx_meta.producer_version = ""} {
  // CHECK: %[[IDX:.+]] = torch.constant.int 0
  // CHECK: %[[SZ:.+]] = torch.constant.int 0
  // CHECK: %[[SEL:.+]] = torch.aten.select.int %arg1, %[[IDX]], %[[SZ]]
  // CHECK: %[[ITEM:.+]] = torch.aten.item %[[SEL]]
  // CHECK: %[[DIM:.+]] = torch.aten.dim %arg0 : !torch.vtensor<[4,2],i1> -> !torch.int
  // CHECK: %[[C0:.+]] = torch.constant.int 0
  // CHECK: %[[LT:.+]] = torch.aten.lt.int %[[ITEM]], %[[C0]] : !torch.int, !torch.int -> !torch.bool
  // CHECK: %[[BOOL:.+]] = torch.aten.Int.bool %[[LT]] : !torch.bool -> !torch.int
  // CHECK: %[[MUL:.+]] = torch.aten.mul.int %[[BOOL]], %[[DIM]] : !torch.int, !torch.int -> !torch.int
  // CHECK: %[[ADD:.+]] = torch.aten.add.int %[[ITEM]], %[[MUL]] : !torch.int, !torch.int -> !torch.int
  // CHECK: %[[LST:.+]] = torch.prim.ListConstruct %6 : (!torch.int) -> !torch.list<int>
  // CHECK: %[[FALSE:.+]] = torch.constant.bool false
  // CHECK: %[[AMIN:.+]] = torch.aten.amin %arg0, %[[LST]], %[[FALSE]] : !torch.vtensor<[4,2],i1>, !torch.list<int>, !torch.bool -> !torch.vtensor<[4],i1>
  // CHECK: return %[[AMIN]] : !torch.vtensor<[4],i1>
  %0 = torch.operator "onnx.ReduceMin"(%arg0, %arg1) {torch.onnx.keepdims = 0 : si64} : (!torch.vtensor<[4,2],i1>, !torch.vtensor<[1],si64>) -> !torch.vtensor<[4],i1>
  return %0 : !torch.vtensor<[4],i1>
}

// -----

// CHECK-LABEL: func.func @test_reduce_min_all_dims_default
func.func @test_reduce_min_all_dims_default(%arg0: !torch.vtensor<[4,2],i1>) -> !torch.vtensor<[],i1> attributes {torch.onnx_meta.ir_version = 9 : si64, torch.onnx_meta.opset_version = 20 : si64, torch.onnx_meta.producer_name = "backend-test", torch.onnx_meta.producer_version = ""} {
  // CHECK: %[[I0:.+]] = torch.constant.int 0
  // CHECK: %[[I1:.+]] = torch.constant.int 1
  // CHECK: %[[RANK:.+]] = torch.aten.dim %arg0 : !torch.vtensor<[4,2],i1> -> !torch.int
  // CHECK: %[[C0:.+]] = torch.constant.int 0
  // CHECK: %[[LT:.+]] = torch.aten.lt.int %[[I0]], %[[C0]] : !torch.int, !torch.int -> !torch.bool
  // CHECK: %[[BOOL:.+]] = torch.aten.Int.bool %[[LT]] : !torch.bool -> !torch.int
  // CHECK: %[[MUL:.+]] = torch.aten.mul.int %[[BOOL]], %[[RANK]] : !torch.int, !torch.int -> !torch.int
  // CHECK: %[[A0:.+]] = torch.aten.add.int %[[I0]], %[[MUL]] : !torch.int, !torch.int -> !torch.int
  // CHECK: %[[LT:.+]] = torch.aten.lt.int %[[I1]], %[[C0]] : !torch.int, !torch.int -> !torch.bool
  // CHECK: %[[BOOL:.+]] = torch.aten.Int.bool %[[LT]] : !torch.bool -> !torch.int
  // CHECK: %[[MUL:.+]] = torch.aten.mul.int %[[BOOL]], %[[RANK]] : !torch.int, !torch.int -> !torch.int
  // CHECK: %[[A1:.+]] = torch.aten.add.int %[[I1]], %[[MUL]] : !torch.int, !torch.int -> !torch.int
  // CHECK: %[[LIST:.+]] = torch.prim.ListConstruct %[[A0]], %[[A1]]
  // CHECK: %[[FALSE:.+]] = torch.constant.bool false
  // CHECK: %[[MIN:.+]] = torch.aten.amin %arg0, %[[LIST]], %[[FALSE]] : !torch.vtensor<[4,2],i1>, !torch.list<int>, !torch.bool -> !torch.vtensor<[],i1>
  // CHECK: return %[[MIN]] : !torch.vtensor<[],i1>
  %0 = torch.operator "onnx.ReduceMin"(%arg0) {torch.onnx.keepdims = 0 : si64} : (!torch.vtensor<[4,2],i1>) -> !torch.vtensor<[],i1>
  return %0 : !torch.vtensor<[],i1>
}

// -----

func.func @test_reduce_min_attr(%arg0: !torch.vtensor<[4,2],i1>) -> !torch.vtensor<[4],i1> attributes {torch.onnx_meta.ir_version = 9 : si64, torch.onnx_meta.opset_version = 20 : si64, torch.onnx_meta.producer_name = "backend-test", torch.onnx_meta.producer_version = ""} {
  // CHECK: %[[INT1:.+]] = torch.constant.int 1
  // CHECK: %[[DIM:.+]] = torch.aten.dim %arg0 : !torch.vtensor<[4,2],i1> -> !torch.int
  // CHECK: %[[INT0:.+]] = torch.constant.int 0
  // CHECK: %[[LT:.+]] = torch.aten.lt.int %[[INT1]], %[[INT0]] : !torch.int, !torch.int -> !torch.bool
  // CHECK: %[[BOOL:.+]] = torch.aten.Int.bool %[[LT]] : !torch.bool -> !torch.int
  // CHECK: %[[MUL:.+]] = torch.aten.mul.int %[[BOOL]], %[[DIM]] : !torch.int, !torch.int -> !torch.int
  // CHECK: %[[ADD:.+]] = torch.aten.add.int %[[INT1]], %[[MUL]] : !torch.int, !torch.int -> !torch.int
  // CHECK: %[[LIST:.+]] = torch.prim.ListConstruct %[[ADD]] : (!torch.int) -> !torch.list<int>
  // CHECK: %[[FALSE:.+]] = torch.constant.bool false
  // CHECK: %[[AMIN:.+]] = torch.aten.amin %arg0, %[[LIST]], %[[FALSE]] : !torch.vtensor<[4,2],i1>, !torch.list<int>, !torch.bool -> !torch.vtensor<[4],i1>
  // CHECK: return %[[AMIN]]
  %0 = torch.operator "onnx.ReduceMin"(%arg0) {torch.onnx.keepdims = 0 : si64, torch.onnx.axes=[1 : si64]} : (!torch.vtensor<[4,2],i1>) -> !torch.vtensor<[4],i1>
  return %0 : !torch.vtensor<[4],i1>
}

// -----

// CHECK-LABEL: func.func @test_reduce_prod_default_axes_keepdims_random
func.func @test_reduce_prod_default_axes_keepdims_random(%arg0: !torch.vtensor<[3,2,2],f32>) -> !torch.vtensor<[1,1,1],f32> attributes {torch.onnx_meta.ir_version = 8 : si64, torch.onnx_meta.opset_version = 18 : si64} {
  // CHECK: %[[INT0:.*]] = torch.constant.int 0
  // CHECK: %[[INT0_0:.*]] = torch.constant.int 0
  // CHECK: %[[INT1:.*]] = torch.constant.int 1
  // CHECK: %[[INT2:.*]] = torch.constant.int 2
  // CHECK: %[[RANK:.*]] = torch.aten.dim %arg0 : !torch.vtensor<[3,2,2],f32> -> !torch.int
  // CHECK: %[[LT:.*]] = torch.aten.lt.int %[[INT0_0]], %[[INT0]] : !torch.int, !torch.int -> !torch.bool
  // CHECK: %[[BOOL:.*]] = torch.aten.Int.bool %[[LT]] : !torch.bool -> !torch.int
  // CHECK: %[[MUL:.*]] = torch.aten.mul.int %[[BOOL]], %[[RANK]] : !torch.int, !torch.int -> !torch.int
  // CHECK: %[[ADD:.*]] = torch.aten.add.int %[[INT0_0]], %[[MUL]] : !torch.int, !torch.int -> !torch.int
  // CHECK: %[[LT_0:.*]] = torch.aten.lt.int %[[INT1]], %[[INT0]] : !torch.int, !torch.int -> !torch.bool
  // CHECK: %[[BOOL_0:.*]] = torch.aten.Int.bool %[[LT_0]] : !torch.bool -> !torch.int
  // CHECK: %[[MUL_0:.*]] = torch.aten.mul.int %[[BOOL_0]], %[[RANK]] : !torch.int, !torch.int -> !torch.int
  // CHECK: %[[ADD_0:.*]] = torch.aten.add.int %[[INT1]], %[[MUL_0]] : !torch.int, !torch.int -> !torch.int
  // CHECK: %[[LT_1:.*]] = torch.aten.lt.int %[[INT2]], %[[INT0]] : !torch.int, !torch.int -> !torch.bool
  // CHECK: %[[BOOL_1:.*]] = torch.aten.Int.bool %[[LT_1]] : !torch.bool -> !torch.int
  // CHECK: %[[MUL_1:.*]] = torch.aten.mul.int %[[BOOL_1]], %[[RANK]] : !torch.int, !torch.int -> !torch.int
  // CHECK: %[[ADD_1:.*]] = torch.aten.add.int %[[INT2]], %[[MUL_1]] : !torch.int, !torch.int -> !torch.int
  // CHECK: %[[TRUE:.*]] = torch.constant.bool true
  // CHECK: %[[NONE:.*]] = torch.constant.none
  // CHECK: %[[PROD_0:.*]] = torch.aten.prod.dim_int %arg0, %[[ADD]], %[[TRUE]], %[[NONE]] : !torch.vtensor<[3,2,2],f32>, !torch.int, !torch.bool, !torch.none -> !torch.vtensor<[?,?,?],f32>
  // CHECK: %[[PROD_1:.*]] = torch.aten.prod.dim_int %[[PROD_0]], %[[ADD_0]], %[[TRUE]], %[[NONE]] : !torch.vtensor<[?,?,?],f32>, !torch.int, !torch.bool, !torch.none -> !torch.vtensor<[?,?,?],f32>
  // CHECK: %[[PROD_2:.*]] = torch.aten.prod.dim_int %[[PROD_1]], %[[ADD_1]], %[[TRUE]], %[[NONE]] : !torch.vtensor<[?,?,?],f32>, !torch.int, !torch.bool, !torch.none -> !torch.vtensor<[1,1,1],f32>
  // CHECK: return %[[PROD_2]] : !torch.vtensor<[1,1,1],f32>
  %0 = torch.operator "onnx.ReduceProd"(%arg0) {torch.onnx.keepdims = 1 : si64} : (!torch.vtensor<[3,2,2],f32>) -> !torch.vtensor<[1,1,1],f32>
  return %0 : !torch.vtensor<[1,1,1],f32>
}

// -----

// CHECK-LABEL: func.func @test_reduce_prod_keepdims_random
func.func @test_reduce_prod_keepdims_random(%arg0: !torch.vtensor<[3,2,2],f32>, %arg1: !torch.vtensor<[1],si64>) -> !torch.vtensor<[3,1,2],f32> attributes {torch.onnx_meta.ir_version = 8 : si64, torch.onnx_meta.opset_version = 18 : si64} {
// CHECK: %[[INT0:.*]] = torch.constant.int 0
// CHECK: %[[INT0_0:.*]] = torch.constant.int 0
// CHECK: %[[SELECT:.*]] = torch.aten.select.int %arg1, %[[INT0]], %[[INT0_0]] : !torch.vtensor<[1],si64>, !torch.int, !torch.int -> !torch.vtensor<[1],si64>
// CHECK: %[[ITEM:.*]] = torch.aten.item %[[SELECT]] : !torch.vtensor<[1],si64> -> !torch.int
// CHECK: %[[DIM:.*]] = torch.aten.dim %arg0 : !torch.vtensor<[3,2,2],f32> -> !torch.int
// CHECK: %[[LT:.*]] = torch.aten.lt.int %[[ITEM]], %[[INT0]] : !torch.int, !torch.int -> !torch.bool
// CHECK: %[[BOOL:.*]] = torch.aten.Int.bool %[[LT]] : !torch.bool -> !torch.int
// CHECK: %[[MUL:.*]] = torch.aten.mul.int %[[BOOL]], %[[DIM]] : !torch.int, !torch.int -> !torch.int
// CHECK: %[[ADD:.*]] = torch.aten.add.int %[[ITEM]], %[[MUL]] : !torch.int, !torch.int -> !torch.int
// CHECK: %[[BOOL:.*]] = torch.constant.bool true
// CHECK: %[[NONE:.*]] = torch.constant.none
// CHECK: %[[PROD:.*]] = torch.aten.prod.dim_int %arg0, %[[ADD]], %[[BOOL]], %[[NONE]] : !torch.vtensor<[3,2,2],f32>, !torch.int, !torch.bool, !torch.none -> !torch.vtensor<[3,1,2],f32>
// CHECK: return %[[PROD]] : !torch.vtensor<[3,1,2],f32>
  %0 = torch.operator "onnx.ReduceProd"(%arg0, %arg1) {torch.onnx.keepdims = 1 : si64} : (!torch.vtensor<[3,2,2],f32>, !torch.vtensor<[1],si64>) -> !torch.vtensor<[3,1,2],f32>
  return %0 : !torch.vtensor<[3,1,2],f32>
}

// -----

// CHECK-LABEL: func.func @test_sinh
func.func @test_sinh_example(%arg0: !torch.vtensor<[3],f32>) -> !torch.vtensor<[3],f32> attributes {torch.onnx_meta.ir_version = 4 : si64, torch.onnx_meta.opset_version = 9 : si64} {
  // CHECK: torch.aten.sinh %arg0 : !torch.vtensor<[3],f32> -> !torch.vtensor<[3],f32>
  %0 = torch.operator "onnx.Sinh"(%arg0) : (!torch.vtensor<[3],f32>) -> !torch.vtensor<[3],f32>
  return %0 : !torch.vtensor<[3],f32>
}

// -----

// CHECK-LABEL:   func.func @test_split_variable_parts_2d_opset18(
// CHECK-SAME:                                                    %[[VAL_INPUT:.*]]: !torch.vtensor<[2,6],f32>,
// CHECK-SAME:                                                    %[[VAL_SPLIT:.*]]: !torch.vtensor<[2],si64>
// CHECK:           %[[VAL_SPLIT_LIST:.*]] = torch.prim.tolist(%[[VAL_SPLIT]]) : !torch.vtensor<[2],si64> -> !torch.list<int>
// CHECK:           %[[VAL_AXIS:.*]] = torch.constant.int 1
// CHECK:           %[[VAL_RESULT_LIST:.*]] = torch.aten.split_with_sizes %[[VAL_INPUT]], %[[VAL_SPLIT_LIST]], %[[VAL_AXIS]] : !torch.vtensor<[2,6],f32>, !torch.list<int>, !torch.int -> !torch.list<vtensor<[2,?],f32>>
// CHECK:           %[[VAL_VARIADIC_RETURN_VALUE:.*]]:2 = torch.prim.ListUnpack %[[VAL_RESULT_LIST]] : !torch.list<vtensor<[2,?],f32>> -> !torch.vtensor<[2,2],f32>, !torch.vtensor<[2,4],f32>
// CHECK:           return %[[VAL_VARIADIC_RETURN_VALUE]]#0, %[[VAL_VARIADIC_RETURN_VALUE]]#1 : !torch.vtensor<[2,2],f32>, !torch.vtensor<[2,4],f32>
func.func @test_split_variable_parts_2d_opset18(%arg0: !torch.vtensor<[2,6],f32>, %arg1: !torch.vtensor<[2],si64>) -> (!torch.vtensor<[2,2],f32>, !torch.vtensor<[2,4],f32>) attributes {torch.onnx_meta.ir_version = 8 : si64, torch.onnx_meta.opset_version = 18 : si64, torch.onnx_meta.producer_name = "backend-test", torch.onnx_meta.producer_version = ""} {
  %0:2 = torch.operator "onnx.Split"(%arg0, %arg1) {torch.onnx.axis = 1 : si64} : (!torch.vtensor<[2,6],f32>, !torch.vtensor<[2],si64>) -> (!torch.vtensor<[2,2],f32>, !torch.vtensor<[2,4],f32>)
  return %0#0, %0#1 : !torch.vtensor<[2,2],f32>, !torch.vtensor<[2,4],f32>
}

// -----

// CHECK-LABEL: func.func @test_split_2d_uneven_split_opset18(
// CHECK-SAME: %[[INPUT_TENSOR:.*]]: !torch.vtensor<[2,8],f32>) -> (!torch.vtensor<[2,3],f32>, !torch.vtensor<[2,3],f32>, !torch.vtensor<[2,2],f32>) attributes {torch.onnx_meta.ir_version = 8 : si64, torch.onnx_meta.opset_version = 18 : si64, torch.onnx_meta.producer_name = "backend-test", torch.onnx_meta.producer_version = ""} {
// CHECK-DAG: %[[DIM:.+]] = torch.constant.int 1
// CHECK-DAG: %[[SPLITS:.+]] = torch.constant.int 3
// CHECK-DAG: %[[ONE:.+]] = torch.constant.int 1
// CHECK-DAG: %[[ZERO:.+]] = torch.constant.int 0
// CHECK-DAG: %[[SZ1:.+]] = torch.aten.size.int %arg0, %[[DIM]]
// CHECK-DAG: %[[ADD:.+]] = torch.aten.add.int %[[SZ1]], %[[SPLITS]]
// CHECK-DAG: %[[SUB:.+]] = torch.aten.sub.int %[[ADD]], %[[ONE]]
// CHECK-DAG: %[[SLICESZ:.+]] = torch.aten.floordiv.int %[[SUB]], %[[SPLITS]]
// CHECK-DAG: %[[START1:.+]] = torch.aten.add.int %[[ZERO]], %[[SLICESZ]] : !torch.int, !torch.int -> !torch.int
// CHECK-DAG: %[[SLICE0:.+]] = torch.aten.slice.Tensor %arg0, %[[DIM]], %[[ZERO]], %[[START1]], %[[ONE]] : !torch.vtensor<[2,8],f32>, !torch.int, !torch.int, !torch.int, !torch.int -> !torch.vtensor<[2,3],f32>
// CHECK-DAG: %[[START2:.+]] = torch.aten.add.int %[[START1]], %[[SLICESZ]] : !torch.int, !torch.int -> !torch.int
// CHECK-DAG: %[[SLICE1:.+]] = torch.aten.slice.Tensor %arg0, %[[DIM]], %[[START1]], %[[START2]], %[[ONE]] : !torch.vtensor<[2,8],f32>, !torch.int, !torch.int, !torch.int, !torch.int -> !torch.vtensor<[2,3],f32>
// CHECK-DAG: %[[SLICE2:.+]] = torch.aten.slice.Tensor %arg0, %[[DIM]], %[[START2]], %[[SZ1]], %[[ONE]] : !torch.vtensor<[2,8],f32>, !torch.int, !torch.int, !torch.int, !torch.int -> !torch.vtensor<[2,2],f32>
// CHECK: return %[[SLICE0]], %[[SLICE1]], %[[SLICE2]]
func.func @test_split_2d_uneven_split_opset18(%arg0: !torch.vtensor<[2,8],f32>) -> (!torch.vtensor<[2,3],f32>, !torch.vtensor<[2,3],f32>, !torch.vtensor<[2,2],f32>) attributes {torch.onnx_meta.ir_version = 8 : si64, torch.onnx_meta.opset_version = 18 : si64, torch.onnx_meta.producer_name = "backend-test", torch.onnx_meta.producer_version = ""} {
  %0:3 = torch.operator "onnx.Split"(%arg0) {torch.onnx.axis = 1 : si64, torch.onnx.num_outputs = 3 : si64} : (!torch.vtensor<[2,8],f32>) -> (!torch.vtensor<[2,3],f32>, !torch.vtensor<[2,3],f32>, !torch.vtensor<[2,2],f32>)
  return %0#0, %0#1, %0#2 : !torch.vtensor<[2,3],f32>, !torch.vtensor<[2,3],f32>, !torch.vtensor<[2,2],f32>
}

// -----

// CHECK-LABEL: func.func @test_tan
func.func @test_tan(%arg0: !torch.vtensor<[3,4,5],f32>) -> !torch.vtensor<[3,4,5],f32> attributes {torch.onnx_meta.ir_version = 3 : si64, torch.onnx_meta.opset_version = 7 : si64, torch.onnx_meta.producer_name = "backend-test", torch.onnx_meta.producer_version = ""} {
  // CHECK: %[[TAN:.+]] = torch.aten.tan %arg0
  %0 = torch.operator "onnx.Tan"(%arg0) : (!torch.vtensor<[3,4,5],f32>) -> !torch.vtensor<[3,4,5],f32>
  return %0 : !torch.vtensor<[3,4,5],f32>
}

// -----

// CHECK-LABEL: func.func @test_transpose_default
func.func @test_transpose_default(%arg0: !torch.vtensor<[2,3,4],f32>) -> !torch.vtensor<[4,3,2],f32> attributes {torch.onnx_meta.ir_version = 7 : si64, torch.onnx_meta.opset_version = 13 : si64} {
  // CHECK-DAG: %[[I0:.+]] = torch.constant.int 0
  // CHECK-DAG: %[[I2:.+]] = torch.constant.int 2
  // CHECK: %[[TRANSPOSE:.+]] = torch.aten.transpose.int %arg0, %[[I0]], %[[I2]] : !torch.vtensor<[2,3,4],f32>, !torch.int, !torch.int -> !torch.vtensor<[4,3,2],f32>
  %0 = torch.operator "onnx.Transpose"(%arg0) : (!torch.vtensor<[2,3,4],f32>) -> !torch.vtensor<[4,3,2],f32>

  // CHECK: return %[[TRANSPOSE]]
  return %0 : !torch.vtensor<[4,3,2],f32>
}

// -----

// CHECK-LABEL: func.func @test_transpose_all_permutations_4
func.func @test_transpose_all_permutations_4(%arg0: !torch.vtensor<[2,3,4],f32>) -> !torch.vtensor<[4,2,3],f32> attributes {torch.onnx_meta.ir_version = 7 : si64, torch.onnx_meta.opset_version = 13 : si64} {
  // CHECK-DAG:  %[[I0:.+]] = torch.constant.int 0
  // CHECK-DAG:  %[[I2:.+]] = torch.constant.int 2
  // CHECK:  %[[TRANSPOSE0:.+]] = torch.aten.transpose.int %arg0, %[[I0]], %[[I2]] : !torch.vtensor<[2,3,4],f32>, !torch.int, !torch.int -> !torch.vtensor<[4,3,2],f32>
  // CHECK-DAG:  %[[I1:.+]] = torch.constant.int 1
  // CHECK-DAG:  %[[I2:.+]] = torch.constant.int 2
  // CHECK:  %[[TRANSPOSE1:.+]] = torch.aten.transpose.int %[[TRANSPOSE0]], %[[I1]], %[[I2]] : !torch.vtensor<[4,3,2],f32>, !torch.int, !torch.int -> !torch.vtensor<[4,2,3],f32>
  %0 = torch.operator "onnx.Transpose"(%arg0) {torch.onnx.perm = [2 : si64, 0 : si64, 1 : si64]} : (!torch.vtensor<[2,3,4],f32>) -> !torch.vtensor<[4,2,3],f32>

  // CHECK:  return %[[TRANSPOSE1]]
  return %0 : !torch.vtensor<[4,2,3],f32>
}

// -----

// CHECK-LABEL: func.func @test_transpose_dynamic
func.func @test_transpose_dynamic(%arg0: !torch.vtensor<[?,32,5,128],f32>) -> !torch.vtensor<[?,5,32,128],f32> attributes {torch.onnx_meta.ir_version = 7 : si64, torch.onnx_meta.opset_version = 13 : si64} {
  // CHECK-DAG:  %[[I1:.+]] = torch.constant.int 1
  // CHECK-DAG:  %[[I2:.+]] = torch.constant.int 2
  // CHECK:  %[[TRANSPOSE:.+]] = torch.aten.transpose.int %arg0, %[[I1]], %[[I2]] : !torch.vtensor<[?,32,5,128],f32>, !torch.int, !torch.int -> !torch.vtensor<[?,5,32,128],f32>
  %0 = torch.operator "onnx.Transpose"(%arg0) {torch.onnx.perm = [0 : si64, 2 : si64, 1 : si64, 3 : si64]} : (!torch.vtensor<[?,32,5,128],f32>) -> !torch.vtensor<[?,5,32,128],f32>
  return %0 : !torch.vtensor<[?,5,32,128],f32>
}


// -----

// CHECK-LABEL: func.func @test_slice
func.func @test_slice(%arg0: !torch.vtensor<[20,10,5],f32>, %arg1: !torch.vtensor<[2],si64>, %arg2: !torch.vtensor<[2],si64>, %arg3: !torch.vtensor<[2],si64>, %arg4: !torch.vtensor<[2],si64>) -> !torch.vtensor<[3,10,5],f32> attributes {torch.onnx_meta.ir_version = 7 : si64, torch.onnx_meta.opset_version = 13 : si64, torch.onnx_meta.producer_name = "backend-test", torch.onnx_meta.producer_version = ""} {
  //CHECK: %[[INDEX_TO_GRAB:.*]] = torch.constant.int 0

  //CHECK: %[[CONST_0:.*]] = torch.constant.int 0
  //CHECK: %[[ZERO_INDEX_VEC:.*]] = torch.prim.NumToTensor.Scalar %[[CONST_0:.*]] : !torch.int -> !torch.vtensor<[1],si64>
  //CHECK: %[[STARTS_INDEX_VEC_0:.*]] = torch.aten.index_select %arg1, %[[INDEX_TO_GRAB:.*]], %[[ZERO_INDEX_VEC:.*]] : !torch.vtensor<[2],si64>, !torch.int, !torch.vtensor<[1],si64> -> !torch.vtensor<[1],si64>
  //CHECK: %[[STARTS_ELEMENT_0:.*]] = torch.aten.item %[[STARTS_INDEX_VEC_0:.*]] : !torch.vtensor<[1],si64> -> !torch.int
  //CHECK: %[[ENDS_INDEX_VEC_0:.*]] = torch.aten.index_select %arg2, %[[INDEX_TO_GRAB:.*]], %[[ZERO_INDEX_VEC:.*]] : !torch.vtensor<[2],si64>, !torch.int, !torch.vtensor<[1],si64> -> !torch.vtensor<[1],si64>
  //CHECK: %[[ENDS_ELEMENT_0:.*]] = torch.aten.item %[[ENDS_INDEX_VEC_0:.*]] : !torch.vtensor<[1],si64> -> !torch.int
  //CHECK: %[[AXES_INDEX_VEC_0:.*]] = torch.aten.index_select %arg3, %[[INDEX_TO_GRAB:.*]], %[[ZERO_INDEX_VEC:.*]] : !torch.vtensor<[2],si64>, !torch.int, !torch.vtensor<[1],si64> -> !torch.vtensor<[1],si64>
  //CHECK: %[[AXES_ELEMENT_0:.*]] = torch.aten.item %[[AXES_INDEX_VEC_0:.*]] : !torch.vtensor<[1],si64> -> !torch.int
  //CHECK: %[[STEPS_INDEX_VEC_0:.*]] = torch.aten.index_select %arg4, %[[INDEX_TO_GRAB:.*]], %[[ZERO_INDEX_VEC:.*]] : !torch.vtensor<[2],si64>, !torch.int, !torch.vtensor<[1],si64> -> !torch.vtensor<[1],si64>
  //CHECK: %[[STEPS_ELEMENT_0:.*]] = torch.aten.item %[[STEPS_INDEX_VEC_0:.*]] : !torch.vtensor<[1],si64> -> !torch.int
  //CHECK: %[[SLICE_0:.*]] = torch.aten.slice.Tensor %arg0, %[[AXES_ELEMENT_0:.*]], %[[STARTS_ELEMENT_0:.*]], %[[ENDS_ELEMENT_0:.*]], %[[STEPS_ELEMENT_0:.*]] : !torch.vtensor<[20,10,5],f32>, !torch.int, !torch.int, !torch.int, !torch.int -> !torch.vtensor<[?,10,5],f32>

  //CHECK: %[[CONST_1:.*]] = torch.constant.int 1
  //CHECK: %[[ONE_INDEX_VEC:.*]] = torch.prim.NumToTensor.Scalar %[[CONST_1:.*]] : !torch.int -> !torch.vtensor<[1],si64>
  //CHECK: %[[STARTS_INDEX_VEC_1:.*]] = torch.aten.index_select %arg1, %[[INDEX_TO_GRAB:.*]], %[[ONE_INDEX_VEC:.*]] : !torch.vtensor<[2],si64>, !torch.int, !torch.vtensor<[1],si64> -> !torch.vtensor<[1],si64>
  //CHECK: %[[STARTS_ELEMENT_1:.*]] = torch.aten.item %[[STARTS_INDEX_VEC_1:.*]] : !torch.vtensor<[1],si64> -> !torch.int
  //CHECK: %[[ENDS_INDEX_VEC_1:.*]] = torch.aten.index_select %arg2, %[[INDEX_TO_GRAB:.*]], %[[ONE_INDEX_VEC:.*]] : !torch.vtensor<[2],si64>, !torch.int, !torch.vtensor<[1],si64> -> !torch.vtensor<[1],si64>
  //CHECK: %[[ENDS_ELEMENT_1:.*]] = torch.aten.item %[[ENDS_INDEX_VEC_1:.*]] : !torch.vtensor<[1],si64> -> !torch.int
  //CHECK: %[[AXES_INDEX_VEC_1:.*]] = torch.aten.index_select %arg3, %[[INDEX_TO_GRAB:.*]], %[[ONE_INDEX_VEC:.*]] : !torch.vtensor<[2],si64>, !torch.int, !torch.vtensor<[1],si64> -> !torch.vtensor<[1],si64>
  //CHECK: %[[AXES_ELEMENT_2:.*]] = torch.aten.item %[[AXES_INDEX_VEC_1:.*]] : !torch.vtensor<[1],si64> -> !torch.int
  //CHECK: %[[STEPS_INDEX_VEC_1:.*]] = torch.aten.index_select %arg4, %[[INDEX_TO_GRAB:.*]], %[[ONE_INDEX_VEC:.*]] : !torch.vtensor<[2],si64>, !torch.int, !torch.vtensor<[1],si64> -> !torch.vtensor<[1],si64>
  //CHECK: %[[STEPS_ELEMENT_1:.*]] = torch.aten.item %[[STEPS_INDEX_VEC_1:.*]] : !torch.vtensor<[1],si64> -> !torch.int
  //CHECK: torch.aten.slice.Tensor %[[SLICE_0:.*]], %[[AXES_ELEMENT_1:.*]], %[[STARTS_ELEMENT_1:.*]], %[[ENDS_ELEMENT_1:.*]], %[[STEPS_ELEMENT_1:.*]] : !torch.vtensor<[?,10,5],f32>, !torch.int, !torch.int, !torch.int, !torch.int -> !torch.vtensor<[3,10,5],f32>
  %0 = torch.operator "onnx.Slice"(%arg0, %arg1, %arg2, %arg3, %arg4) : (!torch.vtensor<[20,10,5],f32>, !torch.vtensor<[2],si64>, !torch.vtensor<[2],si64>, !torch.vtensor<[2],si64>, !torch.vtensor<[2],si64>) -> !torch.vtensor<[3,10,5],f32>
  return %0 : !torch.vtensor<[3,10,5],f32>
}

// -----

// CHECK-LABEL: func.func @test_slice_default_axes_and_slices
func.func @test_slice_default_axes_and_slices(%arg0: !torch.vtensor<[20,10,5],f32>, %arg1: !torch.vtensor<[3],si64>, %arg2: !torch.vtensor<[3],si64>) -> !torch.vtensor<[20,10,1],f32> attributes {torch.onnx_meta.ir_version = 7 : si64, torch.onnx_meta.opset_version = 13 : si64, torch.onnx_meta.producer_name = "backend-test", torch.onnx_meta.producer_version = ""} {
    //CHECK: %[[NONE_1:.*]] = torch.constant.none
    //CHECK: %[[AXES_DEFAULT_SIZE:.*]] = torch.constant.int 3
    //CHECK: %[[DEFAULT_SIZE_INPUT:.*]] = torch.prim.ListConstruct %[[DEFAULT_SIZE_AMOUNT:.*]] : (!torch.int) -> !torch.list<int>
    //CHECK: %[[DEFAULT_SIZES:.*]] = torch.aten.ones %[[DEFAULT_SIZE_INPUT:.*]], %[[NONE_2:.*]], %[[NONE_2:.*]], %[[NONE_2:.*]], %[[NONE_2:.*]] : !torch.list<int>, !torch.none, !torch.none, !torch.none, !torch.none -> !torch.vtensor<[3],si64>
    //CHECK: %[[INDEX_TO_GRAB:.*]] = torch.constant.int 0

    //CHECK: %[[CONST_0:.*]] = torch.constant.int 0
    //CHECK: %[[ZERO_INDEX_VEC:.*]] = torch.prim.NumToTensor.Scalar %[[CONST_0:.*]] : !torch.int -> !torch.vtensor<[1],si64>
    //CHECK: %[[STARTS_INDEX_VEC_0:.*]] = torch.aten.index_select %arg1, %[[INDEX_TO_GRAB:.*]], %[[ZERO_INDEX_VEC:.*]] : !torch.vtensor<[3],si64>, !torch.int, !torch.vtensor<[1],si64> -> !torch.vtensor<[1],si64>
    //CHECK: %[[STARTS_ELEMENT_0:.*]] = torch.aten.item %[[STARTS_INDEX_VEC_0:.*]] : !torch.vtensor<[1],si64> -> !torch.int
    //CHECK: %[[ENDS_INDEX_VEC_0:.*]] = torch.aten.index_select %arg2, %[[INDEX_TO_GRAB:.*]], %[[ZERO_INDEX_VEC:.*]] : !torch.vtensor<[3],si64>, !torch.int, !torch.vtensor<[1],si64> -> !torch.vtensor<[1],si64>
    //CHECK: %[[ENDS_ELEMENT_0:.*]] = torch.aten.item %[[ENDS_INDEX_VEC_0:.*]] : !torch.vtensor<[1],si64> -> !torch.int
    //CHECK: %[[STEPS_INDEX_VEC_0:.*]] = torch.aten.index_select %[[DEFAULT_SIZES:.*]], %[[INDEX_TO_GRAB:.*]], %[[ZERO_INDEX_VEC:.*]] : !torch.vtensor<[3],si64>, !torch.int, !torch.vtensor<[1],si64> -> !torch.vtensor<[1],si64>
    //CHECK: %[[STEPS_ELEMENT_0:.*]] = torch.aten.item %[[STEPS_INDEX_VEC_0:.*]] : !torch.vtensor<[1],si64> -> !torch.int
    //CHECK: %[[SLICE_0:.*]] = torch.aten.slice.Tensor %arg0, %[[CONST_0:.*]], %[[STARTS_ELEMENT_0:.*]], %[[ENDS_ELEMENT_0:.*]], %[[STEPS_ELEMENT_0:.*]] : !torch.vtensor<[20,10,5],f32>, !torch.int, !torch.int, !torch.int, !torch.int -> !torch.vtensor<[20,10,?],f32>

    //CHECK: %[[CONST_1:.*]] = torch.constant.int 1
    //CHECK: %[[ONE_INDEX_VEC:.*]] = torch.prim.NumToTensor.Scalar %[[CONST_1:.*]] : !torch.int -> !torch.vtensor<[1],si64>
    //CHECK: %[[STARTS_INDEX_VEC_1:.*]] = torch.aten.index_select %arg1, %[[INDEX_TO_GRAB:.*]], %[[ONE_INDEX_VEC:.*]] : !torch.vtensor<[3],si64>, !torch.int, !torch.vtensor<[1],si64> -> !torch.vtensor<[1],si64>
    //CHECK: %[[STARTS_ELEMENT_1:.*]] = torch.aten.item %[[STARTS_INDEX_VEC_1:.*]] : !torch.vtensor<[1],si64> -> !torch.int
    //CHECK: %[[ENDS_INDEX_VEC_1:.*]] = torch.aten.index_select %arg2, %[[INDEX_TO_GRAB:.*]], %[[ONE_INDEX_VEC:.*]] : !torch.vtensor<[3],si64>, !torch.int, !torch.vtensor<[1],si64> -> !torch.vtensor<[1],si64>
    //CHECK: %[[ENDS_ELEMENT_1:.*]] = torch.aten.item %[[ENDS_INDEX_VEC_1:.*]] : !torch.vtensor<[1],si64> -> !torch.int
    //CHECK: %[[STEPS_INDEX_VEC_1:.*]] = torch.aten.index_select %[[DEFAULT_SIZES:.*]], %[[INDEX_TO_GRAB:.*]], %[[ONE_INDEX_VEC:.*]] : !torch.vtensor<[3],si64>, !torch.int, !torch.vtensor<[1],si64> -> !torch.vtensor<[1],si64>
    //CHECK: %[[STEPS_ELEMENT_1:.*]] = torch.aten.item %[[STEPS_INDEX_VEC_1:.*]] : !torch.vtensor<[1],si64> -> !torch.int
    //CHECK: %[[TWO_INDEX_VEC:.*]] = torch.aten.slice.Tensor %[[SLICE_0:.*]], %[[CONST_1:.*]], %[[STARTS_ELEMENT_1:.*]], %[[ENDS_ELEMENT_1:.*]], %[[STEPS_ELEMENT_1:.*]] : !torch.vtensor<[20,10,?],f32>, !torch.int, !torch.int, !torch.int, !torch.int -> !torch.vtensor<[20,10,?],f32>

    //CHECK: %[[CONST_2:.*]] = torch.constant.int 2
    //CHECK: %[[TWO_INDEX_VEC:.*]] = torch.prim.NumToTensor.Scalar %[[CONST_2:.*]] : !torch.int -> !torch.vtensor<[1],si64>
    //CHECK: %[[STARTS_INDEX_VEC_2:.*]] = torch.aten.index_select %arg1, %[[INDEX_TO_GRAB:.*]], %[[TWO_INDEX_VEC:.*]] : !torch.vtensor<[3],si64>, !torch.int, !torch.vtensor<[1],si64> -> !torch.vtensor<[1],si64>
    //CHECK: %[[STARTS_ELEMENT_2:.*]] = torch.aten.item %[[STARTS_INDEX_VEC_2:.*]] : !torch.vtensor<[1],si64> -> !torch.int
    //CHECK: %[[ENDS_INDEX_VEC_2:.*]] = torch.aten.index_select %arg2, %[[INDEX_TO_GRAB:.*]], %[[TWO_INDEX_VEC:.*]] : !torch.vtensor<[3],si64>, !torch.int, !torch.vtensor<[1],si64> -> !torch.vtensor<[1],si64>
    //CHECK: %[[ENDS_ELEMENT_2:.*]] = torch.aten.item %[[ENDS_INDEX_VEC_2:.*]] : !torch.vtensor<[1],si64> -> !torch.int
    //CHECK: %[[STEPS_INDEX_VEC_2:.*]] = torch.aten.index_select %[[DEFAULT_SIZES:.*]], %[[INDEX_TO_GRAB:.*]], %[[TWO_INDEX_VEC:.*]] : !torch.vtensor<[3],si64>, !torch.int, !torch.vtensor<[1],si64> -> !torch.vtensor<[1],si64>
    //CHECK: %[[STEPS_ELEMENT_2:.*]] = torch.aten.item %[[STEPS_INDEX_VEC_2:.*]] : !torch.vtensor<[1],si64> -> !torch.int
    //CHECK: torch.aten.slice.Tensor %[[TWO_INDEX_VEC:.*]], %[[CONST_2:.*]], %[[STARTS_ELEMENT_2:.*]], %[[ENDS_ELEMENT_2:.*]], %[[STEPS_ELEMENT_2:.*]] : !torch.vtensor<[20,10,?],f32>, !torch.int, !torch.int, !torch.int, !torch.int -> !torch.vtensor<[20,10,1],f32>
  %0 = torch.operator "onnx.Slice"(%arg0, %arg1, %arg2) : (!torch.vtensor<[20,10,5],f32>, !torch.vtensor<[3],si64>, !torch.vtensor<[3],si64>) -> !torch.vtensor<[20,10,1],f32>
  return %0 : !torch.vtensor<[20,10,1],f32>
}

// -----

// CHECK-LABEL: @test_slice_default_axes_and_steps
// CHECK-SAME:    %[[ARG0:.*]]: !torch.vtensor<[20,10,5],f32>,
// CHECK-SAME:    %[[ARG1:.*]]: !torch.vtensor<[1],si64>,
// CHECK-SAME:    %[[ARG2:.*]]: !torch.vtensor<[1],si64>

// CHECK: %[[ZERO0:.*]] = torch.constant.int 0
// CHECK-NEXT: %[[ZERO1:.*]] = torch.constant.int 0
// CHECK-NEXT: %[[SCALAR:.*]] = torch.prim.NumToTensor.Scalar %[[ZERO1]] : !torch.int -> !torch.vtensor<[1],si64>
// CHECK-NEXT: %[[SELECT0:.*]] = torch.aten.index_select %[[ARG1]], %[[ZERO0]], %[[SCALAR]] : !torch.vtensor<[1],si64>, !torch.int, !torch.vtensor<[1],si64> -> !torch.vtensor<[1],si64>
// CHECK-NEXT: %[[ITEM0:.*]] = torch.aten.item %[[SELECT0]] : !torch.vtensor<[1],si64> -> !torch.int
// CHECK-NEXT: %[[SELECT1:.*]] = torch.aten.index_select %[[ARG2]], %[[ZERO0]], %[[SCALAR]] : !torch.vtensor<[1],si64>, !torch.int, !torch.vtensor<[1],si64> -> !torch.vtensor<[1],si64>
// CHECK-NEXT: %[[ITEM1:.*]] = torch.aten.item %[[SELECT1]] : !torch.vtensor<[1],si64> -> !torch.int
// CHECK-NEXT: %[[SELECT3:.*]] = torch.aten.index_select %{{.*}}, %[[ZERO0]], %[[SCALAR]] : !torch.vtensor<[1],si64>, !torch.int, !torch.vtensor<[1],si64> -> !torch.vtensor<[1],si64>
// CHECK-NEXT: %[[ITEM3:.*]] = torch.aten.item %[[SELECT3]] : !torch.vtensor<[1],si64> -> !torch.int
// CHECK: torch.aten.slice.Tensor %[[ARG0]], %[[ZERO1]], %[[ITEM0]], %[[ITEM1]], %[[ITEM3]] : !torch.vtensor<[20,10,5],f32>, !torch.int, !torch.int, !torch.int, !torch.int -> !torch.vtensor<[20,10,1],f32>

func.func @test_slice_default_axes_and_steps(%arg0: !torch.vtensor<[20,10,5],f32>, %arg1: !torch.vtensor<[1],si64>, %arg2: !torch.vtensor<[1],si64>) -> !torch.vtensor<[20,10,1],f32> attributes {torch.onnx_meta.ir_version = 7 : si64, torch.onnx_meta.opset_version = 13 : si64} {
  %0 = torch.operator "onnx.Slice"(%arg0, %arg1, %arg2) : (!torch.vtensor<[20,10,5],f32>, !torch.vtensor<[1],si64>, !torch.vtensor<[1],si64>) -> !torch.vtensor<[20,10,1],f32>
  return %0 : !torch.vtensor<[20,10,1],f32>
}

// -----

// CHECK-LABEL: func.func @test_slice_default_steps
func.func @test_slice_default_steps(%arg0: !torch.vtensor<[20,10,5],f32>, %arg1: !torch.vtensor<[3],si64>, %arg2: !torch.vtensor<[3],si64>, %arg3: !torch.vtensor<[3],si64>) -> !torch.vtensor<[20,10,1],f32> attributes {torch.onnx_meta.ir_version = 7 : si64, torch.onnx_meta.opset_version = 13 : si64, torch.onnx_meta.producer_name = "backend-test", torch.onnx_meta.producer_version = ""} {
    //CHECK: %[[NONE:.*]] = torch.constant.none
    //CHECK: %[[DEFAULT_SIZE_AMOUNT:.*]] = torch.constant.int 3
    //CHECK: %[[DEFAULT_SIZE_INPUT:.*]] = torch.prim.ListConstruct %[[DEFAULT_SIZE_AMOUNT:.*]] : (!torch.int) -> !torch.list<int>
    //CHECK: %[[DEFAULT_SIZES:.*]] = torch.aten.ones %[[DEFAULT_SIZE_INPUT:.*]], %[[NONE:.*]], %[[NONE:.*]], %[[NONE:.*]], %[[NONE:.*]] : !torch.list<int>, !torch.none, !torch.none, !torch.none, !torch.none -> !torch.vtensor<[3],si64>
    //CHECK: %[[INDEX_TO_GRAB:.*]] = torch.constant.int 0

    //CHECK: %[[CONST_0:.*]] = torch.constant.int 0
    //CHECK: %[[ZERO_INDEX_VEC:.*]] = torch.prim.NumToTensor.Scalar %[[CONST_0:.*]] : !torch.int -> !torch.vtensor<[1],si64>
    //CHECK: %[[STARTS_INDEX_VEC_0:.*]] = torch.aten.index_select %arg1, %[[INDEX_TO_GRAB:.*]], %[[ZERO_INDEX_VEC:.*]] : !torch.vtensor<[3],si64>, !torch.int, !torch.vtensor<[1],si64> -> !torch.vtensor<[1],si64>
    //CHECK: %[[STARTS_ELEMENT_0:.*]] = torch.aten.item %[[STARTS_INDEX_VEC_0:.*]] : !torch.vtensor<[1],si64> -> !torch.int
    //CHECK: %[[ENDS_INDEX_VEC_0:.*]] = torch.aten.index_select %arg2, %[[INDEX_TO_GRAB:.*]], %[[ZERO_INDEX_VEC:.*]] : !torch.vtensor<[3],si64>, !torch.int, !torch.vtensor<[1],si64> -> !torch.vtensor<[1],si64>
    //CHECK: %[[ENDS_ELEMENT_0:.*]] = torch.aten.item %[[ENDS_INDEX_VEC_0:.*]] : !torch.vtensor<[1],si64> -> !torch.int
    //CHECK: %[[AXES_INDEX_VEC_0:.*]] = torch.aten.index_select %arg3, %[[INDEX_TO_GRAB:.*]], %[[ZERO_INDEX_VEC:.*]] : !torch.vtensor<[3],si64>, !torch.int, !torch.vtensor<[1],si64> -> !torch.vtensor<[1],si64>
    //CHECK: %[[AXES_ELEMENT_0:.*]] = torch.aten.item %[[AXES_INDEX_VEC_0:.*]] : !torch.vtensor<[1],si64> -> !torch.int
    //CHECK: %[[STEPS_INDEX_VEC_0:.*]] = torch.aten.index_select %[[DEFAULT_SIZES:.*]], %[[INDEX_TO_GRAB:.*]], %[[ZERO_INDEX_VEC:.*]] : !torch.vtensor<[3],si64>, !torch.int, !torch.vtensor<[1],si64> -> !torch.vtensor<[1],si64>
    //CHECK: %[[STEPS_ELEMENT_0:.*]] = torch.aten.item %[[STEPS_INDEX_VEC_0:.*]] : !torch.vtensor<[1],si64> -> !torch.int
    //CHECK: %[[SLICE_0:.*]] = torch.aten.slice.Tensor %arg0, %[[AXES_ELEMENT_0:.*]], %[[STARTS_ELEMENT_0:.*]], %[[ENDS_ELEMENT_0:.*]], %[[STEPS_ELEMENT_0:.*]] : !torch.vtensor<[20,10,5],f32>, !torch.int, !torch.int, !torch.int, !torch.int -> !torch.vtensor<[20,10,?],f32>

    //CHECK: %[[CONST_1:.*]] = torch.constant.int 1
    //CHECK: %[[ONE_INDEX_VEC:.*]] = torch.prim.NumToTensor.Scalar %[[CONST_1:.*]] : !torch.int -> !torch.vtensor<[1],si64>
    //CHECK: %[[STARTS_INDEX_VEC_1:.*]] = torch.aten.index_select %arg1, %[[INDEX_TO_GRAB:.*]], %[[ONE_INDEX_VEC:.*]] : !torch.vtensor<[3],si64>, !torch.int, !torch.vtensor<[1],si64> -> !torch.vtensor<[1],si64>
    //CHECK: %[[STARTS_ELEMENT_1:.*]] = torch.aten.item %[[STARTS_INDEX_VEC_1:.*]] : !torch.vtensor<[1],si64> -> !torch.int
    //CHECK: %[[ENDS_INDEX_VEC_1:.*]] = torch.aten.index_select %arg2, %[[INDEX_TO_GRAB:.*]], %[[ONE_INDEX_VEC:.*]] : !torch.vtensor<[3],si64>, !torch.int, !torch.vtensor<[1],si64> -> !torch.vtensor<[1],si64>
    //CHECK: %[[ENDS_ELEMENT_1:.*]] = torch.aten.item %[[ENDS_INDEX_VEC_1:.*]] : !torch.vtensor<[1],si64> -> !torch.int
    //CHECK: %[[AXES_INDEX_VEC_1:.*]] = torch.aten.index_select %arg3, %[[INDEX_TO_GRAB:.*]], %[[ONE_INDEX_VEC:.*]] : !torch.vtensor<[3],si64>, !torch.int, !torch.vtensor<[1],si64> -> !torch.vtensor<[1],si64>
    //CHECK: %[[AXES_ELEMENT_1:.*]] = torch.aten.item %[[AXES_INDEX_VEC_1:.*]] : !torch.vtensor<[1],si64> -> !torch.int
    //CHECK: %[[STEPS_INDEX_VEC_1:.*]] = torch.aten.index_select %[[DEFAULT_SIZES:.*]], %[[INDEX_TO_GRAB:.*]], %[[ONE_INDEX_VEC:.*]] : !torch.vtensor<[3],si64>, !torch.int, !torch.vtensor<[1],si64> -> !torch.vtensor<[1],si64>
    //CHECK: %[[STEPS_ELEMENT_1:.*]] = torch.aten.item %[[STEPS_INDEX_VEC_1:.*]] : !torch.vtensor<[1],si64> -> !torch.int
    //CHECK: %[[TWO_INDEX_VEC:.*]] = torch.aten.slice.Tensor %[[SLICE_0:.*]], %[[AXES_ELEMENT_1:.*]], %[[STARTS_ELEMENT_1:.*]], %[[ENDS_ELEMENT_1:.*]], %[[STEPS_ELEMENT_1:.*]] : !torch.vtensor<[20,10,?],f32>, !torch.int, !torch.int, !torch.int, !torch.int -> !torch.vtensor<[20,10,?],f32>

    //CHECK: %[[CONST_1:.*]] = torch.constant.int 2
    //CHECK: %[[TWO_INDEX_VEC:.*]] = torch.prim.NumToTensor.Scalar %[[CONST_1:.*]] : !torch.int -> !torch.vtensor<[1],si64>
    //CHECK: %[[STARTS_INDEX_VEC_2:.*]] = torch.aten.index_select %arg1, %[[INDEX_TO_GRAB:.*]], %[[TWO_INDEX_VEC:.*]] : !torch.vtensor<[3],si64>, !torch.int, !torch.vtensor<[1],si64> -> !torch.vtensor<[1],si64>
    //CHECK: %[[STARTS_ELEMENT_2:.*]] = torch.aten.item %[[STARTS_INDEX_VEC_2:.*]] : !torch.vtensor<[1],si64> -> !torch.int
    //CHECK: %[[ENDS_INDEX_VEC_2:.*]] = torch.aten.index_select %arg2, %[[INDEX_TO_GRAB:.*]], %[[TWO_INDEX_VEC:.*]] : !torch.vtensor<[3],si64>, !torch.int, !torch.vtensor<[1],si64> -> !torch.vtensor<[1],si64>
    //CHECK: %[[ENDS_ELEMENT_2:.*]] = torch.aten.item %[[ENDS_INDEX_VEC_2:.*]] : !torch.vtensor<[1],si64> -> !torch.int
    //CHECK: %[[AXES_INDEX_VEC_2:.*]] = torch.aten.index_select %arg3, %[[INDEX_TO_GRAB:.*]], %[[TWO_INDEX_VEC:.*]] : !torch.vtensor<[3],si64>, !torch.int, !torch.vtensor<[1],si64> -> !torch.vtensor<[1],si64>
    //CHECK: %[[AXES_ELEMENT_2:.*]] = torch.aten.item %[[AXES_INDEX_VEC_2:.*]] : !torch.vtensor<[1],si64> -> !torch.int
    //CHECK: %[[STEPS_INDEX_VEC_2:.*]] = torch.aten.index_select %[[DEFAULT_SIZES:.*]], %[[INDEX_TO_GRAB:.*]], %[[TWO_INDEX_VEC:.*]] : !torch.vtensor<[3],si64>, !torch.int, !torch.vtensor<[1],si64> -> !torch.vtensor<[1],si64>
    //CHECK: %[[STEPS_ELEMENT_2:.*]] = torch.aten.item %[[STEPS_INDEX_VEC_2:.*]] : !torch.vtensor<[1],si64> -> !torch.int
    //CHECK: torch.aten.slice.Tensor %[[TWO_INDEX_VEC:.*]], %[[AXES_ELEMENT_2:.*]], %[[STARTS_ELEMENT_2:.*]], %[[ENDS_ELEMENT_2:.*]], %[[STEPS_ELEMENT_2:.*]] : !torch.vtensor<[20,10,?],f32>, !torch.int, !torch.int, !torch.int, !torch.int -> !torch.vtensor<[20,10,1],f32>
  %0 = torch.operator "onnx.Slice"(%arg0, %arg1, %arg2, %arg3) : (!torch.vtensor<[20,10,5],f32>, !torch.vtensor<[3],si64>, !torch.vtensor<[3],si64>, !torch.vtensor<[3],si64>) -> !torch.vtensor<[20,10,1],f32>
  return %0 : !torch.vtensor<[20,10,1],f32>
}

// -----

// CHECK-LABEL: func.func @test_reshape_negative_dim
func.func @test_reshape_negative_dim(%arg0: !torch.vtensor<[2,3,4],f32>, %arg1: !torch.vtensor<[3],si64>) -> !torch.vtensor<[2,6,2],f32> attributes {torch.onnx_meta.ir_version = 9 : si64, torch.onnx_meta.opset_version = 19 : si64, torch.onnx_meta.producer_name = "backend-test", torch.onnx_meta.producer_version = ""} {
  // CHECK: %[[INT2:.+]] = torch.constant.int 2
  // CHECK: %[[INT6:.+]] = torch.constant.int 6
  // CHECK: %[[INT2_0:.+]] = torch.constant.int 2
  // CHECK: %[[RESULT_SHAPE:.+]] = torch.prim.ListConstruct %[[INT2]], %[[INT6]], %[[INT2_0]] : (!torch.int, !torch.int, !torch.int) -> !torch.list<int>
  // CHECK: torch.aten.reshape %arg0, %[[RESULT_SHAPE]] : !torch.vtensor<[2,3,4],f32>, !torch.list<int> -> !torch.vtensor<[2,6,2],f32>
  %0 = torch.operator "onnx.Reshape"(%arg0, %arg1) : (!torch.vtensor<[2,3,4],f32>, !torch.vtensor<[3],si64>) -> !torch.vtensor<[2,6,2],f32>
  return %0 : !torch.vtensor<[2,6,2],f32>
}

// -----

// CHECK-LABEL: func.func @test_reshape_negative_extended_dims
func.func @test_reshape_negative_extended_dims(%arg0: !torch.vtensor<[2,3,4],f32>, %arg1: !torch.vtensor<[4],si64>) -> !torch.vtensor<[1,2,3,4],f32> attributes {torch.onnx_meta.ir_version = 9 : si64, torch.onnx_meta.opset_version = 19 : si64, torch.onnx_meta.producer_name = "backend-test", torch.onnx_meta.producer_version = ""} {
  // CHECK: %[[INT1:.+]] = torch.constant.int 1
  // CHECK: %[[INT2:.+]] = torch.constant.int 2
  // CHECK: %[[INT3:.+]] = torch.constant.int 3
  // CHECK: %[[INT4:.+]] = torch.constant.int 4
  // CHECK: %[[RESULT_SHAPE:.+]] = torch.prim.ListConstruct %[[INT1]], %[[INT2]], %[[INT3]], %[[INT4]] : (!torch.int, !torch.int, !torch.int, !torch.int) -> !torch.list<int>
  // CHECK: torch.aten.reshape %arg0, %[[RESULT_SHAPE]] : !torch.vtensor<[2,3,4],f32>, !torch.list<int> -> !torch.vtensor<[1,2,3,4],f32>
  %0 = torch.operator "onnx.Reshape"(%arg0, %arg1) : (!torch.vtensor<[2,3,4],f32>, !torch.vtensor<[4],si64>) -> !torch.vtensor<[1,2,3,4],f32>
  return %0 : !torch.vtensor<[1,2,3,4],f32>
}

// -----

// CHECK-LABEL: func.func @test_reshape_one_dim
func.func @test_reshape_one_dim(%arg0: !torch.vtensor<[2,3,4],f32>, %arg1: !torch.vtensor<[1],si64>) -> !torch.vtensor<[24],f32> attributes {torch.onnx_meta.ir_version = 9 : si64, torch.onnx_meta.opset_version = 19 : si64, torch.onnx_meta.producer_name = "backend-test", torch.onnx_meta.producer_version = ""} {
  // CHECK: %[[INT24:.+]] = torch.constant.int 24
  // CHECK: %[[RESULT_SHAPE:.+]] = torch.prim.ListConstruct %[[INT24]] : (!torch.int) -> !torch.list<int>
  // CHECK: torch.aten.reshape %arg0, %[[RESULT_SHAPE]] : !torch.vtensor<[2,3,4],f32>, !torch.list<int> -> !torch.vtensor<[24],f32>
  %0 = torch.operator "onnx.Reshape"(%arg0, %arg1) : (!torch.vtensor<[2,3,4],f32>, !torch.vtensor<[1],si64>) -> !torch.vtensor<[24],f32>
  return %0 : !torch.vtensor<[24],f32>
}

// -----

// CHECK-LABEL: func.func @test_reshape_reduced_dims
func.func @test_reshape_reduced_dims(%arg0: !torch.vtensor<[2,3,4],f32>, %arg1: !torch.vtensor<[2],si64>) -> !torch.vtensor<[2,12],f32> attributes {torch.onnx_meta.ir_version = 9 : si64, torch.onnx_meta.opset_version = 19 : si64, torch.onnx_meta.producer_name = "backend-test", torch.onnx_meta.producer_version = ""} {
  // CHECK: %[[INT2:.+]] = torch.constant.int 2
  // CHECK: %[[INT12:.+]] = torch.constant.int 12
  // CHECK: %[[RESULT_SHAPE:.+]] = torch.prim.ListConstruct %[[INT2]], %[[INT12]] : (!torch.int, !torch.int) -> !torch.list<int>
  // CHECK: torch.aten.reshape %arg0, %[[RESULT_SHAPE]] : !torch.vtensor<[2,3,4],f32>, !torch.list<int> -> !torch.vtensor<[2,12],f32>
  %0 = torch.operator "onnx.Reshape"(%arg0, %arg1) : (!torch.vtensor<[2,3,4],f32>, !torch.vtensor<[2],si64>) -> !torch.vtensor<[2,12],f32>
  return %0 : !torch.vtensor<[2,12],f32>
}

// -----

// CHECK-LABEL: func.func @test_reshape_reordered_all_dims
func.func @test_reshape_reordered_all_dims(%arg0: !torch.vtensor<[2,3,4],f32>, %arg1: !torch.vtensor<[3],si64>) -> !torch.vtensor<[4,2,3],f32> attributes {torch.onnx_meta.ir_version = 9 : si64, torch.onnx_meta.opset_version = 19 : si64, torch.onnx_meta.producer_name = "backend-test", torch.onnx_meta.producer_version = ""} {
  // CHECK: %[[INT4:.+]] = torch.constant.int 4
  // CHECK: %[[INT2:.+]] = torch.constant.int 2
  // CHECK: %[[INT3:.+]] = torch.constant.int 3
  // CHECK: %[[RESULT_SHAPE:.+]] = torch.prim.ListConstruct %[[INT4]], %[[INT2]], %[[INT3]] : (!torch.int, !torch.int, !torch.int) -> !torch.list<int>
  // CHECK: torch.aten.reshape %arg0, %[[RESULT_SHAPE]] : !torch.vtensor<[2,3,4],f32>, !torch.list<int> -> !torch.vtensor<[4,2,3],f32>
  %0 = torch.operator "onnx.Reshape"(%arg0, %arg1) : (!torch.vtensor<[2,3,4],f32>, !torch.vtensor<[3],si64>) -> !torch.vtensor<[4,2,3],f32>
  return %0 : !torch.vtensor<[4,2,3],f32>
}

// -----

// CHECK-LABEL: func.func @test_reshape_zero_and_negative_dim
func.func @test_reshape_zero_and_negative_dim(%arg0: !torch.vtensor<[2,3,4],f32>, %arg1: !torch.vtensor<[4],si64>) -> !torch.vtensor<[2,3,1,4],f32> attributes {torch.onnx_meta.ir_version = 9 : si64, torch.onnx_meta.opset_version = 19 : si64, torch.onnx_meta.producer_name = "backend-test", torch.onnx_meta.producer_version = ""} {
  // CHECK: %[[INT2:.+]] = torch.constant.int 2
  // CHECK: %[[INT3:.+]] = torch.constant.int 3
  // CHECK: %[[INT1:.+]] = torch.constant.int 1
  // CHECK: %[[INT4:.+]] = torch.constant.int 4
  // CHECK: %[[RESULT_SHAPE:.+]] = torch.prim.ListConstruct %[[INT2]], %[[INT3]], %[[INT1]], %[[INT4]] : (!torch.int, !torch.int, !torch.int, !torch.int) -> !torch.list<int>
  // CHECK: torch.aten.reshape %arg0, %[[RESULT_SHAPE]] : !torch.vtensor<[2,3,4],f32>, !torch.list<int> -> !torch.vtensor<[2,3,1,4],f32>
  %0 = torch.operator "onnx.Reshape"(%arg0, %arg1) : (!torch.vtensor<[2,3,4],f32>, !torch.vtensor<[4],si64>) -> !torch.vtensor<[2,3,1,4],f32>
  return %0 : !torch.vtensor<[2,3,1,4],f32>
}

// -----

// CHECK-LABEL: func.func @test_range_float64_type
 func.func @test_range_float64_type(%arg0: !torch.vtensor<[],f64>, %arg1: !torch.vtensor<[],f64>, %arg2: !torch.vtensor<[],f64>) -> !torch.vtensor<[2],f64> attributes {torch.onnx_meta.ir_version = 6 : si64, torch.onnx_meta.opset_version = 13 : si64, torch.onnx_meta.producer_name = "backend-test", torch.onnx_meta.producer_version = ""} {
    // CHECK: %[[NONE:.*]] torch.constant.none
    // CHECK: torch.aten.item %arg0 : !torch.vtensor<[],f64> -> !torch.float
    // CHECK: torch.aten.item %arg1 : !torch.vtensor<[],f64> -> !torch.float
    // CHECK: torch.aten.item %arg2 : !torch.vtensor<[],f64> -> !torch.float
    // CHECK: torch.aten.arange.start_step %0, %1, %2, %none, %none, %none, %none : !torch.float, !torch.float, !torch.float, !torch.none, !torch.none, !torch.none, !torch.none -> !torch.vtensor<[2],f64>
    %0 = torch.operator "onnx.Range"(%arg0, %arg1, %arg2) : (!torch.vtensor<[],f64>, !torch.vtensor<[],f64>, !torch.vtensor<[],f64>) -> !torch.vtensor<[2],f64>
    return %0 : !torch.vtensor<[2],f64>
  }

// -----

// CHECK-LABEL: func.func @test_range_float32_type
 func.func @test_range_float32_type(%arg0: !torch.vtensor<[],f32>, %arg1: !torch.vtensor<[],f32>, %arg2: !torch.vtensor<[],f32>) -> !torch.vtensor<[2],f32> attributes {torch.onnx_meta.ir_version = 6 : si64, torch.onnx_meta.opset_version = 13 : si64, torch.onnx_meta.producer_name = "backend-test", torch.onnx_meta.producer_version = ""} {
    // CHECK: %[[NONE:.*]] torch.constant.none
    // CHECK: torch.aten.item %arg0 : !torch.vtensor<[],f32> -> !torch.float
    // CHECK: torch.aten.item %arg1 : !torch.vtensor<[],f32> -> !torch.float
    // CHECK: torch.aten.item %arg2 : !torch.vtensor<[],f32> -> !torch.float
    // CHECK: torch.aten.arange.start_step %0, %1, %2, %none, %none, %none, %none : !torch.float, !torch.float, !torch.float, !torch.none, !torch.none, !torch.none, !torch.none -> !torch.vtensor<[2],f32>
    %0 = torch.operator "onnx.Range"(%arg0, %arg1, %arg2) : (!torch.vtensor<[],f32>, !torch.vtensor<[],f32>, !torch.vtensor<[],f32>) -> !torch.vtensor<[2],f32>
    return %0 : !torch.vtensor<[2],f32>
  }

// -----

// CHECK-LABEL: func.func @test_range_int64_type
  func.func @test_range_int64_type(%arg0: !torch.vtensor<[],si64>, %arg1: !torch.vtensor<[],si64>, %arg2: !torch.vtensor<[],si64>) -> !torch.vtensor<[2],si64> attributes {torch.onnx_meta.ir_version = 6 : si64, torch.onnx_meta.opset_version = 13 : si64, torch.onnx_meta.producer_name = "backend-test", torch.onnx_meta.producer_version = ""} {
    // CHECK: %[[NONE:.*]] torch.constant.none
    // CHECK: torch.aten.item %arg0 : !torch.vtensor<[],si64> -> !torch.int
    // CHECK: torch.aten.item %arg1 : !torch.vtensor<[],si64> -> !torch.int
    // CHECK: torch.aten.item %arg2 : !torch.vtensor<[],si64> -> !torch.int
    // CHECK: torch.aten.arange.start_step %0, %1, %2, %none, %none, %none, %none : !torch.int, !torch.int, !torch.int, !torch.none, !torch.none, !torch.none, !torch.none -> !torch.vtensor<[2],si64>
    %0 = torch.operator "onnx.Range"(%arg0, %arg1, %arg2) : (!torch.vtensor<[],si64>, !torch.vtensor<[],si64>, !torch.vtensor<[],si64>) -> !torch.vtensor<[2],si64>
    return %0 : !torch.vtensor<[2],si64>
  }

// -----

// CHECK-LABEL: func.func @test_range_int32_type
  func.func @test_range_int32_type(%arg0: !torch.vtensor<[],si32>, %arg1: !torch.vtensor<[],si32>, %arg2: !torch.vtensor<[],si32>) -> !torch.vtensor<[2],si32> attributes {torch.onnx_meta.ir_version = 6 : si64, torch.onnx_meta.opset_version = 13 : si64, torch.onnx_meta.producer_name = "backend-test", torch.onnx_meta.producer_version = ""} {
    // CHECK: %[[NONE:.*]] torch.constant.none
    // CHECK: torch.aten.item %arg0 : !torch.vtensor<[],si32> -> !torch.int
    // CHECK: torch.aten.item %arg1 : !torch.vtensor<[],si32> -> !torch.int
    // CHECK: torch.aten.item %arg2 : !torch.vtensor<[],si32> -> !torch.int
    // CHECK: torch.aten.arange.start_step %0, %1, %2, %none, %none, %none, %none : !torch.int, !torch.int, !torch.int, !torch.none, !torch.none, !torch.none, !torch.none -> !torch.vtensor<[2],si32>
    %0 = torch.operator "onnx.Range"(%arg0, %arg1, %arg2) : (!torch.vtensor<[],si32>, !torch.vtensor<[],si32>, !torch.vtensor<[],si32>) -> !torch.vtensor<[2],si32>
    return %0 : !torch.vtensor<[2],si32>
  }

// -----

 // CHECK-LABEL: func.func @test_range_int16_type
  func.func @test_range_int16_type(%arg0: !torch.vtensor<[],si16>, %arg1: !torch.vtensor<[],si16>, %arg2: !torch.vtensor<[],si16>) -> !torch.vtensor<[2],si16> attributes {torch.onnx_meta.ir_version = 6 : si64, torch.onnx_meta.opset_version = 13 : si64, torch.onnx_meta.producer_name = "backend-test", torch.onnx_meta.producer_version = ""} {
    // CHECK: %[[NONE:.*]] torch.constant.none
    // CHECK: torch.aten.item %arg0 : !torch.vtensor<[],si16> -> !torch.int
    // CHECK: torch.aten.item %arg1 : !torch.vtensor<[],si16> -> !torch.int
    // CHECK: torch.aten.item %arg2 : !torch.vtensor<[],si16> -> !torch.int
    // CHECK: torch.aten.arange.start_step %0, %1, %2, %none, %none, %none, %none : !torch.int, !torch.int, !torch.int, !torch.none, !torch.none, !torch.none, !torch.none -> !torch.vtensor<[2],si16>
    %0 = torch.operator "onnx.Range"(%arg0, %arg1, %arg2) : (!torch.vtensor<[],si16>, !torch.vtensor<[],si16>, !torch.vtensor<[],si16>) -> !torch.vtensor<[2],si16>
    return %0 : !torch.vtensor<[2],si16>
  }

// -----

// CHECK-LABEL : func.func @test_top_k
func.func @test_top_k(%arg0: !torch.vtensor<[3,4],f32>, %arg1: !torch.vtensor<[1],si64>) -> (!torch.vtensor<[3,3],f32>, !torch.vtensor<[3,3],si64>) attributes {torch.onnx_meta.ir_version = 6 : si64, torch.onnx_meta.opset_version = 11 : si64} {
  // CHECK: %[[AXIS:.*]] = torch.constant.int 1
  // CHECK: %[[LARGEST:.*]] = torch.constant.bool true
  // CHECK: %[[SORTED:.*]] = torch.constant.bool true
  // CHECK: %[[K:.*]] = torch.aten.item %arg1 : !torch.vtensor<[1],si64> -> !torch.int
  // CHECK: torch.aten.topk %arg0, %[[K]], %[[AXIS]], %[[LARGEST]], %[[SORTED]] : !torch.vtensor<[3,4],f32>, !torch.int, !torch.int, !torch.bool, !torch.bool -> !torch.vtensor<[3,3],f32>, !torch.vtensor<[3,3],si64>
  %0:2 = torch.operator "onnx.TopK"(%arg0, %arg1) {torch.onnx.axis = 1 : si64} : (!torch.vtensor<[3,4],f32>, !torch.vtensor<[1],si64>) -> (!torch.vtensor<[3,3],f32>, !torch.vtensor<[3,3],si64>)
  return %0#0, %0#1 : !torch.vtensor<[3,3],f32>, !torch.vtensor<[3,3],si64>
}

// -----

// CHECK-LABEL: func.func @test_top_k_smallest
func.func @test_top_k_smallest(%arg0: !torch.vtensor<[3,4],f32>, %arg1: !torch.vtensor<[1],si64>) -> (!torch.vtensor<[3,3],f32>, !torch.vtensor<[3,3],si64>) attributes {torch.onnx_meta.ir_version = 6 : si64, torch.onnx_meta.opset_version = 11 : si64, torch.onnx_meta.producer_name = "backend-test", torch.onnx_meta.producer_version = ""} {
  // CHECK: %[[AXIS:.*]] = torch.constant.int 1
  // CHECK: %[[LARGEST:.*]] = torch.constant.bool false
  // CHECK: %[[SORTED:.*]] = torch.constant.bool true
  // CHECK: %[[K:.*]] = torch.aten.item %arg1 : !torch.vtensor<[1],si64> -> !torch.int
  // CHECK: torch.aten.topk %arg0, %[[K]], %[[AXIS]], %[[LARGEST]], %[[SORTED]] : !torch.vtensor<[3,4],f32>, !torch.int, !torch.int, !torch.bool, !torch.bool -> !torch.vtensor<[3,3],f32>, !torch.vtensor<[3,3],si64>
  %0:2 = torch.operator "onnx.TopK"(%arg0, %arg1) {torch.onnx.axis = 1 : si64, torch.onnx.largest = 0 : si64, torch.onnx.sorted = 1 : si64} : (!torch.vtensor<[3,4],f32>, !torch.vtensor<[1],si64>) -> (!torch.vtensor<[3,3],f32>, !torch.vtensor<[3,3],si64>)
  return %0#0, %0#1 : !torch.vtensor<[3,3],f32>, !torch.vtensor<[3,3],si64>
}

// -----

// CHECK-LABEL: func.func @test_top_k_negative_axis
func.func @test_top_k_negative_axis(%arg0: !torch.vtensor<[3,4],f32>, %arg1: !torch.vtensor<[1],si64>) -> (!torch.vtensor<[3,3],f32>, !torch.vtensor<[3,3],si64>) attributes {torch.onnx_meta.ir_version = 6 : si64, torch.onnx_meta.opset_version = 11 : si64} {
  // CHECK: %[[AXIS:.*]] = torch.constant.int 1
  // CHECK: %[[LARGEST:.*]] = torch.constant.bool true
  // CHECK: %[[SORTED:.*]] = torch.constant.bool true
  // CHECK: %[[K:.*]] = torch.aten.item %arg1 : !torch.vtensor<[1],si64> -> !torch.int
  // CHECK: torch.aten.topk %arg0, %[[K]], %[[AXIS]], %[[LARGEST]], %[[SORTED]] : !torch.vtensor<[3,4],f32>, !torch.int, !torch.int, !torch.bool, !torch.bool -> !torch.vtensor<[3,3],f32>, !torch.vtensor<[3,3],si64>
  %0:2 = torch.operator "onnx.TopK"(%arg0, %arg1) {torch.onnx.axis = -1 : si64} : (!torch.vtensor<[3,4],f32>, !torch.vtensor<[1],si64>) -> (!torch.vtensor<[3,3],f32>, !torch.vtensor<[3,3],si64>)
  return %0#0, %0#1 : !torch.vtensor<[3,3],f32>, !torch.vtensor<[3,3],si64>
}

// -----

// CHECK-LABEL: func.func @test_tile
func.func @test_tile(%arg0: !torch.vtensor<[2, 3, 4],f32>, %arg1: !torch.vtensor<[3], si64>) -> !torch.vtensor<[2,12,4],f32> attributes {torch.onnx_meta.ir_version = 8 : si64, torch.onnx_meta.opset_version = 6 : si64, torch.onnx_meta.producer_name = "backend-test", torch.onnx_meta.producer_version = ""} {
  // CHECK: %[[INT0:.*]] = torch.constant.int 0
  // CHECK: %[[INT0_0:.*]] = torch.constant.int 0
  // CHECK: %[[EXTRACT_0:.*]] = torch.aten.select.int %arg1, %[[INT0]], %[[INT0_0]] : !torch.vtensor<[3],si64>, !torch.int, !torch.int -> !torch.vtensor<[1],si64>
  // CHECK: %[[ELE_0:.*]] = torch.aten.item %[[EXTRACT_0]] : !torch.vtensor<[1],si64> -> !torch.int
  // CHECK: %[[INT1:.*]] = torch.constant.int 1
  // CHECK: %[[EXTRACT_1:.*]] = torch.aten.select.int %arg1, %[[INT0]], %[[INT1]] : !torch.vtensor<[3],si64>, !torch.int, !torch.int -> !torch.vtensor<[1],si64>
  // CHECK: %[[ELE_1:.*]] = torch.aten.item %[[EXTRACT_1]] : !torch.vtensor<[1],si64> -> !torch.int
  // CHECK: %[[INT2:.*]] = torch.constant.int 2
  // CHECK: %[[EXTRACT_2:.*]] = torch.aten.select.int %arg1, %[[INT0]], %[[INT2]] : !torch.vtensor<[3],si64>, !torch.int, !torch.int -> !torch.vtensor<[1],si64>
  // CHECK: %[[ELE_2:.*]] = torch.aten.item %[[EXTRACT_2]] : !torch.vtensor<[1],si64> -> !torch.int
  // CHECK: %[[DIM_LIST:.*]] = torch.prim.ListConstruct %[[ELE_0]], %[[ELE_1]], %[[ELE_2]] : (!torch.int, !torch.int, !torch.int) -> !torch.list<int>
  // CHECK: %7 = torch.aten.tile %arg0, %[[DIM_LIST]] : !torch.vtensor<[2,3,4],f32>, !torch.list<int> -> !torch.vtensor<[2,12,4],f32>
  %0 = torch.operator "onnx.Tile"(%arg0, %arg1) : (!torch.vtensor<[2, 3, 4],f32>, !torch.vtensor<[3], si64>) -> !torch.vtensor<[2, 12, 4],f32>
  return %0 : !torch.vtensor<[2, 12, 4],f32>
}

// -----

// CHECK-LABEL: func.func @test_sign
func.func @test_sign(%arg0: !torch.vtensor<[3,4,5],f32>) -> !torch.vtensor<[3,4,5],f32> attributes {torch.onnx_meta.ir_version = 7 : si64, torch.onnx_meta.opset_version = 9 : si64, torch.onnx_meta.producer_name = "backend-test", torch.onnx_meta.producer_version = ""} {
  // CHECK: torch.aten.sign %arg0 : !torch.vtensor<[3,4,5],f32> -> !torch.vtensor<[3,4,5],f32>
  %0 = torch.operator "onnx.Sign"(%arg0) : (!torch.vtensor<[3,4,5],f32>) -> !torch.vtensor<[3,4,5],f32>
  return %0 : !torch.vtensor<[3,4,5],f32>
}

// -----

// CHECK-LABEL: func.func @test_size
func.func @test_size(%arg0: !torch.vtensor<[3,4,5],f32>) -> !torch.vtensor<[],si32> attributes {torch.onnx_meta.ir_version = 7 : si64, torch.onnx_meta.opset_version = 9 : si64} {
  // CHECK-DAG  %[[INT0:.+]] = torch.constant.int 0
  // CHECK-DAG  %[[INT1:.+]] = torch.constant.int 1
  // CHECK-DAG  %[[INT2:.+]] = torch.constant.int 2
  // CHECK-DAG  %[[D0:.+]] = torch.aten.size.int %arg0, %[[INT0]]
  // CHECK-DAG  %[[D1:.+]] = torch.aten.size.int %arg0, %[[INT1]]
  // CHECK-DAG  %[[D2:.+]] = torch.aten.size.int %arg0, %[[INT2]]
  // CHECK-DAG  %[[FALSE:.+]] = torch.constant.bool false
  // CHECK-DAG  %[[NONE:.+]] = torch.constant.none
  // CHECK-DAG  %[[MUL0:.+]] = torch.aten.mul.int %[[D0]], %[[D1]]
  // CHECK-DAG  %[[MUL1:.+]] = torch.aten.mul.int %[[MUL0]], %[[D3]]
  // CHECK-DAG  %[[TENSOR:.+]] = torch.aten.tensor.int %[[MUL1]], %[[NONE]], %[[NONE]], %[[FALSE]]
  // CHECK      return %[[TENSOR]]
  %0 = torch.operator "onnx.Size"(%arg0) : (!torch.vtensor<[3,4,5],f32>) -> !torch.vtensor<[],si32>
  return %0 : !torch.vtensor<[],si32>
}

// -----

// CHECK-LABEL: func.func @test_softplus
func.func @test_softplus(%arg0: !torch.vtensor<[3],f32>) -> !torch.vtensor<[3],f32> attributes {torch.onnx_meta.ir_version = 3 : si64, torch.onnx_meta.opset_version = 1 : si64, torch.onnx_meta.producer_name = "backend-test", torch.onnx_meta.producer_version = ""} {
  // CHECK: %[[EXP:.*]] = torch.aten.exp %arg0 : !torch.vtensor<[3],f32> -> !torch.vtensor<[3],f32>
  // CHECK: torch.aten.log1p %[[EXP]] : !torch.vtensor<[3],f32> -> !torch.vtensor<[3],f32>
  %0 = torch.operator "onnx.Softplus"(%arg0) : (!torch.vtensor<[3],f32>) -> !torch.vtensor<[3],f32>
  return %0 : !torch.vtensor<[3],f32>
}

// -----

// CHECK-LABEL: func.func @test_tril
func.func @test_tril(%arg0: !torch.vtensor<[4,5],si64>) -> !torch.vtensor<[4,5],si64> attributes {torch.onnx_meta.ir_version = 7 : si64, torch.onnx_meta.opset_version = 14 : si64, torch.onnx_meta.producer_name = "backend-test", torch.onnx_meta.producer_version = ""} {
  // CHECK: %[[DIAGONAL:.*]] = torch.constant.int 0
  // CHECK: torch.aten.tril %arg0, %[[DIAGONAL]] : !torch.vtensor<[4,5],si64>, !torch.int -> !torch.vtensor<[4,5],si64>
  %0 = torch.operator "onnx.Trilu"(%arg0) {torch.onnx.upper = 0 : si64} : (!torch.vtensor<[4,5],si64>) -> !torch.vtensor<[4,5],si64>
  return %0 : !torch.vtensor<[4,5],si64>
}

// -----

// CHECK-LABEL: func.func @test_tril_neg
func.func @test_tril_neg(%arg0: !torch.vtensor<[4,5],si64>, %arg1: !torch.vtensor<[],si64>) -> !torch.vtensor<[4,5],si64> attributes {torch.onnx_meta.ir_version = 7 : si64, torch.onnx_meta.opset_version = 14 : si64, torch.onnx_meta.producer_name = "backend-test", torch.onnx_meta.producer_version = ""} {
  // CHECK: %[[DIAGONAL:.*]] = torch.aten.item %arg1 : !torch.vtensor<[],si64> -> !torch.int
  // CHECK: torch.aten.tril %arg0, %[[DIAGONAL]] : !torch.vtensor<[4,5],si64>, !torch.int -> !torch.vtensor<[4,5],si64>
  %0 = torch.operator "onnx.Trilu"(%arg0, %arg1) {torch.onnx.upper = 0 : si64} : (!torch.vtensor<[4,5],si64>, !torch.vtensor<[],si64>) -> !torch.vtensor<[4,5],si64>
  return %0 : !torch.vtensor<[4,5],si64>
}

// -----

// CHECK-LABEL: func.func @test_tril_one_row_neg
func.func @test_tril_one_row_neg(%arg0: !torch.vtensor<[3,1,5],si64>) -> !torch.vtensor<[3,1,5],si64> attributes {torch.onnx_meta.ir_version = 7 : si64, torch.onnx_meta.opset_version = 14 : si64, torch.onnx_meta.producer_name = "backend-test", torch.onnx_meta.producer_version = ""} {
  // CHECK: %[[DIAGONAL:.*]] = torch.constant.int 0
  // CHECK: torch.aten.tril %arg0, %[[DIAGONAL]] : !torch.vtensor<[3,1,5],si64>, !torch.int -> !torch.vtensor<[3,1,5],si64>
  %0 = torch.operator "onnx.Trilu"(%arg0) {torch.onnx.upper = 0 : si64} : (!torch.vtensor<[3,1,5],si64>) -> !torch.vtensor<[3,1,5],si64>
  return %0 : !torch.vtensor<[3,1,5],si64>
}

// -----

// CHECK-LABEL: func.func @test_tril_square
func.func @test_tril_square(%arg0: !torch.vtensor<[2,3,3],si64>) -> !torch.vtensor<[2,3,3],si64> attributes {torch.onnx_meta.ir_version = 7 : si64, torch.onnx_meta.opset_version = 14 : si64, torch.onnx_meta.producer_name = "backend-test", torch.onnx_meta.producer_version = ""} {
  // CHECK: %[[DIAGONAL:.*]] = torch.constant.int 0
  // CHECK: torch.aten.tril %arg0, %[[DIAGONAL]] : !torch.vtensor<[2,3,3],si64>, !torch.int -> !torch.vtensor<[2,3,3],si64>
  %0 = torch.operator "onnx.Trilu"(%arg0) {torch.onnx.upper = 0 : si64} : (!torch.vtensor<[2,3,3],si64>) -> !torch.vtensor<[2,3,3],si64>
  return %0 : !torch.vtensor<[2,3,3],si64>
}

// -----

// CHECK-LABEL: func.func @test_tril_zero
func.func @test_tril_zero(%arg0: !torch.vtensor<[3,0,5],si64>, %arg1: !torch.vtensor<[],si64>) -> !torch.vtensor<[3,0,5],si64> attributes {torch.onnx_meta.ir_version = 7 : si64, torch.onnx_meta.opset_version = 14 : si64, torch.onnx_meta.producer_name = "backend-test", torch.onnx_meta.producer_version = ""} {
  // CHECK: %[[DIAGONAL:.*]] = torch.aten.item %arg1 : !torch.vtensor<[],si64> -> !torch.int
  // CHECK: torch.aten.tril %arg0, %[[DIAGONAL]] : !torch.vtensor<[3,0,5],si64>, !torch.int -> !torch.vtensor<[3,0,5],si64>
  %0 = torch.operator "onnx.Trilu"(%arg0, %arg1) {torch.onnx.upper = 0 : si64} : (!torch.vtensor<[3,0,5],si64>, !torch.vtensor<[],si64>) -> !torch.vtensor<[3,0,5],si64>
  return %0 : !torch.vtensor<[3,0,5],si64>
}

// -----

// CHECK-LABEL: func.func @test_triu
func.func @test_triu(%arg0: !torch.vtensor<[4,5],si64>) -> !torch.vtensor<[4,5],si64> attributes {torch.onnx_meta.ir_version = 7 : si64, torch.onnx_meta.opset_version = 14 : si64, torch.onnx_meta.producer_name = "backend-test", torch.onnx_meta.producer_version = ""} {
  // CHECK: %[[DIAGONAL:.*]] = torch.constant.int 0
  // CHECK: torch.aten.triu %arg0, %[[DIAGONAL]] : !torch.vtensor<[4,5],si64>, !torch.int -> !torch.vtensor<[4,5],si64>
  %0 = torch.operator "onnx.Trilu"(%arg0) : (!torch.vtensor<[4,5],si64>) -> !torch.vtensor<[4,5],si64>
  return %0 : !torch.vtensor<[4,5],si64>
}

// -----

// CHECK-LABEL: func.func @test_triu_one_row
func.func @test_triu_one_row(%arg0: !torch.vtensor<[3,1,5],si64>, %arg1: !torch.vtensor<[],si64>) -> !torch.vtensor<[3,1,5],si64> attributes {torch.onnx_meta.ir_version = 7 : si64, torch.onnx_meta.opset_version = 14 : si64, torch.onnx_meta.producer_name = "backend-test", torch.onnx_meta.producer_version = ""} {
  // CHECK: %[[DIAGONAL:.*]] = torch.aten.item %arg1 : !torch.vtensor<[],si64> -> !torch.int
  // CHECK: torch.aten.triu %arg0, %[[DIAGONAL]] : !torch.vtensor<[3,1,5],si64>, !torch.int -> !torch.vtensor<[3,1,5],si64>
  %0 = torch.operator "onnx.Trilu"(%arg0, %arg1) : (!torch.vtensor<[3,1,5],si64>, !torch.vtensor<[],si64>) -> !torch.vtensor<[3,1,5],si64>
  return %0 : !torch.vtensor<[3,1,5],si64>
}

// -----

// CHECK-LABEL: func.func @test_triu_square
func.func @test_triu_square(%arg0: !torch.vtensor<[2,3,3],si64>) -> !torch.vtensor<[2,3,3],si64> attributes {torch.onnx_meta.ir_version = 7 : si64, torch.onnx_meta.opset_version = 14 : si64, torch.onnx_meta.producer_name = "backend-test", torch.onnx_meta.producer_version = ""} {
  // CHECK: %[[DIAGONAL:.*]] = torch.constant.int 0
  // CHECK: torch.aten.triu %arg0, %[[DIAGONAL]] : !torch.vtensor<[2,3,3],si64>, !torch.int -> !torch.vtensor<[2,3,3],si64>
  %0 = torch.operator "onnx.Trilu"(%arg0) : (!torch.vtensor<[2,3,3],si64>) -> !torch.vtensor<[2,3,3],si64>
  return %0 : !torch.vtensor<[2,3,3],si64>
}

// -----

// CHECK-LABEL: func.func @test_triu_zero
func.func @test_triu_zero(%arg0: !torch.vtensor<[0,5],si64>, %arg1: !torch.vtensor<[],si64>) -> !torch.vtensor<[0,5],si64> attributes {torch.onnx_meta.ir_version = 7 : si64, torch.onnx_meta.opset_version = 14 : si64, torch.onnx_meta.producer_name = "backend-test", torch.onnx_meta.producer_version = ""} {
  // CHECK: %[[DIAGONAL:.*]] = torch.aten.item %arg1 : !torch.vtensor<[],si64> -> !torch.int
  // CHECK: torch.aten.triu %arg0, %[[DIAGONAL]] : !torch.vtensor<[0,5],si64>, !torch.int -> !torch.vtensor<[0,5],si64>
  %0 = torch.operator "onnx.Trilu"(%arg0, %arg1) : (!torch.vtensor<[0,5],si64>, !torch.vtensor<[],si64>) -> !torch.vtensor<[0,5],si64>
  return %0 : !torch.vtensor<[0,5],si64>
}

// -----

<<<<<<< HEAD
// CHECK-LABEL: func.func @test_resize_sizes_nearest
  func.func @test_resize_sizes_nearest(%arg0: !torch.vtensor<[1,1,2,4],f32>, %arg1: !torch.vtensor<[4],si64>) -> !torch.vtensor<[?,?,?,?],f32> attributes {torch.onnx_meta.ir_version = 7 : si64, torch.onnx_meta.opset_version = 19 : si64, torch.onnx_meta.producer_name = "backend-test", torch.onnx_meta.producer_version = ""} {
    %none = torch.constant.none
    // CHECK: torch.aten.__interpolate.size_list_scale_list %arg0, %4, %none_0, %str, %false, %none_0, %false : !torch.vtensor<[1,1,2,4],f32>, !torch.list<int>, !torch.none, !torch.str, !torch.bool, !torch.none, !torch.bool -> !torch.vtensor<[?,?,?,?],f32>
    %0 = torch.operator "onnx.Resize"(%arg0, %none, %none, %arg1) {torch.onnx.coordinate_transformation_mode = "asymmetric", torch.onnx.cubic_coeff_a = -7.500000e-01 : f32, torch.onnx.mode = "nearest", torch.onnx.nearest_mode = "floor"} : (!torch.vtensor<[1,1,2,4],f32>, !torch.none, !torch.none, !torch.vtensor<[4],si64>) -> !torch.vtensor<[?,?,?,?],f32>
    return %0 : !torch.vtensor<[?,?,?,?],f32>
  }

// -----

// CHECK-LABEL: func.func @test_resize_sizes_nearest
func.func @test_resize_sizes_nearest(%arg0: !torch.vtensor<[1,1,2,4],f32>, %arg1: !torch.vtensor<[4],si64>) -> !torch.vtensor<[?,?,?,?],f32> attributes {torch.onnx_meta.ir_version = 7 : si64, torch.onnx_meta.opset_version = 19 : si64, torch.onnx_meta.producer_name = "backend-test", torch.onnx_meta.producer_version = ""} {
  %none = torch.constant.none
  // CHECK: %[[STR:.+]] = torch.constant.str "nearest_half_pixel,round_prefer_floor"
  // CHECK: torch.aten.__interpolate.size_list_scale_list %arg0, %4, %none_0, %[[STR]], %false, %none_0, %false : !torch.vtensor<[1,1,2,4],f32>, !torch.list<int>, !torch.none, !torch.str, !torch.bool, !torch.none, !torch.bool -> !torch.vtensor<[?,?,?,?],f32>
  %0 = torch.operator "onnx.Resize"(%arg0, %none, %none, %arg1) {
    torch.onnx.coordinate_transformation_mode = "half_pixel",
    torch.onnx.mode = "nearest"} : (!torch.vtensor<[1,1,2,4],f32>, !torch.none, !torch.none, !torch.vtensor<[4],si64>) -> !torch.vtensor<[?,?,?,?],f32>
  return %0 : !torch.vtensor<[?,?,?,?],f32>
}

// -----

// CHECK-LABEL: func.func @test_resize_sizes_linear
  func.func @test_resize_sizes_linear(%arg0: !torch.vtensor<[1,1,2,4],f32>, %arg1: !torch.vtensor<[4],si64>) -> !torch.vtensor<[?,?,?,?],
f32> attributes {torch.onnx_meta.ir_version = 7 : si64, torch.onnx_meta.opset_version = 19 : si64, torch.onnx_meta.producer_name = "backend-test", torch.onnx_meta.producer_version = ""} {
    %none = torch.constant.none
    // CHECK: torch.aten.__interpolate.size_list_scale_list %arg0, %4, %none_0, %str, %false, %none_0, %false : !torch.vtensor<[1,1,2,4],f32>, !torch.list<int>, !torch.none, !torch.str, !torch.bool, !torch.none, !torch.bool -> !torch.vtensor<[?,?,?,?],f32>
    %0 = torch.operator "onnx.Resize"(%arg0, %none, %none, %arg1) {torch.onnx.mode = "linear"} : (!torch.vtensor<[1,1,2,4],f32>, !torch.none, !torch.none, !torch.vtensor<[4],si64>) -> !torch.vtensor<[?,?,?,?],f32>
    return %0 : !torch.vtensor<[?,?,?,?],f32>
  }
=======
// CHECK-LABEL: func.func @test_random_normal
func.func @test_random_normal() -> !torch.vtensor<[10],f32> attributes {torch.onnx_meta.ir_version = 8 : si64, torch.onnx_meta.opset_version = 15 : si64, torch.onnx_meta.producer_name = "backend-test", torch.onnx_meta.producer_version = ""} {
  // CHECK-DAG:  %[[I6:.+]] = torch.constant.int 6
  // CHECK-DAG:  %[[I10:.+]] = torch.constant.int 10
  // CHECK: %[[SHAPE:.+]] = torch.prim.ListConstruct %[[I10]] : (!torch.int) -> !torch.list<int>
  // CHECK-DAG:  %[[NONE:.+]] = torch.constant.none
  // CHECK: %[[EMPTY_TENSOR:.+]] = torch.aten.empty.memory_format %[[SHAPE]], %[[I6]], %[[NONE]], %[[NONE]], %[[NONE]], %[[NONE]] : !torch.list<int>, !torch.int, !torch.none, !torch.none, !torch.none, !torch.none -> !torch.vtensor<[10],f32>
  // CHECK-DAG:  %[[F0:.+]] = torch.constant.float 0.000000e+00
  // CHECK-DAG:  %[[F1:.+]] = torch.constant.float 1.000000e+00
  // CHECK: torch.aten.normal_functional %[[EMPTY_TENSOR]], %[[F0]], %[[F1]], %[[NONE]] : !torch.vtensor<[10],f32>, !torch.float, !torch.float, !torch.none -> !torch.vtensor<[10],f32>
  %0 = torch.operator "onnx.RandomNormal"() {torch.onnx.dtype = 1 : si64, torch.onnx.mean = 0.000000e+00 : f32, torch.onnx.scale = 1.000000e+00 : f32, torch.onnx.shape = [10 : si64]} : () -> !torch.vtensor<[10],f32>
  return %0 : !torch.vtensor<[10],f32>
}

// -----

// CHECK-LABEL: func.func @test_random_normal_like
func.func @test_random_normal_like(%arg0: !torch.vtensor<[10],f32>) -> !torch.vtensor<[10],f32> attributes {torch.onnx_meta.ir_version = 8 : si64, torch.onnx_meta.opset_version = 15 : si64, torch.onnx_meta.producer_name = "backend-test", torch.onnx_meta.producer_version = ""} {
  // CHECK-DAG:  %[[I6:.+]] = torch.constant.int 6
  // CHECK-DAG:  %[[NONE:.+]] = torch.constant.none
  // CHECK-DAG:  %[[FALSE:.+]] = torch.constant.bool false
  // CHECK: %[[CAST:.+]] = torch.aten.to.dtype %arg0, %[[I6]], %[[FALSE]], %[[FALSE]], %[[NONE]] : !torch.vtensor<[10],f32>, !torch.int, !torch.bool, !torch.bool, !torch.none -> !torch.vtensor<[10],f32>
  // CHECK-DAG:  %[[F0:.+]] = torch.constant.float 0.000000e+00
  // CHECK-DAG:  %[[F1:.+]] = torch.constant.float 1.000000e+00
  // CHECK: torch.aten.normal_functional %[[CAST]], %[[F0]], %[[F1]], %[[NONE]] : !torch.vtensor<[10],f32>, !torch.float, !torch.float, !torch.none -> !torch.vtensor<[10],f32>
  %0 = torch.operator "onnx.RandomNormalLike"(%arg0) {torch.onnx.dtype = 1 : si64, torch.onnx.mean = 0.000000e+00 : f32, torch.onnx.scale = 1.000000e+00 : f32} : (!torch.vtensor<[10],f32>) -> !torch.vtensor<[10],f32>
  return %0 : !torch.vtensor<[10],f32>
}

// -----

// CHECK-LABEL: func.func @test_random_uniform
func.func @test_random_uniform() -> !torch.vtensor<[10],f32> attributes {torch.onnx_meta.ir_version = 8 : si64, torch.onnx_meta.opset_version = 15 : si64, torch.onnx_meta.producer_name = "backend-test", torch.onnx_meta.producer_version = ""} {
  // CHECK-DAG:  %[[I6:.+]] = torch.constant.int 6
  // CHECK-DAG:  %[[I10:.+]] = torch.constant.int 10
  // CHECK: %[[SHAPE:.+]] = torch.prim.ListConstruct %[[I10]] : (!torch.int) -> !torch.list<int>
  // CHECK-DAG:  %[[NONE:.+]] = torch.constant.none
  // CHECK: %[[EMPTY_TENSOR:.+]] = torch.aten.empty.memory_format %[[SHAPE]], %[[I6]], %[[NONE]], %[[NONE]], %[[NONE]], %[[NONE]] : !torch.list<int>, !torch.int, !torch.none, !torch.none, !torch.none, !torch.none -> !torch.vtensor<[10],f32>
  // CHECK-DAG:  %[[F1:.+]] = torch.constant.float 1.000000e+00
  // CHECK-DAG:  %[[F0:.+]] = torch.constant.float 0.000000e+00
  // CHECK: torch.aten.uniform %[[EMPTY_TENSOR]], %[[F0]], %[[F1]], %[[NONE]] : !torch.vtensor<[10],f32>, !torch.float, !torch.float, !torch.none -> !torch.vtensor<[10],f32>
  %0 = torch.operator "onnx.RandomUniform"() {torch.onnx.dtype = 1 : si64, torch.onnx.high = 1.000000e+00 : f32, torch.onnx.low = 0.000000e+00 : f32, torch.onnx.shape = [10 : si64]} : () -> !torch.vtensor<[10],f32>
  return %0 : !torch.vtensor<[10],f32>
}

// -----

// CHECK-LABEL: func.func @test_random_uniform_like
func.func @test_random_uniform_like(%arg0: !torch.vtensor<[10],f32>) -> !torch.vtensor<[10],f32> attributes {torch.onnx_meta.ir_version = 8 : si64, torch.onnx_meta.opset_version = 15 : si64, torch.onnx_meta.producer_name = "backend-test", torch.onnx_meta.producer_version = ""} {
  // CHECK-DAG:  %[[I6:.+]] = torch.constant.int 6
  // CHECK-DAG:  %[[NONE:.+]] = torch.constant.none
  // CHECK-DAG:  %[[FALSE:.+]] = torch.constant.bool false
  // CHECK: %[[CAST:.+]] = torch.aten.to.dtype %arg0, %[[I6]], %[[FALSE]], %[[FALSE]], %[[NONE]] : !torch.vtensor<[10],f32>, !torch.int, !torch.bool, !torch.bool, !torch.none -> !torch.vtensor<[10],f32>
  // CHECK-DAG:  %[[F0:.+]] = torch.constant.float 0.000000e+00
  // CHECK-DAG:  %[[F1:.+]] = torch.constant.float 1.000000e+00
  // CHECK: torch.aten.uniform %[[CAST]], %[[F0]], %[[F1]], %[[NONE]] : !torch.vtensor<[10],f32>, !torch.float, !torch.float, !torch.none -> !torch.vtensor<[10],f32>
  %0 = torch.operator "onnx.RandomUniformLike"(%arg0) {torch.onnx.dtype = 1 : si64, torch.onnx.high = 1.000000e+00 : f32, torch.onnx.low = 0.000000e+00 : f32} : (!torch.vtensor<[10],f32>) -> !torch.vtensor<[10],f32>
  return %0 : !torch.vtensor<[10],f32>
}
>>>>>>> 087fea06
<|MERGE_RESOLUTION|>--- conflicted
+++ resolved
@@ -1840,7 +1840,6 @@
 
 // -----
 
-<<<<<<< HEAD
 // CHECK-LABEL: func.func @test_resize_sizes_nearest
   func.func @test_resize_sizes_nearest(%arg0: !torch.vtensor<[1,1,2,4],f32>, %arg1: !torch.vtensor<[4],si64>) -> !torch.vtensor<[?,?,?,?],f32> attributes {torch.onnx_meta.ir_version = 7 : si64, torch.onnx_meta.opset_version = 19 : si64, torch.onnx_meta.producer_name = "backend-test", torch.onnx_meta.producer_version = ""} {
     %none = torch.constant.none
@@ -1872,7 +1871,9 @@
     %0 = torch.operator "onnx.Resize"(%arg0, %none, %none, %arg1) {torch.onnx.mode = "linear"} : (!torch.vtensor<[1,1,2,4],f32>, !torch.none, !torch.none, !torch.vtensor<[4],si64>) -> !torch.vtensor<[?,?,?,?],f32>
     return %0 : !torch.vtensor<[?,?,?,?],f32>
   }
-=======
+
+// -----
+
 // CHECK-LABEL: func.func @test_random_normal
 func.func @test_random_normal() -> !torch.vtensor<[10],f32> attributes {torch.onnx_meta.ir_version = 8 : si64, torch.onnx_meta.opset_version = 15 : si64, torch.onnx_meta.producer_name = "backend-test", torch.onnx_meta.producer_version = ""} {
   // CHECK-DAG:  %[[I6:.+]] = torch.constant.int 6
@@ -1931,5 +1932,4 @@
   // CHECK: torch.aten.uniform %[[CAST]], %[[F0]], %[[F1]], %[[NONE]] : !torch.vtensor<[10],f32>, !torch.float, !torch.float, !torch.none -> !torch.vtensor<[10],f32>
   %0 = torch.operator "onnx.RandomUniformLike"(%arg0) {torch.onnx.dtype = 1 : si64, torch.onnx.high = 1.000000e+00 : f32, torch.onnx.low = 0.000000e+00 : f32} : (!torch.vtensor<[10],f32>) -> !torch.vtensor<[10],f32>
   return %0 : !torch.vtensor<[10],f32>
-}
->>>>>>> 087fea06
+}