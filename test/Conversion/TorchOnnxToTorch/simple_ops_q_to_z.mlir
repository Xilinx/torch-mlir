--- conflicted
+++ resolved
@@ -1666,7 +1666,106 @@
 
 // -----
 
-<<<<<<< HEAD
+// CHECK-LABEL: func.func @test_softplus
+func.func @test_softplus(%arg0: !torch.vtensor<[3],f32>) -> !torch.vtensor<[3],f32> attributes {torch.onnx_meta.ir_version = 3 : si64, torch.onnx_meta.opset_version = 1 : si64, torch.onnx_meta.producer_name = "backend-test", torch.onnx_meta.producer_version = ""} {
+  // CHECK: %[[EXP:.*]] = torch.aten.exp %arg0 : !torch.vtensor<[3],f32> -> !torch.vtensor<[3],f32>
+  // CHECK: torch.aten.log1p %[[EXP]] : !torch.vtensor<[3],f32> -> !torch.vtensor<[3],f32>
+  %0 = torch.operator "onnx.Softplus"(%arg0) : (!torch.vtensor<[3],f32>) -> !torch.vtensor<[3],f32>
+  return %0 : !torch.vtensor<[3],f32>
+}
+
+// -----
+
+// CHECK-LABEL: func.func @test_tril
+func.func @test_tril(%arg0: !torch.vtensor<[4,5],si64>) -> !torch.vtensor<[4,5],si64> attributes {torch.onnx_meta.ir_version = 7 : si64, torch.onnx_meta.opset_version = 14 : si64, torch.onnx_meta.producer_name = "backend-test", torch.onnx_meta.producer_version = ""} {
+  // CHECK: %[[DIAGONAL:.*]] = torch.constant.int 0
+  // CHECK: torch.aten.tril %arg0, %[[DIAGONAL]] : !torch.vtensor<[4,5],si64>, !torch.int -> !torch.vtensor<[4,5],si64>
+  %0 = torch.operator "onnx.Trilu"(%arg0) {torch.onnx.upper = 0 : si64} : (!torch.vtensor<[4,5],si64>) -> !torch.vtensor<[4,5],si64>
+  return %0 : !torch.vtensor<[4,5],si64>
+}
+
+// -----
+
+// CHECK-LABEL: func.func @test_tril_neg
+func.func @test_tril_neg(%arg0: !torch.vtensor<[4,5],si64>, %arg1: !torch.vtensor<[],si64>) -> !torch.vtensor<[4,5],si64> attributes {torch.onnx_meta.ir_version = 7 : si64, torch.onnx_meta.opset_version = 14 : si64, torch.onnx_meta.producer_name = "backend-test", torch.onnx_meta.producer_version = ""} {
+  // CHECK: %[[DIAGONAL:.*]] = torch.aten.item %arg1 : !torch.vtensor<[],si64> -> !torch.int
+  // CHECK: torch.aten.tril %arg0, %[[DIAGONAL]] : !torch.vtensor<[4,5],si64>, !torch.int -> !torch.vtensor<[4,5],si64>
+  %0 = torch.operator "onnx.Trilu"(%arg0, %arg1) {torch.onnx.upper = 0 : si64} : (!torch.vtensor<[4,5],si64>, !torch.vtensor<[],si64>) -> !torch.vtensor<[4,5],si64>
+  return %0 : !torch.vtensor<[4,5],si64>
+}
+
+// -----
+
+// CHECK-LABEL: func.func @test_tril_one_row_neg
+func.func @test_tril_one_row_neg(%arg0: !torch.vtensor<[3,1,5],si64>) -> !torch.vtensor<[3,1,5],si64> attributes {torch.onnx_meta.ir_version = 7 : si64, torch.onnx_meta.opset_version = 14 : si64, torch.onnx_meta.producer_name = "backend-test", torch.onnx_meta.producer_version = ""} {
+  // CHECK: %[[DIAGONAL:.*]] = torch.constant.int 0
+  // CHECK: torch.aten.tril %arg0, %[[DIAGONAL]] : !torch.vtensor<[3,1,5],si64>, !torch.int -> !torch.vtensor<[3,1,5],si64>
+  %0 = torch.operator "onnx.Trilu"(%arg0) {torch.onnx.upper = 0 : si64} : (!torch.vtensor<[3,1,5],si64>) -> !torch.vtensor<[3,1,5],si64>
+  return %0 : !torch.vtensor<[3,1,5],si64>
+}
+
+// -----
+
+// CHECK-LABEL: func.func @test_tril_square
+func.func @test_tril_square(%arg0: !torch.vtensor<[2,3,3],si64>) -> !torch.vtensor<[2,3,3],si64> attributes {torch.onnx_meta.ir_version = 7 : si64, torch.onnx_meta.opset_version = 14 : si64, torch.onnx_meta.producer_name = "backend-test", torch.onnx_meta.producer_version = ""} {
+  // CHECK: %[[DIAGONAL:.*]] = torch.constant.int 0
+  // CHECK: torch.aten.tril %arg0, %[[DIAGONAL]] : !torch.vtensor<[2,3,3],si64>, !torch.int -> !torch.vtensor<[2,3,3],si64>
+  %0 = torch.operator "onnx.Trilu"(%arg0) {torch.onnx.upper = 0 : si64} : (!torch.vtensor<[2,3,3],si64>) -> !torch.vtensor<[2,3,3],si64>
+  return %0 : !torch.vtensor<[2,3,3],si64>
+}
+
+// -----
+
+// CHECK-LABEL: func.func @test_tril_zero
+func.func @test_tril_zero(%arg0: !torch.vtensor<[3,0,5],si64>, %arg1: !torch.vtensor<[],si64>) -> !torch.vtensor<[3,0,5],si64> attributes {torch.onnx_meta.ir_version = 7 : si64, torch.onnx_meta.opset_version = 14 : si64, torch.onnx_meta.producer_name = "backend-test", torch.onnx_meta.producer_version = ""} {
+  // CHECK: %[[DIAGONAL:.*]] = torch.aten.item %arg1 : !torch.vtensor<[],si64> -> !torch.int
+  // CHECK: torch.aten.tril %arg0, %[[DIAGONAL]] : !torch.vtensor<[3,0,5],si64>, !torch.int -> !torch.vtensor<[3,0,5],si64>
+  %0 = torch.operator "onnx.Trilu"(%arg0, %arg1) {torch.onnx.upper = 0 : si64} : (!torch.vtensor<[3,0,5],si64>, !torch.vtensor<[],si64>) -> !torch.vtensor<[3,0,5],si64>
+  return %0 : !torch.vtensor<[3,0,5],si64>
+}
+
+// -----
+
+// CHECK-LABEL: func.func @test_triu
+func.func @test_triu(%arg0: !torch.vtensor<[4,5],si64>) -> !torch.vtensor<[4,5],si64> attributes {torch.onnx_meta.ir_version = 7 : si64, torch.onnx_meta.opset_version = 14 : si64, torch.onnx_meta.producer_name = "backend-test", torch.onnx_meta.producer_version = ""} {
+  // CHECK: %[[DIAGONAL:.*]] = torch.constant.int 0
+  // CHECK: torch.aten.triu %arg0, %[[DIAGONAL]] : !torch.vtensor<[4,5],si64>, !torch.int -> !torch.vtensor<[4,5],si64>
+  %0 = torch.operator "onnx.Trilu"(%arg0) : (!torch.vtensor<[4,5],si64>) -> !torch.vtensor<[4,5],si64>
+  return %0 : !torch.vtensor<[4,5],si64>
+}
+
+// -----
+
+// CHECK-LABEL: func.func @test_triu_one_row
+func.func @test_triu_one_row(%arg0: !torch.vtensor<[3,1,5],si64>, %arg1: !torch.vtensor<[],si64>) -> !torch.vtensor<[3,1,5],si64> attributes {torch.onnx_meta.ir_version = 7 : si64, torch.onnx_meta.opset_version = 14 : si64, torch.onnx_meta.producer_name = "backend-test", torch.onnx_meta.producer_version = ""} {
+  // CHECK: %[[DIAGONAL:.*]] = torch.aten.item %arg1 : !torch.vtensor<[],si64> -> !torch.int
+  // CHECK: torch.aten.triu %arg0, %[[DIAGONAL]] : !torch.vtensor<[3,1,5],si64>, !torch.int -> !torch.vtensor<[3,1,5],si64>
+  %0 = torch.operator "onnx.Trilu"(%arg0, %arg1) : (!torch.vtensor<[3,1,5],si64>, !torch.vtensor<[],si64>) -> !torch.vtensor<[3,1,5],si64>
+  return %0 : !torch.vtensor<[3,1,5],si64>
+}
+
+// -----
+
+// CHECK-LABEL: func.func @test_triu_square
+func.func @test_triu_square(%arg0: !torch.vtensor<[2,3,3],si64>) -> !torch.vtensor<[2,3,3],si64> attributes {torch.onnx_meta.ir_version = 7 : si64, torch.onnx_meta.opset_version = 14 : si64, torch.onnx_meta.producer_name = "backend-test", torch.onnx_meta.producer_version = ""} {
+  // CHECK: %[[DIAGONAL:.*]] = torch.constant.int 0
+  // CHECK: torch.aten.triu %arg0, %[[DIAGONAL]] : !torch.vtensor<[2,3,3],si64>, !torch.int -> !torch.vtensor<[2,3,3],si64>
+  %0 = torch.operator "onnx.Trilu"(%arg0) : (!torch.vtensor<[2,3,3],si64>) -> !torch.vtensor<[2,3,3],si64>
+  return %0 : !torch.vtensor<[2,3,3],si64>
+}
+
+// -----
+
+// CHECK-LABEL: func.func @test_triu_zero
+func.func @test_triu_zero(%arg0: !torch.vtensor<[0,5],si64>, %arg1: !torch.vtensor<[],si64>) -> !torch.vtensor<[0,5],si64> attributes {torch.onnx_meta.ir_version = 7 : si64, torch.onnx_meta.opset_version = 14 : si64, torch.onnx_meta.producer_name = "backend-test", torch.onnx_meta.producer_version = ""} {
+  // CHECK: %[[DIAGONAL:.*]] = torch.aten.item %arg1 : !torch.vtensor<[],si64> -> !torch.int
+  // CHECK: torch.aten.triu %arg0, %[[DIAGONAL]] : !torch.vtensor<[0,5],si64>, !torch.int -> !torch.vtensor<[0,5],si64>
+  %0 = torch.operator "onnx.Trilu"(%arg0, %arg1) : (!torch.vtensor<[0,5],si64>, !torch.vtensor<[],si64>) -> !torch.vtensor<[0,5],si64>
+  return %0 : !torch.vtensor<[0,5],si64>
+}
+
+// -----
+
 // CHECK-LABEL: func.func @test_resize_sizes_nearest
   func.func @test_resize_sizes_nearest(%arg0: !torch.vtensor<[1,1,2,4],f32>, %arg1: !torch.vtensor<[4],si64>) -> !torch.vtensor<[?,?,?,?],f32> attributes {torch.onnx_meta.ir_version = 7 : si64, torch.onnx_meta.opset_version = 19 : si64, torch.onnx_meta.producer_name = "backend-test", torch.onnx_meta.producer_version = ""} {
     %none = torch.constant.none
@@ -1697,103 +1796,4 @@
     // CHECK: torch.aten.__interpolate.size_list_scale_list %arg0, %4, %none_0, %str, %false, %none_0, %false : !torch.vtensor<[1,1,2,4],f32>, !torch.list<int>, !torch.none, !torch.str, !torch.bool, !torch.none, !torch.bool -> !torch.vtensor<[?,?,?,?],f32>
     %0 = torch.operator "onnx.Resize"(%arg0, %none, %none, %arg1) {torch.onnx.mode = "linear"} : (!torch.vtensor<[1,1,2,4],f32>, !torch.none, !torch.none, !torch.vtensor<[4],si64>) -> !torch.vtensor<[?,?,?,?],f32>
     return %0 : !torch.vtensor<[?,?,?,?],f32>
-  }
-=======
-// CHECK-LABEL: func.func @test_softplus
-func.func @test_softplus(%arg0: !torch.vtensor<[3],f32>) -> !torch.vtensor<[3],f32> attributes {torch.onnx_meta.ir_version = 3 : si64, torch.onnx_meta.opset_version = 1 : si64, torch.onnx_meta.producer_name = "backend-test", torch.onnx_meta.producer_version = ""} {
-  // CHECK: %[[EXP:.*]] = torch.aten.exp %arg0 : !torch.vtensor<[3],f32> -> !torch.vtensor<[3],f32>
-  // CHECK: torch.aten.log1p %[[EXP]] : !torch.vtensor<[3],f32> -> !torch.vtensor<[3],f32>
-  %0 = torch.operator "onnx.Softplus"(%arg0) : (!torch.vtensor<[3],f32>) -> !torch.vtensor<[3],f32>
-  return %0 : !torch.vtensor<[3],f32>
-}
-
-// -----
-
-// CHECK-LABEL: func.func @test_tril
-func.func @test_tril(%arg0: !torch.vtensor<[4,5],si64>) -> !torch.vtensor<[4,5],si64> attributes {torch.onnx_meta.ir_version = 7 : si64, torch.onnx_meta.opset_version = 14 : si64, torch.onnx_meta.producer_name = "backend-test", torch.onnx_meta.producer_version = ""} {
-  // CHECK: %[[DIAGONAL:.*]] = torch.constant.int 0
-  // CHECK: torch.aten.tril %arg0, %[[DIAGONAL]] : !torch.vtensor<[4,5],si64>, !torch.int -> !torch.vtensor<[4,5],si64>
-  %0 = torch.operator "onnx.Trilu"(%arg0) {torch.onnx.upper = 0 : si64} : (!torch.vtensor<[4,5],si64>) -> !torch.vtensor<[4,5],si64>
-  return %0 : !torch.vtensor<[4,5],si64>
-}
-
-// -----
-
-// CHECK-LABEL: func.func @test_tril_neg
-func.func @test_tril_neg(%arg0: !torch.vtensor<[4,5],si64>, %arg1: !torch.vtensor<[],si64>) -> !torch.vtensor<[4,5],si64> attributes {torch.onnx_meta.ir_version = 7 : si64, torch.onnx_meta.opset_version = 14 : si64, torch.onnx_meta.producer_name = "backend-test", torch.onnx_meta.producer_version = ""} {
-  // CHECK: %[[DIAGONAL:.*]] = torch.aten.item %arg1 : !torch.vtensor<[],si64> -> !torch.int
-  // CHECK: torch.aten.tril %arg0, %[[DIAGONAL]] : !torch.vtensor<[4,5],si64>, !torch.int -> !torch.vtensor<[4,5],si64>
-  %0 = torch.operator "onnx.Trilu"(%arg0, %arg1) {torch.onnx.upper = 0 : si64} : (!torch.vtensor<[4,5],si64>, !torch.vtensor<[],si64>) -> !torch.vtensor<[4,5],si64>
-  return %0 : !torch.vtensor<[4,5],si64>
-}
-
-// -----
-
-// CHECK-LABEL: func.func @test_tril_one_row_neg
-func.func @test_tril_one_row_neg(%arg0: !torch.vtensor<[3,1,5],si64>) -> !torch.vtensor<[3,1,5],si64> attributes {torch.onnx_meta.ir_version = 7 : si64, torch.onnx_meta.opset_version = 14 : si64, torch.onnx_meta.producer_name = "backend-test", torch.onnx_meta.producer_version = ""} {
-  // CHECK: %[[DIAGONAL:.*]] = torch.constant.int 0
-  // CHECK: torch.aten.tril %arg0, %[[DIAGONAL]] : !torch.vtensor<[3,1,5],si64>, !torch.int -> !torch.vtensor<[3,1,5],si64>
-  %0 = torch.operator "onnx.Trilu"(%arg0) {torch.onnx.upper = 0 : si64} : (!torch.vtensor<[3,1,5],si64>) -> !torch.vtensor<[3,1,5],si64>
-  return %0 : !torch.vtensor<[3,1,5],si64>
-}
-
-// -----
-
-// CHECK-LABEL: func.func @test_tril_square
-func.func @test_tril_square(%arg0: !torch.vtensor<[2,3,3],si64>) -> !torch.vtensor<[2,3,3],si64> attributes {torch.onnx_meta.ir_version = 7 : si64, torch.onnx_meta.opset_version = 14 : si64, torch.onnx_meta.producer_name = "backend-test", torch.onnx_meta.producer_version = ""} {
-  // CHECK: %[[DIAGONAL:.*]] = torch.constant.int 0
-  // CHECK: torch.aten.tril %arg0, %[[DIAGONAL]] : !torch.vtensor<[2,3,3],si64>, !torch.int -> !torch.vtensor<[2,3,3],si64>
-  %0 = torch.operator "onnx.Trilu"(%arg0) {torch.onnx.upper = 0 : si64} : (!torch.vtensor<[2,3,3],si64>) -> !torch.vtensor<[2,3,3],si64>
-  return %0 : !torch.vtensor<[2,3,3],si64>
-}
-
-// -----
-
-// CHECK-LABEL: func.func @test_tril_zero
-func.func @test_tril_zero(%arg0: !torch.vtensor<[3,0,5],si64>, %arg1: !torch.vtensor<[],si64>) -> !torch.vtensor<[3,0,5],si64> attributes {torch.onnx_meta.ir_version = 7 : si64, torch.onnx_meta.opset_version = 14 : si64, torch.onnx_meta.producer_name = "backend-test", torch.onnx_meta.producer_version = ""} {
-  // CHECK: %[[DIAGONAL:.*]] = torch.aten.item %arg1 : !torch.vtensor<[],si64> -> !torch.int
-  // CHECK: torch.aten.tril %arg0, %[[DIAGONAL]] : !torch.vtensor<[3,0,5],si64>, !torch.int -> !torch.vtensor<[3,0,5],si64>
-  %0 = torch.operator "onnx.Trilu"(%arg0, %arg1) {torch.onnx.upper = 0 : si64} : (!torch.vtensor<[3,0,5],si64>, !torch.vtensor<[],si64>) -> !torch.vtensor<[3,0,5],si64>
-  return %0 : !torch.vtensor<[3,0,5],si64>
-}
-
-// -----
-
-// CHECK-LABEL: func.func @test_triu
-func.func @test_triu(%arg0: !torch.vtensor<[4,5],si64>) -> !torch.vtensor<[4,5],si64> attributes {torch.onnx_meta.ir_version = 7 : si64, torch.onnx_meta.opset_version = 14 : si64, torch.onnx_meta.producer_name = "backend-test", torch.onnx_meta.producer_version = ""} {
-  // CHECK: %[[DIAGONAL:.*]] = torch.constant.int 0
-  // CHECK: torch.aten.triu %arg0, %[[DIAGONAL]] : !torch.vtensor<[4,5],si64>, !torch.int -> !torch.vtensor<[4,5],si64>
-  %0 = torch.operator "onnx.Trilu"(%arg0) : (!torch.vtensor<[4,5],si64>) -> !torch.vtensor<[4,5],si64>
-  return %0 : !torch.vtensor<[4,5],si64>
-}
-
-// -----
-
-// CHECK-LABEL: func.func @test_triu_one_row
-func.func @test_triu_one_row(%arg0: !torch.vtensor<[3,1,5],si64>, %arg1: !torch.vtensor<[],si64>) -> !torch.vtensor<[3,1,5],si64> attributes {torch.onnx_meta.ir_version = 7 : si64, torch.onnx_meta.opset_version = 14 : si64, torch.onnx_meta.producer_name = "backend-test", torch.onnx_meta.producer_version = ""} {
-  // CHECK: %[[DIAGONAL:.*]] = torch.aten.item %arg1 : !torch.vtensor<[],si64> -> !torch.int
-  // CHECK: torch.aten.triu %arg0, %[[DIAGONAL]] : !torch.vtensor<[3,1,5],si64>, !torch.int -> !torch.vtensor<[3,1,5],si64>
-  %0 = torch.operator "onnx.Trilu"(%arg0, %arg1) : (!torch.vtensor<[3,1,5],si64>, !torch.vtensor<[],si64>) -> !torch.vtensor<[3,1,5],si64>
-  return %0 : !torch.vtensor<[3,1,5],si64>
-}
-
-// -----
-
-// CHECK-LABEL: func.func @test_triu_square
-func.func @test_triu_square(%arg0: !torch.vtensor<[2,3,3],si64>) -> !torch.vtensor<[2,3,3],si64> attributes {torch.onnx_meta.ir_version = 7 : si64, torch.onnx_meta.opset_version = 14 : si64, torch.onnx_meta.producer_name = "backend-test", torch.onnx_meta.producer_version = ""} {
-  // CHECK: %[[DIAGONAL:.*]] = torch.constant.int 0
-  // CHECK: torch.aten.triu %arg0, %[[DIAGONAL]] : !torch.vtensor<[2,3,3],si64>, !torch.int -> !torch.vtensor<[2,3,3],si64>
-  %0 = torch.operator "onnx.Trilu"(%arg0) : (!torch.vtensor<[2,3,3],si64>) -> !torch.vtensor<[2,3,3],si64>
-  return %0 : !torch.vtensor<[2,3,3],si64>
-}
-
-// -----
-
-// CHECK-LABEL: func.func @test_triu_zero
-func.func @test_triu_zero(%arg0: !torch.vtensor<[0,5],si64>, %arg1: !torch.vtensor<[],si64>) -> !torch.vtensor<[0,5],si64> attributes {torch.onnx_meta.ir_version = 7 : si64, torch.onnx_meta.opset_version = 14 : si64, torch.onnx_meta.producer_name = "backend-test", torch.onnx_meta.producer_version = ""} {
-  // CHECK: %[[DIAGONAL:.*]] = torch.aten.item %arg1 : !torch.vtensor<[],si64> -> !torch.int
-  // CHECK: torch.aten.triu %arg0, %[[DIAGONAL]] : !torch.vtensor<[0,5],si64>, !torch.int -> !torch.vtensor<[0,5],si64>
-  %0 = torch.operator "onnx.Trilu"(%arg0, %arg1) : (!torch.vtensor<[0,5],si64>, !torch.vtensor<[],si64>) -> !torch.vtensor<[0,5],si64>
-  return %0 : !torch.vtensor<[0,5],si64>
-}
->>>>>>> 9ae33e48
+  }