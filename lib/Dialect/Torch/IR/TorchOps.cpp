//===----------------------------------------------------------------------===//
//
// Part of the LLVM Project, under the Apache License v2.0 with LLVM Exceptions.
// See https://llvm.org/LICENSE.txt for license information.
// SPDX-License-Identifier: Apache-2.0 WITH LLVM-exception
// Also available under a BSD-style license. See LICENSE.
//
//===----------------------------------------------------------------------===//

#include "torch-mlir/Dialect/Torch/IR/TorchOps.h"
#include "torch-mlir/Dialect/Torch/Utils/Utils.h"

#include "mlir/Dialect/Func/IR/FuncOps.h"
#include "mlir/IR/Builders.h"
#include "mlir/IR/BuiltinOps.h"
#include "mlir/IR/PatternMatch.h"
#include "mlir/IR/TypeUtilities.h"
#include "mlir/Support/LLVM.h"
#include "torch-mlir/Dialect/Torch/Utils/Utils.h"
#include "llvm/ADT/BitVector.h"
#include "llvm/ADT/StringMap.h"
#include "llvm/Support/Casting.h"

using namespace mlir;
using namespace mlir::torch;
using namespace mlir::torch::Torch;

//===----------------------------------------------------------------------===//
// Utilities
//===----------------------------------------------------------------------===//

Value mlir::torch::Torch::adjustStaticInformation(OpBuilder &builder,
                                                  Location loc, Value value,
                                                  Type desiredType,
                                                  bool userAllowsRefinement) {
  Type type = value.getType();

  // If the value is already of the desired type, we're done.
  if (type == desiredType)
    return value;

  // If the type is a tensor, then adjust the static information.
  if ((type.isa<ValueTensorType>() && desiredType.isa<ValueTensorType>()) ||
      (type.isa<NonValueTensorType>() &&
       desiredType.isa<NonValueTensorType>())) {
    Value adjusted = builder.create<TensorStaticInfoCastOp>(value.getLoc(),
                                                            desiredType, value);
    return adjusted;
  }

  // If the type is a subtype of desiredType, then we need to derefine it to
  // desiredType, unless the user allows refinement.
  if (isValidSubtype(type, desiredType)) {
    if (!userAllowsRefinement) {
      Value adjusted =
          builder.create<DerefineOp>(value.getLoc(), desiredType, value);
      return adjusted;
    } else {
      return value;
    }
  }

  // If the desiredType is subtype of type, then we assume that the desiredType
  // is dynamically valid, so we do an unchecked cast.
  if (isValidSubtype(desiredType, type)) {
    Value adjusted =
        builder.create<PrimUncheckedCastOp>(value.getLoc(), desiredType, value);
    return adjusted;
  }

  // No known adjustment.
  return Value();
}

Value mlir::torch::Torch::copyTensorToType(OpBuilder &builder, Location loc,
                                           BaseTensorType newType,
                                           Value tensor) {
  auto originalType = tensor.getType().cast<BaseTensorType>();
  // Adjust the static information in the type to match between the original and
  // new types.
  if (!originalType.hasSameSizesAndDtype(newType)) {
    tensor = builder.create<TensorStaticInfoCastOp>(
        loc, originalType.getWithSizesAndDtypeFrom(newType), tensor);
  }

  // Unless both the original and new types are both value tensors, we end
  // up creating one op that converts between the value and non-value tensor
  // domains. If both the original and new types are both non-value tensors,
  // then we do the copy by going to a value tensor and back.
  if (tensor.getType().isa<NonValueTensorType>())
    tensor = builder.create<CopyToValueTensorOp>(loc, tensor);
  if (newType.isa<NonValueTensorType>())
    tensor = builder.create<CopyToNonValueTensorOp>(loc, tensor);

  return tensor;
}

bool mlir::torch::Torch::isListPotentiallyMutated(Value list) {
  assert(list.getType().isa<Torch::ListType>());
  return llvm::any_of(list.getUsers(), potentiallyMutatesListOperands);
}

bool mlir::torch::Torch::potentiallyMutatesListOperands(Operation *op) {
  // TODO: Find a better place to put this assertion.
  assert((!op->hasTrait<Torch::OpTrait::HasValueSemantics>() ||
          op->hasTrait<OpTrait::ReadOnly>()) &&
         "HasValueSemantics should imply ReadOnly!");
  // ReadOnly ops trivially do not mutate any list operands.
  if (op->hasTrait<Torch::OpTrait::ReadOnly>())
    return false;

  // Ops with no MemoryEffectOpInterface effects also do not mutate any list
  // operands.
  if (auto effects = dyn_cast<MemoryEffectOpInterface>(op)) {
    if (effects.hasNoEffect())
      return false;
  }

  // Conservatively assume that an op might mutate any list operands.
  return true;
}

static IntegerAttr getI64IntegerAttr(MLIRContext *context, int64_t value) {
  return IntegerAttr::get(IntegerType::get(context, 64), value);
}

static FloatAttr getF64FloatAttr(MLIRContext *context, double value) {
  return FloatAttr::get(Float64Type::get(context), value);
}

static Value getScalarIntValue(Value input, Location loc,
                               PatternRewriter &rewriter) {
  auto inputType = input.getType();
  if (inputType.isa<Torch::IntType>()) {
    return input;
  }

  auto inputTensorType = inputType.dyn_cast<BaseTensorType>();
  if (!inputTensorType)
    return nullptr;

  Type inputDtype = inputTensorType.getOptionalDtype();
  if (!inputDtype || !inputDtype.isInteger(64))
    return nullptr;

  std::optional<unsigned> inputRank = getTensorRank(input);
  if (!inputRank || *inputRank != 0)
    return nullptr;

  if (auto valueTensorLiteralOp = input.getDefiningOp<ValueTensorLiteralOp>()) {
    auto val = valueTensorLiteralOp.getValue()
                   .cast<DenseElementsAttr>()
                   .getSplatValue<int64_t>();
    return rewriter.create<Torch::ConstantIntOp>(
        loc, rewriter.getI64IntegerAttr(val));
  } else if (auto primNumToTensorScalarOp =
                 input.getDefiningOp<PrimNumToTensorScalarOp>()) {
    return primNumToTensorScalarOp.getA();
  }
  return nullptr;
}

//===----------------------------------------------------------------------===//
// MethodOp
//===----------------------------------------------------------------------===//

LogicalResult MethodOp::verifySymbolUses(SymbolTableCollection &symbolTable) {
  auto func =
      symbolTable.lookupNearestSymbolFrom<func::FuncOp>(*this, getFunctionAttr());
  if (!func)
    return emitError() << "'@" << getFunction()
                       << "' does not reference a valid function";
  if (func.getVisibility() != SymbolTable::Visibility::Private)
    return emitError() << "'@" << getFunction()
                       << "' must reference a private function";
  if (func.isDeclaration())
    return emitError() << "'@" << getFunction()
                       << "' must reference a function that is defined (not "
                          "merely declared)";
  auto expectedReceiverArgType = NnModuleType::get(
      getContext(), getOperation()->getParentOfType<ClassTypeOp>().getName());
  if (func.getFunctionType().getNumInputs() == 0 ||
      func.getFunctionType().getInput(0) != expectedReceiverArgType) {
    return emitError() << "the referenced function '" << getFunction()
                       << "' must have a first argument of type "
                       << expectedReceiverArgType;
  }
  return success();
}

//===----------------------------------------------------------------------===//
// NnModuleOp
//===----------------------------------------------------------------------===//

LogicalResult NnModuleOp::verify() {
  for (Operation &child : *getBody())
    if (!isa<SlotOp, NnModuleTerminatorOp>(&child))
      return child.emitOpError() << "is not allowed inside 'torch.nn_module'";
  return success();
}

LogicalResult NnModuleOp::verifySymbolUses(SymbolTableCollection &symbolTable) {
  auto classType = symbolTable.lookupNearestSymbolFrom<ClassTypeOp>(
      *this, SymbolRefAttr::get(getContext(), getClassName()));
  if (!classType)
    return emitError() << "'" << getClassName()
                       << "' does not reference a valid class type";

  auto attrs = llvm::to_vector<6>(getBody()->getOps<SlotOp>());
  auto attrDefs = llvm::to_vector<6>(classType.getBody()->getOps<AttrOp>());
  if (attrs.size() != attrDefs.size())
    return emitError() << "number of 'torch.slot's in a 'torch.nn_module' must "
                          "match number of 'torch.attr's in "
                          "the corresponding 'torch.class_type'";
  for (int i = 0, e = attrs.size(); i != e; i++) {
    SlotOp attr = attrs[i];
    AttrOp attrDef = attrDefs[i];
    if (!isValidSubtype(attr.getValue().getType(), attrDef.getType()) ||
        attr.getName() != attrDef.getName()) {
      return attr.emitOpError()
          .append("is expected to match type and name of '",
                  attrDef.getOperation(), "'")
          .attachNote(attrDef.getLoc())
          .append("see torch.attr at corresponding index ", i, " here");
    }
  }

  return success();
}

//===----------------------------------------------------------------------===//
// PrimListConstructOp
//===----------------------------------------------------------------------===//

LogicalResult PrimListConstructOp::verify() {
  auto resultType = getResult().getType();
  auto resultElementType = resultType.dyn_cast<ListType>().getContainedType();
  auto matchResultElementType = [&](Type type) {
    return isValidSubtype(type, resultElementType);
  };
  if (!llvm::all_of(getOperandTypes(), matchResultElementType)) {
    return emitError() << "operand types should have the same type as the "
                          "list contained type";
  }

  return success();
}

//===----------------------------------------------------------------------===//
// PrimDictConstructOp
//===----------------------------------------------------------------------===//

LogicalResult PrimDictConstructOp::verify() {
  auto isValidSubTypeOf = [](Type expectedType) {
    return [=](Type type) { return isValidSubtype(type, expectedType); };
  };

  if (!llvm::all_of(getKeys().getTypes(), isValidSubTypeOf(getKeyType())))
    return emitError() << "keys should be of Dict key type";

  if (!llvm::all_of(getValues().getTypes(), isValidSubTypeOf(getValueType())))
    return emitError() << "values  should be of Dict value type";

  return success();
}

//===----------------------------------------------------------------------===//
// ClassTypeOp
//===----------------------------------------------------------------------===//

LogicalResult ClassTypeOp::verify() {
  llvm::StringMap<Operation *> namesToOps;
  for (Operation &child : getBody()->without_terminator()) {
    if (!isa<AttrOp, MethodOp>(&child))
      return child.emitOpError() << "is not allowed inside `torch.class_type`";
    StringRef name;
    if (auto attr = dyn_cast<AttrOp>(child))
      name = attr.getName();
    else
      name = cast<MethodOp>(child).getName();
    auto itAndWasInserted = namesToOps.insert({name, &child});
    auto it = itAndWasInserted.first;
    bool wasInserted = itAndWasInserted.second;
    if (!wasInserted) {
      auto diag = emitOpError().append("has duplicate attr/method with name '",
                                       name, "'");
      diag.attachNote(it->second->getLoc())
          .append("see first conflicting attr/method here");
      diag.attachNote(child.getLoc())
          .append("see second conflicting attr/method here");
      return failure();
    }
  }

  return success();
}

//===----------------------------------------------------------------------===//
// PrimLoopOp
//===----------------------------------------------------------------------===//

OperandRange
PrimLoopOp::getSuccessorEntryOperands(std::optional<unsigned int> index) {
  assert(index.has_value() && index.value() == 0);
  return getIterArgsInit();
}

void PrimLoopOp::getSuccessorRegions(
    std::optional<unsigned> index, ArrayRef<Attribute> operands,
    SmallVectorImpl<RegionSuccessor> &regions) {
  (void)operands;

  if (!index.has_value()) {
    regions.emplace_back(&getRegion(), getRegion().getArguments().slice(1));
    return;
  }
  assert(*index == 0);
  regions.emplace_back(&getRegion(), getRegion().getArguments().slice(1));
  regions.emplace_back(getResults());
}

bool PrimLoopOp::isForLike() {
  bool b;
  return matchPattern(getInitialCondition(), m_TorchConstantBool(&b)) && b;
}

//===----------------------------------------------------------------------===//
// PrimLoopConditionOp
//===----------------------------------------------------------------------===//

MutableOperandRange PrimLoopConditionOp::getMutableSuccessorOperands(
    std::optional<unsigned> index) {
  // Pass all operands except the condition to the successor which is the
  // parent loop op.
  return getIterArgsMutable();
}

//===----------------------------------------------------------------------===//
// PrimIfOp
//===----------------------------------------------------------------------===//

ParseResult PrimIfOp::parse(OpAsmParser &parser, OperationState &result) {
  // Create the regions.
  result.regions.reserve(2);
  Region *thenRegion = result.addRegion();
  Region *elseRegion = result.addRegion();

  auto &builder = parser.getBuilder();
  OpAsmParser::UnresolvedOperand cond;
  Type boolType = builder.getType<Torch::BoolType>();
  if (parser.parseOperand(cond) ||
      parser.resolveOperand(cond, boolType, result.operands))
    return failure();
  // Parse results type list.
  if (parser.parseArrowTypeList(result.types))
    return failure();
  // Parse the 'then' region.
  if (parser.parseRegion(*thenRegion, /*arguments=*/{}, /*argTypes=*/{}))
    return failure();
  // Parse the 'else' region.
  if (parser.parseKeyword("else"))
    return failure();
  if (parser.parseRegion(*elseRegion, /*arguments=*/{}, /*argTypes=*/{}))
    return failure();
  // Parse the optional attribute list.
  if (parser.parseOptionalAttrDict(result.attributes))
    return failure();
  return success();
}

void PrimIfOp::print(OpAsmPrinter &p) {
  p << " " << getCondition();
  p << " -> (" << getResultTypes() << ") ";
  p.printRegion(getThenRegion(), /*printEntryBlockArgs=*/false);
  p << " else ";
  p.printRegion(getElseRegion(), /*printEntryBlockArgs=*/false);

  p.printOptionalAttrDict((*this)->getAttrs());
}

void PrimIfOp::getSuccessorRegions(std::optional<unsigned> index,
                                   ArrayRef<Attribute> operands,
                                   SmallVectorImpl<RegionSuccessor> &regions) {
  // The `then` and the `else` region branch back to the parent operation.
  if (index.has_value()) {
    regions.push_back(RegionSuccessor(getResults()));
    return;
  }

  // If the condition is constant, we can give a more precise answer.
  if (auto condAttr = operands.front().dyn_cast_or_null<IntegerAttr>()) {
    Region *executedRegion =
        condAttr.getValue().isOne() ? &getThenRegion() : &getElseRegion();
    regions.push_back(RegionSuccessor(executedRegion));
    return;
  }

  // If the condition isn't constant, both regions may be executed.
  regions.push_back(RegionSuccessor(&getThenRegion()));
  regions.push_back(RegionSuccessor(&getElseRegion()));
  return;
}

/// Replaces the given op with the contents of the given single-block region,
/// using the operands of the block terminator to replace operation results.
static void replaceOpWithRegion(PatternRewriter &rewriter, Operation *op,
                                Region &region, ValueRange blockArgs = {}) {
  assert(llvm::hasSingleElement(region) && "expected single-region block");
  Block *block = &region.front();
  Operation *terminator = block->getTerminator();
  ValueRange results = terminator->getOperands();
  rewriter.inlineBlockBefore(block, op, blockArgs);
  rewriter.replaceOp(op, results);
  rewriter.eraseOp(terminator);
}

void PrimIfOp::getCanonicalizationPatterns(RewritePatternSet &patterns,
                                           MLIRContext *context) {
  // If the condition is constant, delete the dead branch and inline the live
  // branch.
  patterns.add(+[](PrimIfOp op, PatternRewriter &rewriter) {
    auto constantBool = op.getCondition().getDefiningOp<Torch::ConstantBoolOp>();
    if (!constantBool)
      return rewriter.notifyMatchFailure(op, "non-constant condition");
    replaceOpWithRegion(
        rewriter, op, constantBool.getValue() ? op.getThenRegion() : op.getElseRegion());
    return success();
  });
  // If the thenRegion and elseRegion yield the same Value's, then use those
  // directly.
  patterns.add(+[](PrimIfOp op, PatternRewriter &rewriter) {
    auto trueTerminator = op.getThenRegion().front().getTerminator();
    auto falseTerminator = op.getElseRegion().front().getTerminator();
    bool madeChange = false;
    SmallVector<int> resultsToErase;
    for (auto t : llvm::zip(trueTerminator->getOperands(),
                            falseTerminator->getOperands(), op->getResults())) {
      auto trueVal = std::get<0>(t);
      auto falseVal = std::get<1>(t);
      auto resultToBeReplaced = std::get<2>(t);
      if (trueVal == falseVal) {
        madeChange |= !resultToBeReplaced.use_empty();
        resultToBeReplaced.replaceAllUsesWith(trueVal);
      }
    }
    // We leave it up to a separate pattern (not yet implemented) to erase the
    // results that are now dead. That transformation is independently useful,
    // and also pretty tricky to implement because it changes the number of
    // results.
    return success(madeChange);
  });
  // Erase any dead results.
  patterns.add(+[](PrimIfOp op, PatternRewriter &rewriter) {
    llvm::BitVector resultsToErase(op.getNumResults());
    for (auto result : llvm::enumerate(op->getResults())) {
      if (result.value().use_empty())
        resultsToErase.set(result.index());
    }

    // If no results have uses and there are no side effects, just erase the op.
    // Approximate the body having no side effects by checking if it is just a
    // terminator.
    // Note: We don't want to make this logic too fancy, because in general,
    // checking for recursive side effects can result in a quadratic amount of
    // work (N nested If's each resulting in O(N) work). It should probably be
    // split into its own pattern if we want to make it fancier.
    if (resultsToErase.all() &&
        llvm::hasSingleElement(op.getThenRegion().front()) &&
        llvm::hasSingleElement(op.getElseRegion().front())) {
      rewriter.eraseOp(op);
      return success();
    }

    // If there are no results to erase, we're done.
    if (!resultsToErase.any())
      return failure();

    SmallVector<Type> newResultTypes;
    for (int i = 0, e = op->getNumResults(); i < e; ++i) {
      if (resultsToErase[i])
        continue;
      newResultTypes.push_back(op->getResult(i).getType());
    }
    auto newIf =
        rewriter.create<PrimIfOp>(op->getLoc(), newResultTypes, op.getCondition());
    rewriter.inlineRegionBefore(op.getThenRegion(), newIf.getThenRegion(),
                                newIf.getThenRegion().end());
    rewriter.inlineRegionBefore(op.getElseRegion(), newIf.getElseRegion(),
                                newIf.getElseRegion().end());
    newIf.getThenRegion().front().getTerminator()->eraseOperands(resultsToErase);
    newIf.getElseRegion().front().getTerminator()->eraseOperands(resultsToErase);
    SmallVector<Value> replacementValues;
    for (int i = 0, e = op->getNumResults(), nextNewValue = 0; i < e; ++i) {
      if (resultsToErase[i])
        replacementValues.push_back(nullptr);
      else
        replacementValues.push_back(newIf->getResult(nextNewValue++));
    }
    rewriter.replaceOp(op, replacementValues);

    return success();
  });
}

//===----------------------------------------------------------------------===//
// RuntimeAssertOp
//===----------------------------------------------------------------------===//

void RuntimeAssertOp::getCanonicalizationPatterns(RewritePatternSet &patterns,
                                                  MLIRContext *context) {
  patterns.add(+[](RuntimeAssertOp op, PatternRewriter &rewriter) {
    bool value;
    if (!matchPattern(op.getCondition(), m_TorchConstantBool(&value)))
      return failure();

    if (value) {
        rewriter.eraseOp(op);
        return success();
    }
<<<<<<< HEAD
    // TODO: If we statically know that the condition is false, should we
    // emit an error at compile time?
=======
    // Even if the condition is statically false, the assert might never be
    // executed.
>>>>>>> ddea56a8
    return failure();
  });
}

//===----------------------------------------------------------------------===//
// DerefineOp
//===----------------------------------------------------------------------===//

bool DerefineOp::areCastCompatible(mlir::TypeRange inputs,
                                   mlir::TypeRange outputs) {
  return isValidSubtype(inputs[0], outputs[0]);
}

OpFoldResult DerefineOp::fold(FoldAdaptor adaptor) {
  auto uncheckedCast = getOperand().getDefiningOp<PrimUncheckedCastOp>();
  if (!uncheckedCast)
    return nullptr;
  if (uncheckedCast.getOperand().getType() == getType())
    return uncheckedCast.getOperand();
  return nullptr;
}

void DerefineOp::getCanonicalizationPatterns(RewritePatternSet &patterns,
                                             MLIRContext *context) {
  patterns.add(+[](DerefineOp op, PatternRewriter &rewriter) {
    bool madeChange = false;
    for (OpOperand &use : llvm::make_early_inc_range(op->getUses())) {
      if (use.getOwner()->hasTrait<OpTrait::AllowsTypeRefinement>()) {
        use.set(op.getOperand());
        madeChange = true;
      }
    }
    return success(madeChange);
  });
}

static OpFoldResult atenIsOrIsNotFoldHelper(Operation *op, bool equalIsTrue) {
  Value lhs = op->getOperand(0);
  Value rhs = op->getOperand(1);
  // Look through DerefineOp's to get more refined static information.
  if (auto derefine = lhs.getDefiningOp<DerefineOp>())
    lhs = derefine.getOperand();
  if (auto derefine = rhs.getDefiningOp<DerefineOp>())
    rhs = derefine.getOperand();
  Type lhsType = lhs.getType();
  Type rhsType = rhs.getType();

  // If either type is a NoneType, make it be the lhsType.
  if (rhsType.isa<Torch::NoneType>()) {
    std::swap(lhsType, rhsType);
    std::swap(lhs, rhs);
  }

  // For now, check a few specific cases.

  // If both types are the singleton `!torch.none` type, then we don't even need
  // to look at the values.
  if (lhsType.isa<Torch::NoneType>() && rhsType.isa<Torch::NoneType>())
    return IntegerAttr::get(IntegerType::get(op->getContext(), 1), equalIsTrue);

  // If neither type is a subtype of the other, then the result is false.
  // TODO: Implement and use subtype infra for this.
  // For now, check a specific case.
  // If the rhs is not OptionalType, then we know it cannot be None.
  if (lhsType.isa<Torch::NoneType>() && !rhsType.isa<Torch::OptionalType>()) {
    return IntegerAttr::get(IntegerType::get(op->getContext(), 1),
                            !equalIsTrue);
  }

  return nullptr;
}

//===----------------------------------------------------------------------===//
// Aten__RangeLengthOp
//===----------------------------------------------------------------------===//

OpFoldResult Aten__RangeLengthOp::fold(FoldAdaptor adaptor) {
  auto lo = adaptor.getLo();
  auto hi = adaptor.getHi();
  auto step = adaptor.getStep();
  if (!lo || !hi || !step)
    return nullptr;
  auto loInt = lo.dyn_cast_or_null<IntegerAttr>().getValue();
  auto hiInt = hi.dyn_cast_or_null<IntegerAttr>().getValue();
  auto stepInt = step.dyn_cast_or_null<IntegerAttr>().getValue();
  // TODO: Implement folding for negative steps.
  if (stepInt.isNegative())
    return nullptr;
  // From Python language spec:
  // r[i] = lo + step*i such that i >= 0 and r[i] < hi
  // So maximize `i` such that lo + step * i < hi
  // ==> i == ceildiv(hi - lo, step)
  return IntegerAttr::get(lo.cast<TypedAttr>().getType(),
                          llvm::APIntOps::RoundingSDiv(hiInt - loInt, stepInt,
                                                       APInt::Rounding::UP));
}

//===----------------------------------------------------------------------===//
// Aten__DeriveIndexOp
//===----------------------------------------------------------------------===//

OpFoldResult Aten__DeriveIndexOp::fold(FoldAdaptor adaptor) {
  auto index = adaptor.getIndex();
  auto start = adaptor.getStart();
  auto step = adaptor.getStep();
  if (!index || !start || !step)
    return nullptr;
  auto indexInt = index.dyn_cast_or_null<IntegerAttr>().getValue();
  auto startInt = start.dyn_cast_or_null<IntegerAttr>().getValue();
  auto stepInt = step.dyn_cast_or_null<IntegerAttr>().getValue();
  return IntegerAttr::get(index.cast<TypedAttr>().getType(),
                          startInt + stepInt * indexInt);
}

//===----------------------------------------------------------------------===//
// Aten__Is__Op
//===----------------------------------------------------------------------===//

OpFoldResult Aten__Is__Op::fold(FoldAdaptor adaptor) {
  return atenIsOrIsNotFoldHelper(*this, /*equalIsTrue=*/true);
}

//===----------------------------------------------------------------------===//
// Aten__Isnot__Op
//===----------------------------------------------------------------------===//

OpFoldResult Aten__Isnot__Op::fold(FoldAdaptor adaptor) {
  return atenIsOrIsNotFoldHelper(*this, /*equalIsTrue=*/false);
}

//===----------------------------------------------------------------------===//
// Aten__Not__Op
//===----------------------------------------------------------------------===//

OpFoldResult Aten__Not__Op::fold(FoldAdaptor adaptor) {
  bool value;
  if (!matchPattern(getOperand(), m_TorchConstantBool(&value)))
    return nullptr;
  return IntegerAttr::get(IntegerType::get(getContext(), 1), !value);
}

//===----------------------------------------------------------------------===//
// AtenNeBoolOp
//===----------------------------------------------------------------------===//

OpFoldResult AtenNeBoolOp::fold(FoldAdaptor adaptor) {
  if (getOperand(0) == getOperand(1))
    return IntegerAttr::get(IntegerType::get(getContext(), 1), false);

  bool a, b;
  if (!matchPattern(getOperand(0), m_TorchConstantBool(&a)))
    return nullptr;
  if (!matchPattern(getOperand(1), m_TorchConstantBool(&b)))
    return nullptr;
  return IntegerAttr::get(IntegerType::get(getContext(), 1), a != b);
}

//===----------------------------------------------------------------------===//
// AtenSqueezeOp
//===----------------------------------------------------------------------===//

OpFoldResult AtenSqueezeOp::fold(FoldAdaptor adaptor) {
  if (auto tensorType = getOperand().getType().dyn_cast<BaseTensorType>()) {
    if (tensorType.hasSizes() && tensorType.getSizes().size() == 0)
      return getOperand();
  }
  return nullptr;
}

//===----------------------------------------------------------------------===//
// AtenSqueezeDimOp
//===----------------------------------------------------------------------===//

OpFoldResult AtenSqueezeDimOp::fold(FoldAdaptor adaptor) {
  if (auto tensorType = getOperand(0).getType().dyn_cast<BaseTensorType>()) {
    if (tensorType.hasSizes() && tensorType.getSizes().size() == 0)
      return getOperand(0);
  }
  return nullptr;
}

//===----------------------------------------------------------------------===//
// AtenRoundOp
//===----------------------------------------------------------------------===//

OpFoldResult AtenRoundOp::fold(FoldAdaptor adaptor) {
  if (auto selfType = getSelf().getType().dyn_cast<BaseTensorType>()) {
    if (selfType.hasDtype() && selfType.getDtype().isa<mlir::IntegerType>())
      return getSelf();
  }
  return nullptr;
}

//===----------------------------------------------------------------------===//
// AtenTypeAsOp
//===----------------------------------------------------------------------===//

OpFoldResult AtenTypeAsOp::fold(FoldAdaptor adaptor) {
  Type inType = getSelf().getType();
  Type newType = getOther().getType();

  if (inType == newType)
    return getSelf();

  return nullptr;
}

//===----------------------------------------------------------------------===//
// AtenToDtypeOp
//===----------------------------------------------------------------------===//

OpFoldResult AtenToDtypeOp::fold(FoldAdaptor adaptor) {
  bool nonBlocking, copyArg;
  // The non_blocking arg must be `False`.
  if (!matchPattern(getNonBlocking(), m_TorchConstantBool(&nonBlocking)) ||
      nonBlocking)
    return nullptr;
  // The copy arg must be `False`.
  if (!matchPattern(getCopy(), m_TorchConstantBool(&copyArg)) || copyArg)
    return nullptr;
  // The memory_format arg must be `none`.
  if (!getMemoryFormat().getType().isa<Torch::NoneType>())
    return nullptr;

  auto inputType = getSelf().getType().cast<BaseTensorType>();
  auto resType = getType().cast<BaseTensorType>();
  // If the types aren't equal, then we can't fold.
  if (inputType != resType)
    return nullptr;
  // If the type does not have a statically known dtype, then we cannot fold.
  // For example, folding `tensor<*,unk>` to `tensor<*,unk>` would be wrong,
  // since the `unk` could be dynamically different for the operand and result.
  if (!inputType.hasDtype())
    return nullptr;
  // Fold when both the input tensor and result are of the same type.
  return getOperand(0);
}

//===----------------------------------------------------------------------===//
// AtenToDtypeLayoutOp
//===----------------------------------------------------------------------===//

OpFoldResult AtenToDtypeLayoutOp::fold(FoldAdaptor adaptor) {
  // The pin_memory arg should be either constant `False` or `none`.
  if (!getPinMemory().getType().isa<Torch::NoneType>()) {
    bool pinMemory;
    if (!matchPattern(getPinMemory(), m_TorchConstantBool(&pinMemory)))
      return nullptr;
    else if (pinMemory)
      return nullptr;
  }

  // The non_blocking arg should be constant `False`.
  bool nonBlocking;
  if (!matchPattern(getNonBlocking(), m_TorchConstantBool(&nonBlocking)))
    return nullptr;
  else if (nonBlocking)
    return nullptr;

  // The copy arg should be constant `False`.
  bool copyArg;
  if (!matchPattern(getCopy(), m_TorchConstantBool(&copyArg)))
    return nullptr;
  else if (copyArg)
    return nullptr;

  // The device arg must be `none`.
  if (!getDevice().getType().isa<Torch::NoneType>())
    return nullptr;

  // The memory_format arg must be `none`.
  if (!getMemoryFormat().getType().isa<Torch::NoneType>())
    return nullptr;

  auto inputType = getSelf().getType().cast<BaseTensorType>();
  auto resType = getType().cast<BaseTensorType>();
  // If the types aren't equal, then we can't fold.
  if (inputType != resType)
    return nullptr;
  // If the type does not have a statically known dtype, then we cannot fold.
  // For example, folding `tensor<*,unk>` to `tensor<*,unk>` would be wrong,
  // since the `unk` could be dynamically different for the operand and result.
  if (!inputType.hasDtype())
    return nullptr;

  // The layout arg should be either `none` or `0` i.e. strided.
  if (!getLayout().getType().isa<Torch::NoneType>()) {
    int64_t tensorLayout;
    if (!matchPattern(getLayout(), m_TorchConstantInt(&tensorLayout)))
      return nullptr;
    else if (tensorLayout != torch_upstream::Layout::Strided)
      return nullptr;
  }

  // Fold when both the input tensor and result are of the same type and the
  // layout arg is strided.
  return getOperand(0);
}

void AtenToDtypeLayoutOp::getCanonicalizationPatterns(
    RewritePatternSet &patterns, MLIRContext *context) {
  // `to.dtype_layout` -> `to.device/to.dtype` if layout is none and pin memory
  // is false
  patterns.add(+[](AtenToDtypeLayoutOp op, PatternRewriter &rewriter) {
    // The pin_memory arg should be either constant `False` or `none`.
    if (!op.getPinMemory().getType().isa<Torch::NoneType>()) {
      bool pinMemory;
      if (!matchPattern(op.getPinMemory(), m_TorchConstantBool(&pinMemory)))
        return failure();
      else if (pinMemory)
        return failure();
    }

    // The layout arg should be either `none` or `0` i.e. strided.
    if (!op.getLayout().getType().isa<Torch::NoneType>()) {
      int64_t tensorLayout;
      if (!matchPattern(op.getLayout(), m_TorchConstantInt(&tensorLayout)))
        return failure();
      else if (tensorLayout != torch_upstream::Layout::Strided)
        return failure();
    }

    if (op.getDevice().getType().isa<Torch::NoneType>()) {
      // The device arg is `none`. Rewrite to to.dtype.
      AtenToDtypeOp toDtype = rewriter.create<AtenToDtypeOp>(
          op.getLoc(), op.getType(), op.getSelf(), op.getDtype(),
          op.getNonBlocking(), op.getCopy(), op.getMemoryFormat());
      rewriter.replaceOp(op, toDtype->getResults());
    } else {
      // The device arg is not `none`. Rewrite to to.device.
      AtenToDeviceOp toDevice = rewriter.create<AtenToDeviceOp>(
          op.getLoc(), op.getType(), op.getSelf(), op.getDevice(),
          op.getDtype(), op.getNonBlocking(), op.getCopy(),
          op.getMemoryFormat());
      rewriter.replaceOp(op, toDevice->getResults());
    }

    return success();
  });
}

//===----------------------------------------------------------------------===//
// AtenViewOp
//===----------------------------------------------------------------------===//

OpFoldResult AtenViewOp::fold(FoldAdaptor adaptor) {
  auto inputType = getOperand(0).getType().dyn_cast<BaseTensorType>();
  if (!inputType || !inputType.hasSizes() || inputType.getSizes().size() != 1)
    return nullptr;
  auto resType = getType().dyn_cast<BaseTensorType>();
  if (!resType || !resType.hasSizes() || resType.getSizes().size() != 1)
    return nullptr;
  // Fold when both the input tensor and result are unity rank tensors.
  return getOperand(0);
}

//===----------------------------------------------------------------------===//
// PrimsViewOfOp
//===----------------------------------------------------------------------===//

OpFoldResult PrimsViewOfOp::fold(FoldAdaptor adaptor) {
  // Always fold the op with its only input operand.
  return getOperand();
}

//===----------------------------------------------------------------------===//
// AtenDimOp
//===----------------------------------------------------------------------===//

OpFoldResult AtenDimOp::fold(FoldAdaptor adaptor) {
  if (auto tensorType = getOperand().getType().dyn_cast<BaseTensorType>()) {
    if (tensorType.hasSizes())
      return IntegerAttr::get(IntegerType::get(getContext(), 64),
                              tensorType.getSizes().size());
  }
  return nullptr;
}

//===----------------------------------------------------------------------===//
// AtenLenTOp
//===----------------------------------------------------------------------===//

OpFoldResult AtenLenTOp::fold(FoldAdaptor adaptor) {
  // `len([1,1,1])` -> `3`, if it is not mutated.
  if (auto listConstruct =
          getOperand().getDefiningOp<Torch::PrimListConstructOp>()) {
    if (!isListPotentiallyMutated(listConstruct)) {
      return IntegerAttr::get(IntegerType::get(getContext(), 64),
                              listConstruct.getNumOperands());
    }
  }
  return nullptr;
}

void AtenLenTOp::getCanonicalizationPatterns(RewritePatternSet &patterns,
                                             MLIRContext *context) {
  // `len(t.size())` -> `t.ndim`
  patterns.add(+[](AtenLenTOp op, PatternRewriter &rewriter) {
    auto size = op.getOperand().getDefiningOp<AtenSizeOp>();
    if (!size)
      return rewriter.notifyMatchFailure(op, "operand not AtenSizeOp");
    rewriter.replaceOpWithNewOp<AtenDimOp>(op, size.getOperand());
    return success();
  });
}

//===----------------------------------------------------------------------===//
// AtenLenStrOp
//===----------------------------------------------------------------------===//

OpFoldResult AtenLenStrOp::fold(FoldAdaptor adaptor) {
  if (auto stringConstruct = getS().getDefiningOp<ConstantStrOp>())
    return getI64IntegerAttr(getContext(),
                             stringConstruct.getValueAttr().getValue().size());

  return nullptr;
}

LogicalResult rewrite0DBinaryTensorOp(Operation *op,
                                      PatternRewriter &rewriter) {
  Location loc = op->getLoc();
  // This canonicalization pattern also includes aten div/mul/add/sub ops
  // between tensor and scalar, like aten.add.Scalar op
  if (op->getNumOperands() < 2) {
    return failure();
  }
  auto lhs = getScalarIntValue(op->getOperand(0), loc, rewriter);
  auto rhs = getScalarIntValue(op->getOperand(1), loc, rewriter);
  auto outType = op->getResult(0).getType();

  if (!lhs || !rhs) {
    return rewriter.notifyMatchFailure(
        op, "only int scalar lhs or rhs is supported");
  }
  if (isa<AtenSubTensorOp, AtenSubScalarOp, AtenRsubScalarOp, AtenAddTensorOp,
          AtenAddScalarOp>(op)) {
    Value alpha = getScalarIntValue(op->getOperand(2), loc, rewriter);
    if (!alpha) {
      return rewriter.notifyMatchFailure(op,
                                         "only int scalar alpha is supported");
    }
    if (isa<AtenRsubScalarOp>(op))
      lhs = rewriter.create<AtenMulIntOp>(loc, lhs, alpha);
    else
      rhs = rewriter.create<AtenMulIntOp>(loc, rhs, alpha);
  }

  if (isa<AtenDivTensorModeOp>(op)) {
    // None rounding mode
    if (op->getOperand(2).getType().isa<Torch::NoneType>()) {
      Value quotient = rewriter.create<AtenDivOp>(loc, lhs, rhs);
      rewriter.replaceOpWithNewOp<PrimNumToTensorScalarOp>(op, outType,
                                                           quotient);
      return success();
    }
    std::string roundingMode;
    if (!matchPattern(op->getOperand(2), m_TorchConstantStr(roundingMode))) {
      return rewriter.notifyMatchFailure(
          op, "only None, 'floor' or 'trunc' rounding mode is supported");
    }
    if (roundingMode == "floor") {
      Value quotient = rewriter.create<AtenFloordivIntOp>(loc, lhs, rhs);
      rewriter.replaceOpWithNewOp<PrimNumToTensorScalarOp>(op, outType,
                                                           quotient);
      return success();
    }
    // For "trunc" rounding mode, insted of canonicalizing it into
    // aten.abs, aten.floor, aten.sign and aten.mul.int ops, which adds
    // complexity but helps little in optimization (such as constant folding),
    // we are trying to fold it.
    if (roundingMode == "trunc") {
      int64_t lhsInt;
      int64_t rhsInt;
      if (!matchPattern(lhs, m_TorchConstantInt(&lhsInt))) {
        return failure();
      }
      if (!matchPattern(rhs, m_TorchConstantInt(&rhsInt))) {
        return failure();
      }

      int64_t result = (int64_t)std::trunc((double)lhsInt / rhsInt);
      Value resultScalar = rewriter.create<ConstantIntOp>(
          loc, rewriter.getI64IntegerAttr(result));
      rewriter.replaceOpWithNewOp<PrimNumToTensorScalarOp>(op, outType,
                                                           resultScalar);
      return success();
    }

    return failure();
  }

  Value result;
  // Other Add/Sub/Mul ops
  if (isa<AtenAddTensorOp, AtenAddScalarOp>(op)) {
    result = rewriter.create<AtenAddIntOp>(loc, lhs, rhs);
  } else if (isa<AtenSubScalarOp, AtenSubTensorOp>(op)) {
    result = rewriter.create<AtenSubIntOp>(loc, lhs, rhs);
  } else if (isa<AtenRsubScalarOp>(op)) {
    result = rewriter.create<AtenSubIntOp>(loc, rhs, lhs);
  } else if (isa<AtenMulScalarOp, AtenMulTensorOp>(op)) {
    result = rewriter.create<AtenMulIntOp>(loc, lhs, rhs);
  }
  rewriter.replaceOpWithNewOp<PrimNumToTensorScalarOp>(op, outType, result);
  return success();
}

//===----------------------------------------------------------------------===//
// AtenAddTensorOp
//===----------------------------------------------------------------------===//
void AtenAddTensorOp::getCanonicalizationPatterns(RewritePatternSet &patterns,
                                                  MLIRContext *context) {
  patterns.add(+[](AtenAddTensorOp op, PatternRewriter &rewriter) {
    return rewrite0DBinaryTensorOp(op, rewriter);
  });
}

//===----------------------------------------------------------------------===//
// AtenAddScalarOp
//===----------------------------------------------------------------------===//
void AtenAddScalarOp::getCanonicalizationPatterns(RewritePatternSet &patterns,
                                                  MLIRContext *context) {
  patterns.add(+[](AtenAddScalarOp op, PatternRewriter &rewriter) {
    return rewrite0DBinaryTensorOp(op, rewriter);
  });
}

//===----------------------------------------------------------------------===//
// AtenSubTensorOp
//===----------------------------------------------------------------------===//
void AtenSubTensorOp::getCanonicalizationPatterns(RewritePatternSet &patterns,
                                                  MLIRContext *context) {
  patterns.add(+[](AtenSubTensorOp op, PatternRewriter &rewriter) {
    return rewrite0DBinaryTensorOp(op, rewriter);
  });
}

//===----------------------------------------------------------------------===//
// AtenSubScalarOp
//===----------------------------------------------------------------------===//
void AtenSubScalarOp::getCanonicalizationPatterns(RewritePatternSet &patterns,
                                                  MLIRContext *context) {
  patterns.add(+[](AtenSubScalarOp op, PatternRewriter &rewriter) {
    return rewrite0DBinaryTensorOp(op, rewriter);
  });
}

//===----------------------------------------------------------------------===//
// AtenRSubScalarOp
//===----------------------------------------------------------------------===//
void AtenRsubScalarOp::getCanonicalizationPatterns(RewritePatternSet &patterns,
                                                   MLIRContext *context) {
  patterns.add(+[](AtenRsubScalarOp op, PatternRewriter &rewriter) {
    return rewrite0DBinaryTensorOp(op, rewriter);
  });
}

//===----------------------------------------------------------------------===//
// AtenMulTensorOp
//===----------------------------------------------------------------------===//
void AtenMulTensorOp::getCanonicalizationPatterns(RewritePatternSet &patterns,
                                                  MLIRContext *context) {
  patterns.add(+[](AtenMulTensorOp op, PatternRewriter &rewriter) {
    return rewrite0DBinaryTensorOp(op, rewriter);
  });
}

//===----------------------------------------------------------------------===//
// AtenMulScalarOp
//===----------------------------------------------------------------------===//
void AtenMulScalarOp::getCanonicalizationPatterns(RewritePatternSet &patterns,
                                                  MLIRContext *context) {
  patterns.add(+[](AtenMulScalarOp op, PatternRewriter &rewriter) {
    return rewrite0DBinaryTensorOp(op, rewriter);
  });
}

//===----------------------------------------------------------------------===//
// AtenDivTensorModeOp
//===----------------------------------------------------------------------===//
void AtenDivTensorModeOp::getCanonicalizationPatterns(
    RewritePatternSet &patterns, MLIRContext *context) {
  patterns.add(+[](AtenDivTensorModeOp op, PatternRewriter &rewriter) {
    return rewrite0DBinaryTensorOp(op, rewriter);
  });
}

//===----------------------------------------------------------------------===//
// AtenScalarImplicitOp
//===----------------------------------------------------------------------===//
void AtenScalarImplicitOp::getCanonicalizationPatterns(
    RewritePatternSet &patterns, MLIRContext *context) {
  patterns.add(+[](AtenScalarImplicitOp op, PatternRewriter &rewriter) {
    Location loc = op.getLoc();
    Value a = op.getA();
    auto outType = op.getResult().getType();
    Value scalarValue = getScalarIntValue(a, loc, rewriter);
    if (!scalarValue)
      return failure();
    rewriter.replaceOpWithNewOp<Torch::DerefineOp>(op, outType, scalarValue);
    return success();
  });
}

//===----------------------------------------------------------------------===//
// AtenSizeOp
//===----------------------------------------------------------------------===//

// Traces at most 6 parents of `value` to determine the tensor type with known
// dimension size or returns failure if such a type was not found.  If `dim` is
// `None`, then all dimension's sizes must be known.
static FailureOr<BaseTensorType>
traceKnownSizeTensorType(Value value, std::optional<int64_t> dim) {
  // Function to check if we found a type that contains the queried information.
  auto foundType = [](BaseTensorType tensorType, std::optional<int64_t>(dim)) {
    if (!tensorType.hasSizes())
      return false;

    if (dim == std::nullopt)
      return tensorType.areAllSizesKnown();

    // If the dimension value is negative, then convert it to a positive value.
    ArrayRef<int64_t> sizes = tensorType.getSizes();
    *dim = toPositiveDim(*dim, sizes.size());
    return isValidDim(*dim, sizes.size()) && sizes[*dim] != kUnknownSize;
  };

  // Limit the loop count to 6 to avoid indefinite compilation times from
  // unbounded IR traversals.
  for (auto idx = 0; idx < 6; ++idx) {
    if (!value || !value.getType().isa<BaseTensorType>())
      return failure();

    auto tensorType = value.getType().cast<BaseTensorType>();
    if (foundType(tensorType, dim))
      return tensorType;

    auto op = value.getDefiningOp();
    if (!op || !isa<CopyToValueTensorOp, CopyToNonValueTensorOp,
                    TensorStaticInfoCastOp>(op))
      return failure();

    // In all ops of interest to us, the source tensor is operand #0.
    value = op->getOperand(0);
  }

  return failure();
}

void AtenSizeOp::getCanonicalizationPatterns(RewritePatternSet &patterns,
                                             MLIRContext *context) {
  patterns.add(+[](AtenSizeOp op, PatternRewriter &rewriter) {
    auto type = traceKnownSizeTensorType(op.getOperand(), std::nullopt);
    if (failed(type))
      return rewriter.notifyMatchFailure(op, "all sizes not known");
    SmallVector<Value> listElements;
    for (int64_t size : type->getSizes()) {
      listElements.push_back(rewriter.create<Torch::ConstantIntOp>(
          op->getLoc(), rewriter.getI64IntegerAttr(size)));
    }
    rewriter.replaceOpWithNewOp<Torch::PrimListConstructOp>(
        op, Torch::ListType::get(rewriter.getType<Torch::IntType>()),
        listElements);
    return success();
  });
  // One-off pattern to erase if dead.
  // TODO: Use the effects infra to express the semantics of this op and enable
  // a centralized "erase if dead" canonicalization.
  // Specifically, we need to mark the op as only MemoryEffects::Allocate
  // so that `mlir::wouldOpBeTriviallyDead` does the right thing.
  patterns.add(+[](AtenSizeOp op, PatternRewriter &rewriter) {
    if (!op.use_empty())
      return failure();
    rewriter.eraseOp(op);
    return failure();
  });
}

//===----------------------------------------------------------------------===//
// AtenSizeIntOp
//===----------------------------------------------------------------------===//

OpFoldResult AtenSizeIntOp::fold(FoldAdaptor adaptor) {
  int64_t dim;
  if (!matchPattern(this->getDim(), m_TorchConstantInt(&dim)))
    return nullptr;
  auto type = traceKnownSizeTensorType(this->getSelf(), dim);
  if (failed(type))
    return nullptr;
  ArrayRef<int64_t> sizes = type->getSizes();
  dim = toPositiveDim(dim, sizes.size());
  if (!isValidDim(dim, sizes.size()))
    return nullptr;
  return IntegerAttr::get(IntegerType::get(getContext(), 64), sizes[dim]);
}

//===----------------------------------------------------------------------===//
// AtenGtIntOp
//===----------------------------------------------------------------------===//

static IntegerAttr getI1IntegerAttr(MLIRContext *context, bool value) {
  return IntegerAttr::get(IntegerType::get(context, 1),
                          static_cast<int64_t>(value));
}

using ConstantFloatComparator = std::function<bool(double, double)>;
template <typename OpTy>
static OpFoldResult
floatComparatorFoldHelper(OpTy op, ConstantFloatComparator comparator) {
  if (op.getOperand(0) == op.getOperand(1))
    return getI1IntegerAttr(op.getContext(), comparator(0, 0));

  double lhs, rhs;
  if (!matchPattern(op.getOperand(0), m_TorchConstantFloat(&lhs)) ||
      !matchPattern(op.getOperand(1), m_TorchConstantFloat(&rhs)))
    return nullptr;

  return getI1IntegerAttr(op.getContext(), comparator(lhs, rhs));
}

//===----------------------------------------------------------------------===//
// AtenLtFloatOp
//===----------------------------------------------------------------------===//

OpFoldResult AtenLtFloatOp::fold(FoldAdaptor adaptor) {
  return floatComparatorFoldHelper(*this,
                                   [](double a, double b) { return a < b; });
}

//===----------------------------------------------------------------------===//
// AtenGtFloatOp
//===----------------------------------------------------------------------===//

OpFoldResult AtenGtFloatOp::fold(FoldAdaptor adaptor) {
  return floatComparatorFoldHelper(*this,
                                   [](double a, double b) { return a > b; });
}

//===----------------------------------------------------------------------===//
// AtenGeFloatOp
//===----------------------------------------------------------------------===//

OpFoldResult AtenGeFloatOp::fold(FoldAdaptor adaptor) {
  return floatComparatorFoldHelper(*this,
                                   [](double a, double b) { return a >= b; });
}

//===----------------------------------------------------------------------===//
// AtenEqFloatOp
//===----------------------------------------------------------------------===//

OpFoldResult AtenEqFloatOp::fold(FoldAdaptor adaptor) {
  return floatComparatorFoldHelper(*this,
                                   [](double a, double b) { return a == b; });
}

using ConstantIntComparator = std::function<bool(int64_t, int64_t)>;
template <typename OpTy>
static OpFoldResult intComparatorFoldHelper(OpTy op,
                                            ConstantIntComparator comparator) {

  Value lhsValue = op->getOperand(0);
  Value rhsValue = op->getOperand(1);
  if (lhsValue == rhsValue)
    return getI1IntegerAttr(op.getContext(), comparator(0, 0));

  int64_t lhs, rhs;
  bool lhsIsConstant = matchPattern(lhsValue, m_TorchConstantInt(&lhs));
  bool rhsIsConstant = matchPattern(rhsValue, m_TorchConstantInt(&rhs));
  if (lhsIsConstant && rhsIsConstant)
    return getI1IntegerAttr(op.getContext(), comparator(lhs, rhs));

  // Ensure that if there is a constant, it is on the right.
  if (lhsIsConstant && !rhsIsConstant) {
    std::swap(lhs, rhs);
    std::swap(lhsValue, rhsValue);
    std::swap(lhsIsConstant, rhsIsConstant);
    auto newComparator = [comparator](int64_t lhs, int64_t rhs) {
      return comparator(rhs, lhs);
    };
    comparator = newComparator;
  }

  // Fold comparisons of AtenSizeIntOp against negative values.
  // AtenSizeIntOp is known to always be non-negative.
  if (rhsIsConstant && rhs < 0) {
    // We can return `comparator(0, -1)` here because of the property:
    // If x >= 0 && y < 0, then:
    // - cmp(x, y) == cmp(x + 1, y)
    // - cmp(x, y) == cmp(x, y - 1)
    // By induction all cases here are covered.
    if (auto size = lhsValue.getDefiningOp<AtenSizeIntOp>())
      return getI1IntegerAttr(op->getContext(), comparator(0, -1));
  }

  // Fold comparisons of AtenSizeIntOp against 0:
  // - torch.aten.size.int >= 0 ==> True.
  // - torch.aten.size.int < 0 ==> False.
  // (and the operand-swapped versions of the above)
  if (rhsIsConstant && rhs == 0) {
    if (auto size = lhsValue.getDefiningOp<AtenSizeIntOp>()) {
      // >= 0 comparison.
      if (comparator(0, 0) && comparator(1, 0))
        return getI1IntegerAttr(op->getContext(), true);
      // < 0 comparison.
      if (!comparator(0, 0) && comparator(-1, 0) && !comparator(1, 0))
        return getI1IntegerAttr(op->getContext(), false);
    }
  }

  return nullptr;
}

//===----------------------------------------------------------------------===//
// AtenDetachOp
//===----------------------------------------------------------------------===//

OpFoldResult AtenDetachOp::fold(FoldAdaptor adaptor) { return getSelf(); }

//===----------------------------------------------------------------------===//
// AtenNeIntOp
//===----------------------------------------------------------------------===//

OpFoldResult AtenNeIntOp::fold(FoldAdaptor adaptor) {
  return intComparatorFoldHelper(*this,
                                 [](int64_t a, int64_t b) { return a != b; });
}

//===----------------------------------------------------------------------===//
// AtenEqIntOp
//===----------------------------------------------------------------------===//

OpFoldResult AtenEqIntOp::fold(FoldAdaptor adaptor) {
  return intComparatorFoldHelper(*this,
                                 [](int64_t a, int64_t b) { return a == b; });
}

//===----------------------------------------------------------------------===//
// AtenEqStrOp
//===----------------------------------------------------------------------===//

OpFoldResult AtenEqStrOp::fold(FoldAdaptor adaptor) {
  if (getOperand(0) == getOperand(1))
    return getI1IntegerAttr(getContext(), true);

  auto aStr = getA().getDefiningOp<ConstantStrOp>();
  auto bStr = getB().getDefiningOp<ConstantStrOp>();

  if (aStr && bStr)
    return getI1IntegerAttr(getContext(), aStr == bStr);
  return nullptr;
}

//===----------------------------------------------------------------------===//
// AtenLtIntOp
//===----------------------------------------------------------------------===//

OpFoldResult AtenLtIntOp::fold(FoldAdaptor adaptor) {
  return intComparatorFoldHelper(*this,
                                 [](int64_t a, int64_t b) { return a < b; });
}

//===----------------------------------------------------------------------===//
// AtenLeIntOp
//===----------------------------------------------------------------------===//

OpFoldResult AtenLeIntOp::fold(FoldAdaptor adaptor) {
  return intComparatorFoldHelper(*this,
                                 [](int64_t a, int64_t b) { return a <= b; });
}

//===----------------------------------------------------------------------===//
// AtenGtIntOp
//===----------------------------------------------------------------------===//

OpFoldResult AtenGtIntOp::fold(FoldAdaptor adaptor) {
  return intComparatorFoldHelper(*this,
                                 [](int64_t a, int64_t b) { return a > b; });
}

//===----------------------------------------------------------------------===//
// AtenGeIntOp
//===----------------------------------------------------------------------===//

OpFoldResult AtenGeIntOp::fold(FoldAdaptor adaptor) {
  return intComparatorFoldHelper(*this,
                                 [](int64_t a, int64_t b) { return a >= b; });
}

//===----------------------------------------------------------------------===//
// AtenBoolFloatOp
//===----------------------------------------------------------------------===//

OpFoldResult AtenBoolFloatOp::fold(FoldAdaptor adaptor) {
  double c;
  if (matchPattern(getOperand(), m_TorchConstantFloat(&c)))
    return getI1IntegerAttr(getContext(), c != 0.0);
  return nullptr;
}

//===----------------------------------------------------------------------===//
// AtenBoolIntOp
//===----------------------------------------------------------------------===//

OpFoldResult AtenBoolIntOp::fold(FoldAdaptor adaptor) {
  int64_t c;
  if (matchPattern(getOperand(), m_TorchConstantInt(&c)))
    return getI1IntegerAttr(getContext(), c != 0);
  return nullptr;
}

//===----------------------------------------------------------------------===//
// AtenFloatScalarOp
//===----------------------------------------------------------------------===//

OpFoldResult AtenFloatScalarOp::fold(FoldAdaptor adaptor) {
  // Constant fold int -> float conversion.
  if (auto integerAttr = adaptor.getA().dyn_cast_or_null<IntegerAttr>()) {
    return FloatAttr::get(
        mlir::Float64Type::get(getContext()),
        static_cast<double>(integerAttr.getValue().getSExtValue()));
  }
  // If the input is float type already, the op is an identity.
  if (getType() == getOperand().getType())
    return getOperand();
  return nullptr;
}

//===----------------------------------------------------------------------===//
// AtenIntFloatOp
//===----------------------------------------------------------------------===//

OpFoldResult AtenIntFloatOp::fold(FoldAdaptor adaptor) {
  // Constant fold float -> int conversion.
  if (auto floatAttr = adaptor.getA().dyn_cast_or_null<FloatAttr>()) {
    return IntegerAttr::get(
        mlir::IntegerType::get(getContext(), 64),
        static_cast<int64_t>(floatAttr.getValue().convertToDouble()));
  }
  return nullptr;
}

//===----------------------------------------------------------------------===//
// AtenIntScalarOp
//===----------------------------------------------------------------------===//

OpFoldResult AtenIntScalarOp::fold(FoldAdaptor adaptor) {
  // Constant fold float -> int conversion.
  if (auto floatAttr = adaptor.getA().dyn_cast_or_null<FloatAttr>()) {
    return IntegerAttr::get(
        mlir::IntegerType::get(getContext(), 64),
        static_cast<long>(floatAttr.getValue().convertToDouble()));
  }
  // If the input is int type already, the op is an identity.
  if (getType() == getOperand().getType())
    return getOperand();
  return nullptr;
}

//===----------------------------------------------------------------------===//
// AtenIntBoolOp
//===----------------------------------------------------------------------===//

OpFoldResult AtenIntBoolOp::fold(FoldAdaptor adaptor) {
  bool b;
  if (matchPattern(getOperand(), m_TorchConstantBool(&b))) {
    return getI64IntegerAttr(getContext(), static_cast<long>(b));
  }
  return nullptr;
}

//===----------------------------------------------------------------------===//
// AtenSortIntOp
//===----------------------------------------------------------------------===//

void AtenSortIntOp::getCanonicalizationPatterns(RewritePatternSet &patterns,
                                                MLIRContext *context) {
  patterns.add(+[](AtenSortIntOp op, PatternRewriter &rewriter) {
    SmallVector<int64_t> listElements;
    if (!matchPattern(op.getSelf(), m_TorchListOfConstantInts(listElements)))
      return rewriter.notifyMatchFailure(
          op, "all input list elements must be constant ints");
    bool reverse;
    if (!matchPattern(op.getReverse(), m_TorchConstantBool(&reverse)))
      return rewriter.notifyMatchFailure(
          op, "Expected reverse arg to be constant bool.");

    std::sort(listElements.begin(), listElements.end());
    if (reverse)
      std::reverse(listElements.begin(), listElements.end());

    SmallVector<Value> sortedListElements;
    for (int64_t elem : listElements)
      sortedListElements.push_back(rewriter.create<Torch::ConstantIntOp>(
          op->getLoc(), rewriter.getI64IntegerAttr(elem)));
    Value result = rewriter.create<Torch::PrimListConstructOp>(
        op->getLoc(), Torch::ListType::get(rewriter.getType<Torch::IntType>()),
        sortedListElements);

    op.getSelf().replaceAllUsesWith(result);
    rewriter.eraseOp(op);
    return success();
  });
}

//===----------------------------------------------------------------------===//
// NonValueTensorLiteralOp
//===----------------------------------------------------------------------===//

LogicalResult NonValueTensorLiteralOp::inferReturnTypes(
    MLIRContext *context, std::optional<Location> location, ValueRange operands,
    DictionaryAttr attributes, OpaqueProperties properties, RegionRange regions,
    SmallVectorImpl<Type> &inferredReturnTypes) {
  auto attr = attributes.get("value").dyn_cast_or_null<ElementsAttr>();
  if (!attr)
    return failure();
  RankedTensorType tensorType = attr.getType().cast<RankedTensorType>();
  NonValueTensorType returnType =
      NonValueTensorType::get(tensorType.getContext(), tensorType.getShape(),
                              tensorType.getElementType());
  inferredReturnTypes.push_back(returnType);
  return success();
}

static bool areSizesAndDtypesCompatible(BaseTensorType a, BaseTensorType b) {
  if (a.hasSizes() && b.hasSizes()) {
    if (failed(verifyCompatibleShape(makeShapeLLVMCompatible(a.getSizes()),
                                     makeShapeLLVMCompatible(b.getSizes()))))
      return false;
  }
  if (a.hasDtype() && b.hasDtype()) {
    if (a.getDtype() != b.getDtype())
      return false;
  }
  return true;
}

bool NonValueTensorLiteralOp::isCompatibleReturnTypes(TypeRange inferred,
                                                      TypeRange actual) {
  if (!actual[0].isa<BaseTensorType>())
    return false;
  return areSizesAndDtypesCompatible(inferred[0].cast<BaseTensorType>(),
                                     actual[0].cast<BaseTensorType>());
}

//===----------------------------------------------------------------------===//
// ValueTensorLiteralOp
//===----------------------------------------------------------------------===//

LogicalResult ValueTensorLiteralOp::inferReturnTypes(
    MLIRContext *context, std::optional<Location> location, ValueRange operands,
    DictionaryAttr attributes, OpaqueProperties properties, RegionRange regions,
    SmallVectorImpl<Type> &inferredReturnTypes) {
  auto attr = attributes.get("value").dyn_cast_or_null<ElementsAttr>();
  if (!attr)
    return failure();
  RankedTensorType tensorType = attr.getType().cast<RankedTensorType>();
  ValueTensorType returnType =
      ValueTensorType::get(tensorType.getContext(), tensorType.getShape(),
                           tensorType.getElementType());
  inferredReturnTypes.push_back(returnType);
  return success();
}

OpFoldResult ValueTensorLiteralOp::fold(FoldAdaptor adaptor) {
  return getValueAttr();
}

//----------------------------------------------------------------------------//
// TensorStaticInfoCast
//----------------------------------------------------------------------------//

bool TensorStaticInfoCastOp::areCastCompatible(mlir::TypeRange inputs,
                                               mlir::TypeRange outputs) {
  return areSizesAndDtypesCompatible(inputs[0].cast<BaseTensorType>(),
                                     outputs[0].cast<BaseTensorType>());
}

void TensorStaticInfoCastOp::getCanonicalizationPatterns(
    RewritePatternSet &patterns, MLIRContext *context) {
  patterns.add(+[](TensorStaticInfoCastOp op, PatternRewriter &rewriter) {
    auto reverseCast =
        op.getOperand().getDefiningOp<Torch::TensorStaticInfoCastOp>();
    if (!reverseCast || reverseCast.getOperand().getType() != op.getType())
      return failure();

    rewriter.replaceOp(op, reverseCast.getOperand());
    return success();
  });
  patterns.add(+[](TensorStaticInfoCastOp op, PatternRewriter &rewriter) {
    if (isValidSubtype(op.getOperand().getType(), op.getType())) {
      SmallVector<std::reference_wrapper<OpOperand>> usesToChange(
          llvm::make_filter_range(op->getUses(), [](OpOperand &operand) {
            return operand.getOwner()
                ->hasTrait<mlir::torch::Torch::OpTrait::AllowsTypeRefinement>();
          }));

      if (usesToChange.empty())
        return failure();

      for (OpOperand &use : usesToChange) {
        Operation *user = use.getOwner();
        user->setOperand(use.getOperandNumber(), op.getOperand());
      }

      return success();
    }
    return failure();
  });
}

//===----------------------------------------------------------------------===//
// CopyToNonValueTensorOp
//===----------------------------------------------------------------------===//

LogicalResult CopyToNonValueTensorOp::verify() {
  auto resultType = getResult().getType().cast<BaseTensorType>();
  auto operandType = getOperand().getType().cast<BaseTensorType>();
  if (!resultType.hasSameSizesAndDtype(operandType))
    return emitError() << "operand and result must have same sizes and dtype";
  return success();
}

LogicalResult CopyToNonValueTensorOp::inferReturnTypes(
    MLIRContext *context, std::optional<Location> location, ValueRange operands,
    DictionaryAttr attributes, OpaqueProperties properties, RegionRange regions,
    SmallVectorImpl<Type> &inferredReturnTypes) {
  auto resultType = operands[0].getType().cast<ValueTensorType>();
  inferredReturnTypes.push_back(resultType.getWithoutValueSemantics());
  return success();
}

void CopyToNonValueTensorOp::getEffects(
    SmallVectorImpl<SideEffects::EffectInstance<MemoryEffects::Effect>>
        &effects) {
  effects.emplace_back(MemoryEffects::Allocate::get(), getResult());
}

//===----------------------------------------------------------------------===//
// CopyToValueTensorOp
//===----------------------------------------------------------------------===//

LogicalResult CopyToValueTensorOp::verify() {
  auto resultType = getResult().getType().cast<BaseTensorType>();
  auto operandType = getOperand().getType().cast<BaseTensorType>();
  if (!resultType.hasSameSizesAndDtype(operandType))
    return emitError() << "operand and result must have same sizes and dtype";
  return success();
}

LogicalResult CopyToValueTensorOp::inferReturnTypes(
    MLIRContext *context, std::optional<Location> location, ValueRange operands,
    DictionaryAttr attributes, OpaqueProperties properties, RegionRange regions,
    SmallVectorImpl<Type> &inferredReturnTypes) {
  auto resultType = operands[0].getType().cast<NonValueTensorType>();
  inferredReturnTypes.push_back(resultType.getWithValueSemantics());
  return success();
}

void CopyToValueTensorOp::getEffects(
    SmallVectorImpl<SideEffects::EffectInstance<MemoryEffects::Effect>>
        &effects) {
  effects.emplace_back(MemoryEffects::Read::get(), getOperand());
}

//===----------------------------------------------------------------------===//
// ConstantNoneOp
//===----------------------------------------------------------------------===//

OpFoldResult ConstantNoneOp::fold(FoldAdaptor adaptor) {
  return TypeAttr::get(Torch::NoneType::get(getContext()));
}

void ConstantNoneOp::getAsmResultNames(
    function_ref<void(Value, StringRef)> setNameFn) {
  setNameFn(getResult(), "none");
}

//===----------------------------------------------------------------------===//
// ConstantStrOp
//===----------------------------------------------------------------------===//

OpFoldResult ConstantStrOp::fold(FoldAdaptor adaptor) { return getValueAttr(); }

void ConstantStrOp::getAsmResultNames(
    function_ref<void(Value, StringRef)> setNameFn) {
  setNameFn(getResult(), "str");
}

//===----------------------------------------------------------------------===//
// ConstantDeviceOp
//===----------------------------------------------------------------------===//

void ConstantDeviceOp::getAsmResultNames(
    function_ref<void(Value, StringRef)> setNameFn) {
  setNameFn(getResult(), getValue());
}

//===----------------------------------------------------------------------===//
// ConstantIntOp
//===----------------------------------------------------------------------===//

ParseResult ConstantIntOp::parse(OpAsmParser &parser, OperationState &result) {
  Builder builder(result.getContext());
  result.addTypes(builder.getType<Torch::IntType>());
  if (parser.parseOptionalAttrDict(result.attributes))
    return failure();
  int64_t value;
  if (parser.parseInteger(value))
    return failure();
  result.addAttribute("value", builder.getI64IntegerAttr(value));
  return success();
}

void ConstantIntOp::print(OpAsmPrinter &p) {
  p << " ";
  p << getValueAttr().getInt();
  p.printOptionalAttrDict((*this)->getAttrs(), {"value"});
}

OpFoldResult Torch::ConstantIntOp::fold(FoldAdaptor adaptor) {
  return getValueAttr();
}

void Torch::ConstantIntOp::getAsmResultNames(
    function_ref<void(Value, StringRef)> setNameFn) {
  SmallVector<char> buf;
  llvm::raw_svector_ostream os(buf);
  os << "int" << getValueAttr().getInt();
  setNameFn(getResult(), os.str());
}

//===----------------------------------------------------------------------===//
// ConstantFloatOp
//===----------------------------------------------------------------------===//

OpFoldResult Torch::ConstantFloatOp::fold(FoldAdaptor adaptor) {
  return getValueAttr();
}

void Torch::ConstantFloatOp::getAsmResultNames(
    function_ref<void(Value, StringRef)> setNameFn) {
  // Calculate a stringified version of the number, compatible with MLIR
  // identifier syntax. (in practice, this just removes the '+' from 'e+' in
  // float string representation).
  SmallVector<char> buf;
  getValue().toString(buf, /*FormatPrecision=*/6, /*FormatMaxPadding=*/0,
                   /*TruncateZero=*/false);
  auto isValidMLIRIdentifierChar = [](char c) {
    return isalpha(c) || isdigit(c) || c == '_' || c == '$' || c == '.' ||
           c == '-';
  };
  auto numberStr = llvm::to_vector<16>(
      llvm::make_filter_range(buf, isValidMLIRIdentifierChar));

  // Construct the identifier string.
  buf.clear();
  llvm::append_range(buf, StringRef("float"));
  llvm::append_range(buf, numberStr);
  setNameFn(getResult(), StringRef(buf.data(), buf.size()));
}

//===----------------------------------------------------------------------===//
// ConstantNumberOp
//===----------------------------------------------------------------------===//

OpFoldResult Torch::ConstantNumberOp::fold(FoldAdaptor adaptor) {
  return getValueAttr();
}

void Torch::ConstantNumberOp::getCanonicalizationPatterns(
    RewritePatternSet &patterns, MLIRContext *context) {
  patterns.add(+[](Torch::ConstantNumberOp op, PatternRewriter &rewriter) {
    Location loc = op->getLoc();

    Value constValue;
    Attribute value = op.getValueAttr();
    if (auto floatValue = value.dyn_cast<mlir::FloatAttr>()) {
      constValue = rewriter.create<Torch::ConstantFloatOp>(loc, floatValue);
    } else if (auto intValue = value.dyn_cast<mlir::IntegerAttr>()) {
      constValue = rewriter.create<Torch::ConstantIntOp>(loc, intValue);
    } else {
      return failure();
    }
    rewriter.replaceOpWithNewOp<Torch::DerefineOp>(op, op.getType(),
                                                   constValue);
    return success();
  });
}

//===----------------------------------------------------------------------===//
// ConstantBoolOp
//===----------------------------------------------------------------------===//

OpFoldResult Torch::ConstantBoolOp::fold(FoldAdaptor adaptor) {
  return getValueAttr();
}

void Torch::ConstantBoolOp::getAsmResultNames(
    function_ref<void(Value, StringRef)> setNameFn) {
  setNameFn(getResult(), getValue() ? "true" : "false");
}

//===----------------------------------------------------------------------===//
// PrimUncheckedCastOp
//===----------------------------------------------------------------------===//

bool PrimUncheckedCastOp::areCastCompatible(mlir::TypeRange inputs,
                                            mlir::TypeRange outputs) {
  return isValidSubtype(outputs[0], inputs[0]);
}

OpFoldResult PrimUncheckedCastOp::fold(FoldAdaptor adaptor) {
  if (auto derefineOp = getX().getDefiningOp<Torch::DerefineOp>()) {
    if (derefineOp.getOperand().getType() == getType())
      return derefineOp.getOperand();
  }
  return nullptr;
}

//===----------------------------------------------------------------------===//
// Aten__Getitem__TOp
//===----------------------------------------------------------------------===//

void Aten__Getitem__TOp::getCanonicalizationPatterns(
    RewritePatternSet &patterns, MLIRContext *context) {
  patterns.add(+[](Aten__Getitem__TOp op, PatternRewriter &rewriter) {
    auto torchList = op.getOperand(0);
    if (isListPotentiallyMutated(torchList))
      return failure();

    auto listConstruct = torchList.getDefiningOp<Torch::PrimListConstructOp>();
    if (!listConstruct)
      return failure();

    // Get the index, but be careful because it might be statically invalid.
    std::optional<int64_t> indexOpt = matchLegalConstantIndexIntoListOfSize(
        op.getOperand(1), listConstruct.getNumOperands());
    if (!indexOpt)
      return rewriter.notifyMatchFailure(op, "statically invalid index");

    rewriter.replaceOp(op, {listConstruct.getOperand(*indexOpt)});
    return success();
  });
  patterns.add(+[](Aten__Getitem__TOp op, PatternRewriter &rewriter) {
    auto sizeOp = op.getList().getDefiningOp<AtenSizeOp>();
    if (!sizeOp)
      return failure();
    // This assumes tht the size doesn't change between the
    // AtenSizeOp and the Aten__Getitem__TOp.
    // `t_` is the only op I can find that changes the shape in-place. It seems
    // like otherwise we can treat the size of a tensor as having value
    // semantics. The other view-like ops don't have in-place variants --
    // they always return a new SSA value that is aliased to the input.
    // Can we have a pass to normalize the `t_` case and then elsewhere in the
    // compiler treat the size as having value semantics?
    // There's a small number of such ops, and they are marked as `inplace_view`
    // in PyTorch's `native_functions.yaml` file.
    rewriter.replaceOpWithNewOp<AtenSizeIntOp>(op, sizeOp.getSelf(), op.getIdx());
    return success();
  });
}

//===----------------------------------------------------------------------===//
// AtenIsFloatingPointOp
//===----------------------------------------------------------------------===//

OpFoldResult AtenIsFloatingPointOp::fold(FoldAdaptor adaptor) {
  auto operandType = getSelf().getType().dyn_cast<BaseTensorType>();
  if (!operandType)
    return nullptr;
  if (operandType.hasDtype()) {
    bool isFloatType = operandType.getDtype().isa<mlir::FloatType>();
    return IntegerAttr::get(IntegerType::get(getContext(), 1), isFloatType);
  }
  // doesn't has dtype
  return nullptr;
}

//===----------------------------------------------------------------------===//
// AtenAddTOp
//===----------------------------------------------------------------------===//

void AtenAddTOp::getCanonicalizationPatterns(RewritePatternSet &patterns,
                                             MLIRContext *context) {
  patterns.add(+[](AtenAddTOp op, PatternRewriter &rewriter) {
    auto lhsListConstruct = op.getA().getDefiningOp<Torch::PrimListConstructOp>();
    if (!lhsListConstruct || isListPotentiallyMutated(lhsListConstruct))
      return failure();

    auto rhsListConstruct = op.getB().getDefiningOp<Torch::PrimListConstructOp>();
    if (!rhsListConstruct || isListPotentiallyMutated(rhsListConstruct))
      return failure();

    SmallVector<Value> concatenatedList;
    for (auto a : lhsListConstruct.getOperands()) {
      concatenatedList.push_back(a);
    }
    for (auto b : rhsListConstruct.getOperands()) {
      concatenatedList.push_back(b);
    }

    rewriter.replaceOpWithNewOp<Torch::PrimListConstructOp>(op, op.getType(),
                                                            concatenatedList);
    return success();
  });
}

//===----------------------------------------------------------------------===//
// AtenSliceTOp
//===----------------------------------------------------------------------===//

void AtenSliceTOp::getCanonicalizationPatterns(RewritePatternSet &patterns,
                                               MLIRContext *context) {
  patterns.add(+[](AtenSliceTOp op, PatternRewriter &rewriter) {
    auto valueList = op.getL();
    auto listConstructOp = valueList.getDefiningOp<PrimListConstructOp>();
    if (!listConstructOp || isListPotentiallyMutated(listConstructOp)) {
      return failure();
    }

    SmallVector<Value> listElements =
        llvm::to_vector<4>(listConstructOp.getElements());
    int64_t size = static_cast<int64_t>(listElements.size());

    int64_t start;
    int64_t end;
    int64_t step;
    if (op.getStart().getType().isa<Torch::NoneType>()) {
      start = 0;
    } else if (!matchPattern(op.getStart(), m_TorchConstantInt(&start))) {
      return failure();
    }
    if (op.getEnd().getType().isa<Torch::NoneType>()) {
      end = listElements.size();
    } else if (!matchPattern(op.getEnd(), m_TorchConstantInt(&end))) {
      return failure();
    }
    if (!matchPattern(op.getStep(), m_TorchConstantInt(&step))) {
      return failure();
    }

    start = start >= 0 ? start : start + size;
    start = start >= 0 ? start : 0;
    end = end >= 0 ? end : end + size;
    end = end < size ? end : size;
    SmallVector<Value> newListElements;

    for (int64_t i = start; i < end; i += step) {
      newListElements.push_back(listElements[i]);
    }

    rewriter.replaceOpWithNewOp<PrimListConstructOp>(
        op, Torch::ListType::get(listElements[0].getType()), newListElements);
    return success();
  });
}

//===----------------------------------------------------------------------===//
// AtenEqIntListOp
//===----------------------------------------------------------------------===//

OpFoldResult AtenEqIntListOp::fold(FoldAdaptor adaptor) {
  auto lhsLiteral = getA().getDefiningOp<Torch::PrimListConstructOp>();
  if (!lhsLiteral)
    return nullptr;
  auto rhsLiteral = getB().getDefiningOp<Torch::PrimListConstructOp>();
  if (!rhsLiteral)
    return nullptr;

  // If the sizes don't match, then we know the lists aren't equal.
  if (lhsLiteral.getNumOperands() != rhsLiteral.getNumOperands())
    return getI1IntegerAttr(getContext(), false);

  // If the sizes match and all corresponding list elements are the same Value,
  // then we know the lists are equal.
  // Note that we can't prove that the lists are not-equal with this method,
  // since two different Value's might dynamically be equal.
  if (llvm::all_of(
          llvm::zip(lhsLiteral.getOperands(), rhsLiteral.getOperands()),
          [](const auto &pair) {
            return std::get<0>(pair) == std::get<1>(pair);
          }))
    return getI1IntegerAttr(getContext(), true);
  return nullptr;
}

//===----------------------------------------------------------------------===//
// PrimTupleConstructOp
//===----------------------------------------------------------------------===//

LogicalResult PrimTupleConstructOp::verify() {
  if (!(isValidSubtype(
          Torch::TupleType::get(getContext(),
                                llvm::to_vector<6>(getElements().getType())),
          getResult().getType())))
    return emitOpError(
        "failed to verify that contained types correspond to operand types");
  return success();
}

//===----------------------------------------------------------------------===//
// PrimTupleIndexOp
//===----------------------------------------------------------------------===//

void PrimTupleIndexOp::getCanonicalizationPatterns(RewritePatternSet &patterns,
                                                   MLIRContext *context) {
  patterns.add(+[](PrimTupleIndexOp op, PatternRewriter &rewriter) {
    auto tupleConstruct = op.getTup().getDefiningOp<Torch::PrimTupleConstructOp>();
    if (!tupleConstruct)
      return failure();

    int64_t i;
    if (!matchPattern(op.getI(), m_TorchConstantInt(&i)))
      return failure();

    if (i >= (int64_t)tupleConstruct.getElements().size())
      return failure();

    // TODO: We should have a clear picture of whether we want to consistently
    // allow refinement, and where. It seems desirable to require precise
    // type equality for TupleConstruct / TupleIndex, but that might break
    // things.
    Value replacement = tupleConstruct.getElements()[i];
    if (replacement.getType() != op.getType()) {
      if (op.getType().isa<BaseTensorType>()) {
        replacement = rewriter.create<Torch::TensorStaticInfoCastOp>(
            op.getLoc(), op.getType(), replacement);
      } else {
        return failure();
      }
    }
    rewriter.replaceOp(op, replacement);
    return success();
  });
}

//===----------------------------------------------------------------------===//
// PrimUninitializedOp
//===----------------------------------------------------------------------===//

void PrimUninitializedOp::getCanonicalizationPatterns(
    RewritePatternSet &patterns, MLIRContext *context) {
  patterns.add(+[](PrimUninitializedOp op, PatternRewriter &rewriter) {
    if (!op.use_empty())
      return failure();
    rewriter.eraseOp(op);
    return success();
  });
}

//===----------------------------------------------------------------------===//
// PrimTupleUnpackOp
//===----------------------------------------------------------------------===//

void PrimTupleUnpackOp::getCanonicalizationPatterns(RewritePatternSet &patterns,
                                                    MLIRContext *context) {
  patterns.add(+[](PrimTupleUnpackOp op, PatternRewriter &rewriter) {
    auto tupleConstruct = op.getTup().getDefiningOp<Torch::PrimTupleConstructOp>();
    if (!tupleConstruct)
      return failure();

    rewriter.replaceOp(op, tupleConstruct.getElements());
    return success();
  });
}

//===----------------------------------------------------------------------===//
// PrimListUnpackOp
//===----------------------------------------------------------------------===//

void PrimListUnpackOp::getCanonicalizationPatterns(RewritePatternSet &patterns,
                                                   MLIRContext *context) {
  patterns.add(+[](PrimListUnpackOp op, PatternRewriter &rewriter) {
    auto torchList = op.getOperand();
    if (isListPotentiallyMutated(torchList)) {
      return failure();
    }

    auto listConstruct = torchList.getDefiningOp<Torch::PrimListConstructOp>();
    if (!listConstruct)
      return failure();

    rewriter.replaceOp(op, listConstruct.getElements());
    return success();
  });
}

static PrimDictConstructOp getDictConstructIfNotModified(Value torchDict) {
  if (!llvm::all_of(torchDict.getUsers(), [](Operation *op) {
        return isa<Aten__Getitem__DictStrOp, Aten__Contains__StrOp,
                   AtenKeysStrOp, AtenGetDefaultStrOp, PrimDictConstructOp>(op);
      }))
    return nullptr;

  return torchDict.getDefiningOp<Torch::PrimDictConstructOp>();
}

//===----------------------------------------------------------------------===//
// Aten__Getitem__DictStrOp
//===----------------------------------------------------------------------===//

OpFoldResult Aten__Getitem__DictStrOp::fold(FoldAdaptor adaptor) {
  auto dictConstruct = getDictConstructIfNotModified(getSelf());
  if (!dictConstruct)
    return nullptr;

  auto targetKey = getKey();
  for (auto i : llvm::zip(dictConstruct.getKeys(), dictConstruct.getValues())) {
    auto k = std::get<0>(i);
    if (k == targetKey)
      return std::get<1>(i);
  }
  return nullptr;
}

//===----------------------------------------------------------------------===//
// Aten__Contains__StrOp
//===----------------------------------------------------------------------===//

OpFoldResult Aten__Contains__StrOp::fold(FoldAdaptor adaptor) {
  auto dictConstruct = getDictConstructIfNotModified(getDict());
  if (!dictConstruct)
    return nullptr;

  auto targetKey = getKey();
  for (auto key : dictConstruct.getKeys()) {
    if (key == targetKey)
      return getI1IntegerAttr(getContext(), true);
  }
  return nullptr;
}

//===----------------------------------------------------------------------===//
// Aten__Contains__IntListOp
//===----------------------------------------------------------------------===//

static bool isListConstructNotModified(Value torchList) {
  return llvm::all_of(torchList.getUsers(), [](Operation *op) {
    return isa<Aten__Contains__IntListOp>(op);
  });
}

OpFoldResult Aten__Contains__IntListOp::fold(FoldAdaptor adaptor) {
  auto itemConstruct = getItem();
  if (!isListConstructNotModified(getL()))
    return nullptr;

  int64_t item;
  SmallVector<int64_t> list;

  if (!matchPattern(itemConstruct, m_TorchConstantInt(&item)))
    return nullptr;

  if (!matchPattern(getL(), m_TorchListOfConstantInts(list)))
    return nullptr;

  for (auto elem : list) {
    if (elem == item)
      return getI1IntegerAttr(getContext(), true);
  }
  return getI1IntegerAttr(getContext(), false);
}

using BinaryIntOperatorFn = std::function<int64_t(int64_t, int64_t)>;
static OpFoldResult
atenBinaryIntOperatorFoldHelper(ArrayRef<Attribute> operands,
                                BinaryIntOperatorFn f) {
  auto intLhs = operands[0].dyn_cast_or_null<IntegerAttr>();
  auto intRhs = operands[1].dyn_cast_or_null<IntegerAttr>();
  if (!intLhs || !intRhs) {
    return nullptr;
  }
  return IntegerAttr::get(
      intLhs.getType(),
      f(intLhs.getValue().getSExtValue(), intRhs.getValue().getSExtValue()));
}

using BinaryFloatOperatorFn = std::function<double(double, double)>;
static OpFoldResult
atenBinaryFloatOperatorFoldHelper(ArrayRef<Attribute> operands,
                                  BinaryFloatOperatorFn f) {
  double lhs, rhs;
  auto parseDoubleAttribute = [](Attribute attr, double &value) -> bool {
    if (auto intLhs = attr.dyn_cast_or_null<IntegerAttr>()) {
      value = static_cast<double>(intLhs.getValue().getSExtValue());
    } else if (auto floatLhs = attr.dyn_cast_or_null<FloatAttr>()) {
      value = floatLhs.getValue().convertToDouble();
    } else {
      return false;
    }
    return true;
  };
  if (!parseDoubleAttribute(operands[0], lhs) ||
      !parseDoubleAttribute(operands[1], rhs)) {
    return nullptr;
  }
  return getF64FloatAttr(operands[0].getContext(), f(lhs, rhs));
}

//===----------------------------------------------------------------------===//
// AtenFloordivIntOp
//===----------------------------------------------------------------------===//

OpFoldResult AtenFloordivIntOp::fold(FoldAdaptor adaptor) {
  return atenBinaryIntOperatorFoldHelper(
      adaptor.getOperands(),
      [](int64_t a, int64_t b) { return std::floor(a / (double)b); });
}

//===----------------------------------------------------------------------===//
// AtenRemainderIntOp
//===----------------------------------------------------------------------===//

OpFoldResult AtenRemainderIntOp::fold(FoldAdaptor adaptor) {
  return atenBinaryIntOperatorFoldHelper(
      adaptor.getOperands(), [](int64_t a, int64_t b) { return a % b; });
}

//===----------------------------------------------------------------------===//
// AtenAddIntOp
//===----------------------------------------------------------------------===//

OpFoldResult AtenAddIntOp::fold(FoldAdaptor adaptor) {
  return atenBinaryIntOperatorFoldHelper(
      adaptor.getOperands(), [](int64_t a, int64_t b) { return a + b; });
}

//===----------------------------------------------------------------------===//
// AtenSubIntOp
//===----------------------------------------------------------------------===//

OpFoldResult AtenSubIntOp::fold(FoldAdaptor adaptor) {
  return atenBinaryIntOperatorFoldHelper(
      adaptor.getOperands(), [](int64_t a, int64_t b) { return a - b; });
}

//===----------------------------------------------------------------------===//
// AtenCatOp
//===----------------------------------------------------------------------===//

OpFoldResult AtenCatOp::fold(FoldAdaptor adaptor) {
  auto list = getOperand(0).getDefiningOp<PrimListConstructOp>();
  if (!list || !list->hasOneUse() || list.getElements().size() != 1)
    return nullptr;
  return list.getElements()[0];
}

//===----------------------------------------------------------------------===//
// AtenStackOp
//===----------------------------------------------------------------------===//

OpFoldResult AtenStackOp::fold(FoldAdaptor adaptor) {
  auto list = getOperand(0).getDefiningOp<PrimListConstructOp>();
  if (!list || !list->hasOneUse() || list.getElements().size() != 1)
    return nullptr;
  return list.getElements()[0];
}

//===----------------------------------------------------------------------===//
// AtenSliceTensorOp
//===----------------------------------------------------------------------===//

OpFoldResult AtenSliceTensorOp::fold(FoldAdaptor adaptor) {
    int64_t start, end, step;
    if (matchPattern(getStart(), m_TorchConstantInt(&start)) &&
        matchPattern(getEnd(), m_TorchConstantInt(&end)) &&
        matchPattern(getStep(), m_TorchConstantInt(&step))
        && step == 1
        && start == 0
        && end == std::numeric_limits<int64_t>::max())
      return getOperand(0);

  auto inType = getOperand(0).getType().dyn_cast<BaseTensorType>();
  auto outType = getResult().getType().dyn_cast<BaseTensorType>();
  if (!inType || !outType || !inType.hasSizes() || !outType.hasSizes())
    return nullptr;
  if (inType.getSizes().size() != outType.getSizes().size() ||
      !inType.areAllSizesKnown() || !outType.areAllSizesKnown())
    return nullptr;
  for (size_t i = 0; i < inType.getSizes().size(); ++i) {
    if (inType.getSizes()[i] != outType.getSizes()[i])
      return nullptr;
  }
  return getOperand(0);
}

//===----------------------------------------------------------------------===//
// AtenMulIntOp
//===----------------------------------------------------------------------===//

OpFoldResult AtenMulIntOp::fold(FoldAdaptor adaptor) {
  int64_t lhs, rhs;
  bool lConstant = matchPattern(getOperand(0), m_TorchConstantInt(&lhs));
  bool rConstant = matchPattern(getOperand(1), m_TorchConstantInt(&rhs));
  if ((lConstant && lhs == 0) || (rConstant && rhs == 0))
    return getI64IntegerAttr(getContext(), 0);
  if (lConstant && rConstant)
    return getI64IntegerAttr(getContext(), lhs * rhs);
  return nullptr;
}

//===----------------------------------------------------------------------===//
// AtenSubFloatOp
//===----------------------------------------------------------------------===//

OpFoldResult AtenSubFloatOp::fold(FoldAdaptor adaptor) {
  return atenBinaryFloatOperatorFoldHelper(
      adaptor.getOperands(), [](double a, double b) { return a - b; });
}

//===----------------------------------------------------------------------===//
// AtenSubOp
//===----------------------------------------------------------------------===//

OpFoldResult AtenSubOp::fold(FoldAdaptor adaptor) {
  if (!adaptor.getA() || !adaptor.getB()) {
    return nullptr;
  }

  if (adaptor.getA().isa<IntegerAttr>() && adaptor.getB().isa<IntegerAttr>()) {
    return atenBinaryIntOperatorFoldHelper(
        adaptor.getOperands(),
        [](int64_t a, int64_t b) -> int64_t { return a - b; });
  }
  return atenBinaryFloatOperatorFoldHelper(
      adaptor.getOperands(),
      [](double a, double b) -> double { return a - b; });
}

//===----------------------------------------------------------------------===//
// AtenDivOp
//===----------------------------------------------------------------------===//

OpFoldResult AtenDivOp::fold(FoldAdaptor adaptor) {
  if (!adaptor.getA() || !adaptor.getB()) {
    return nullptr;
  }
  // Since AtenDivOp always returns float value, we don't need to deal with the
  // case where the operands are both integers separately.
  return atenBinaryFloatOperatorFoldHelper(
      adaptor.getOperands(),
      [](double a, double b) -> double { return a / b; });
}

//===----------------------------------------------------------------------===//
// AtenPowIntFloatOp
//===----------------------------------------------------------------------===//

OpFoldResult AtenPowIntFloatOp::fold(FoldAdaptor adaptor) {
  if (!adaptor.getA() || !adaptor.getB()) {
    return nullptr;
  }
  return atenBinaryFloatOperatorFoldHelper(
      adaptor.getOperands(), [](double a, double b) { return std::pow(a, b); });
}

//===----------------------------------------------------------------------===//
// AtenCeilScalarOp
//===----------------------------------------------------------------------===//

OpFoldResult AtenCeilScalarOp::fold(FoldAdaptor adaptor) {
  if (!adaptor.getA()) {
    return nullptr;
  }
  auto floatValue = adaptor.getA().dyn_cast_or_null<FloatAttr>();
  if (!floatValue) {
    return nullptr;
  }
  return getI64IntegerAttr(
      getContext(),
      static_cast<int64_t>(std::ceil(floatValue.getValue().convertToDouble())));
}

//===----------------------------------------------------------------------===//
// AtenNegIntOp
//===----------------------------------------------------------------------===//

OpFoldResult AtenNegIntOp::fold(FoldAdaptor adaptor) {
  int64_t c;
  if (matchPattern(getOperand(), m_TorchConstantInt(&c)))
    return getI64IntegerAttr(getContext(), -c);
  return nullptr;
}

//===----------------------------------------------------------------------===//
// AtenSqrtIntOp
//===----------------------------------------------------------------------===//

OpFoldResult AtenSqrtIntOp::fold(FoldAdaptor adaptor) {
  int64_t c;
  if (matchPattern(getOperand(), m_TorchConstantInt(&c)))
    return getF64FloatAttr(getContext(), std::sqrt(c));
  return nullptr;
}

//===----------------------------------------------------------------------===//
// PrimDtypeOp
//===----------------------------------------------------------------------===//

OpFoldResult PrimDtypeOp::fold(FoldAdaptor adaptor) {
  BaseTensorType tensorType = getA().getType().cast<BaseTensorType>();
  if (tensorType.hasDtype()) {
    torch_upstream::ScalarType scalarType =
        Torch::getScalarTypeForType(tensorType.getDtype());
    return getI64IntegerAttr(getContext(), static_cast<int64_t>(scalarType));
  }
  return nullptr;
}

//===----------------------------------------------------------------------===//
// PrimDeviceOp
//===----------------------------------------------------------------------===//

void PrimDeviceOp::getCanonicalizationPatterns(RewritePatternSet &patterns,
                                               MLIRContext *context) {
  patterns.add(+[](PrimDeviceOp op, PatternRewriter &rewriter) {
    // Device information isn't relevant to torch-mlir, just replace it with
    // "cpu".
    rewriter.replaceOpWithNewOp<Torch::ConstantDeviceOp>(op, "cpu");
    return success();
  });
}

void AtenBroadcastToOp::getCanonicalizationPatterns(RewritePatternSet &patterns,
                                               MLIRContext *context) {
  patterns.add(+[](AtenBroadcastToOp op, PatternRewriter &rewriter) {
    auto selfTy = dyn_cast<BaseTensorType>(op.getSelf().getType());

    if (!selfTy || !selfTy.areAllSizesKnown()) {
      return rewriter.notifyMatchFailure(op,
                                         "only applies when selfTy is known");
    }

    SmallVector<int64_t> resultShape;
    if (!matchPattern(op.getSize(), m_TorchListOfConstantInts(resultShape))) {
      return rewriter.notifyMatchFailure(
          op, "size must consist of Scalar constants");
    }

    SmallVector<int64_t> selfShape{selfTy.getSizes()};
    if (resultShape.size() == selfShape.size()) {
      return rewriter.notifyMatchFailure(op, "nothing to do");
    }

    if (resultShape.size() <= selfShape.size()) {
      return rewriter.notifyMatchFailure(
          op, "unexpected result rank smaller than self rank");
    }

    size_t extraDims = resultShape.size() - selfShape.size();
    for (unsigned i = 0; i < extraDims; i++) {
      if (resultShape[i] != 1) {
        return rewriter.notifyMatchFailure(
            op, "unimplemented: broadcasts that increases rank must add "
                "dimensions with size 1.");
      }
    }

    // Create 1, ..., 1, inputShape[0], inputShape[1], inputShape[2]
    SmallVector<int64_t> reshapeShape = resultShape;
    for (unsigned i = 0; i < selfShape.size(); i++)
      reshapeShape[extraDims + i] = selfShape[i];

    SmallVector<Value> sizes;
    for (unsigned i = 0; i < reshapeShape.size(); i++) {
      sizes.push_back(rewriter.create<Torch::ConstantIntOp>(
          op->getLoc(), rewriter.getI64IntegerAttr(reshapeShape[i])));
    }

    auto listType = Torch::ListType::get(Torch::IntType::get(op.getContext()));

    Value dims =
        rewriter.create<PrimListConstructOp>(op->getLoc(), listType, sizes);

    auto input = rewriter.create<AtenViewOp>(
        op->getLoc(),
        selfTy.getWithSizesAndDtype(reshapeShape, selfTy.getDtype()),
        op.getSelf(), dims);

    rewriter.replaceOpWithNewOp<AtenBroadcastToOp>(op, op.getType(), input,
                                                   op.getSize());
    return success();
  });
}

//===----------------------------------------------------------------------===//
// AtenIntTensorOp
//===----------------------------------------------------------------------===//

OpFoldResult AtenIntTensorOp::fold(FoldAdaptor adaptor) {
  // If a scalar number is converted to a 0-d tensor and passed on to
  // aten.Int.Tensor, fold to the scalar number.
  if (auto numToTensorScalar = getA().getDefiningOp<PrimNumToTensorScalarOp>())
    return numToTensorScalar.getA();
  return nullptr;
}

//===----------------------------------------------------------------------===//
// AtenFloatTensorOp
//===----------------------------------------------------------------------===//

OpFoldResult AtenFloatTensorOp::fold(FoldAdaptor adaptor) {
  // If a scalar number is converted to a 0-d tensor and passed on to
  // aten.Float.Tensor, fold to the scalar number.
  if (auto numToTensorScalar = getA().getDefiningOp<PrimNumToTensorScalarOp>())
    return numToTensorScalar.getA();
  return nullptr;
}

//===----------------------------------------------------------------------===//
// AtenDivFloatOp
//===----------------------------------------------------------------------===//

OpFoldResult AtenDivFloatOp::fold(FoldAdaptor adaptor) {
  double lhs, rhs;
  bool lConstant = matchPattern(getOperand(0), m_TorchConstantFloat(&lhs));
  bool rConstant = matchPattern(getOperand(1), m_TorchConstantFloat(&rhs));
  if (lConstant && lhs == 0.0)
    return getF64FloatAttr(getContext(), 0.0);
  if (lConstant && rConstant && rhs == 1.0)
    return getF64FloatAttr(getContext(), lhs);
  if (lConstant && rConstant)
    return getF64FloatAttr(getContext(), lhs / rhs);
  return nullptr;
}

//===----------------------------------------------------------------------===//
// AtenDivIntOp
//===----------------------------------------------------------------------===//

OpFoldResult AtenDivIntOp::fold(FoldAdaptor adaptor) {
  int64_t lhs, rhs;
  bool lConstant = matchPattern(getOperand(0), m_TorchConstantInt(&lhs));
  bool rConstant = matchPattern(getOperand(1), m_TorchConstantInt(&rhs));
  if (lConstant && rConstant)
    return getF64FloatAttr(getContext(), double(lhs) / rhs);
  return nullptr;
}

//===----------------------------------------------------------------------===//
// AtenCeilFloatOp
//===----------------------------------------------------------------------===//

OpFoldResult AtenCeilFloatOp::fold(FoldAdaptor adaptor) {
  double c;
  if (matchPattern(getOperand(), m_TorchConstantFloat(&c)))
    return getI64IntegerAttr(getContext(), std::ceil(c));
  return nullptr;
}

//===----------------------------------------------------------------------===//
// PrimMaxIntOp
//===----------------------------------------------------------------------===//

OpFoldResult PrimMaxIntOp::fold(FoldAdaptor adaptor) {
  // If both operands are the same, then the operation is an identity.
  if (getA() == getB())
    return getA();

  auto lhs = adaptor.getA().dyn_cast_or_null<IntegerAttr>();
  auto rhs = adaptor.getB().dyn_cast_or_null<IntegerAttr>();
  if (!lhs || !rhs)
    return nullptr;
  // Torch semantics are that !torch.int is 64-bit signed.
  return IntegerAttr::get(
      lhs.getType(),
      std::max(lhs.getValue().getSExtValue(), rhs.getValue().getSExtValue()));
}

//===----------------------------------------------------------------------===//
// PrimMinSelfIntOp
//===----------------------------------------------------------------------===//

OpFoldResult PrimMinSelfIntOp::fold(FoldAdaptor adaptor) {
  auto list = getOperand().getDefiningOp<PrimListConstructOp>();
  if (!list)
    return nullptr;
  // TODO: What does it return for an empty list?
  if (list->getNumOperands() == 0)
    return nullptr;

  SmallVector<int64_t> values;
  for (auto operand : list->getOperands()) {
    int64_t value;
    if (!matchPattern(operand, m_TorchConstantInt(&value)))
      return nullptr;
    values.push_back(value);
  }
  return getI64IntegerAttr(getContext(),
                           *std::min_element(values.begin(), values.end()));
}

//===----------------------------------------------------------------------===//
// PrimMinIntOp
//===----------------------------------------------------------------------===//

OpFoldResult PrimMinIntOp::fold(FoldAdaptor adaptor) {
  // If both operands are the same, then the operation is an identity.
  if (getA() == getB())
    return getA();

  auto lhs = adaptor.getA().dyn_cast_or_null<IntegerAttr>();
  auto rhs = adaptor.getB().dyn_cast_or_null<IntegerAttr>();
  if (!lhs || !rhs)
    return nullptr;
  // Torch semantics are that !torch.int is 64-bit signed.
  return IntegerAttr::get(
      lhs.getType(),
      std::min(lhs.getValue().getSExtValue(), rhs.getValue().getSExtValue()));
}

//===----------------------------------------------------------------------===//
// ShapeCalculateOp
//===----------------------------------------------------------------------===//

template <typename CalculateOp>
static void
getSuccessorRegionsForCalculateOp(CalculateOp op, std::optional<unsigned> index,
                                  ArrayRef<Attribute> operands,
                                  SmallVectorImpl<RegionSuccessor> &regions) {
  if (!index.has_value()) {
    // First thing the op does is branch into the calculation.
    regions.emplace_back(&op.getCalculation());
    return;
  }
  if (*index == 0) {
    // Body returns control to the outer op, passing through results.
    regions.emplace_back(op.getResults());
    return;
  }
  assert(*index == 1);
  // Calculation branches to the body.
  regions.emplace_back(&op.getBody());
}

void ShapeCalculateOp::getSuccessorRegions(
    std::optional<unsigned> index, ArrayRef<Attribute> operands,
    SmallVectorImpl<RegionSuccessor> &regions) {
  getSuccessorRegionsForCalculateOp(*this, index, operands, regions);
}

//===----------------------------------------------------------------------===//
// DtypeCalculateOp
//===----------------------------------------------------------------------===//

void DtypeCalculateOp::getSuccessorRegions(
    std::optional<unsigned> index, ArrayRef<Attribute> operands,
    SmallVectorImpl<RegionSuccessor> &regions) {
  getSuccessorRegionsForCalculateOp(*this, index, operands, regions);
}

//===----------------------------------------------------------------------===//
// ShapeCalculateYieldShapesOp
//===----------------------------------------------------------------------===//

MutableOperandRange ShapeCalculateYieldShapesOp::getMutableSuccessorOperands(
    std::optional<unsigned> index) {
  // The shape operands don't get forwarded to the body.
  // MutableOperandRange always has an owning operation, even if empty, so
  // create a 0-length range.
  return MutableOperandRange(*this, /*start=*/0, /*length=*/0);
}

LogicalResult ShapeCalculateYieldShapesOp::verify() {
  auto parent = cast<ShapeCalculateOp>(getOperation()->getParentOp());
  if (parent.getNumResults() != getNumOperands())
    return emitOpError("expected number of shapes to match number of results");
  return success();
}

//===----------------------------------------------------------------------===//
// DtypeCalculateYieldDtypesOp
//===----------------------------------------------------------------------===//

MutableOperandRange DtypeCalculateYieldDtypesOp::getMutableSuccessorOperands(
    std::optional<unsigned> index) {
  // The dtype operands don't get forwarded to the body.
  // MutableOperandRange always has an owning operation, even if empty, so
  // create a 0-length range.
  return MutableOperandRange(*this, /*start=*/0, /*length=*/0);
}

LogicalResult DtypeCalculateYieldDtypesOp::verify() {
  auto parent = cast<DtypeCalculateOp>(getOperation()->getParentOp());
  if (parent.getNumResults() != getNumOperands())
    return emitOpError("expected number of dtypes to match number of results");
  return success();
}

//===----------------------------------------------------------------------===//
// GlobalSlotModuleInitializerOp
//===----------------------------------------------------------------------===//

LogicalResult GlobalSlotModuleInitializerOp::verify() {
  // We centralize all verification of the global slots and the
  // InitializeGlobalSlotsOp into here, since it requires processing the whole
  // module.

  // TODO: We should really have a `torch.module` and have this initializer be
  // a region attached to it.

  ModuleOp module = cast<ModuleOp>(getOperation()->getParentOp());
  for (auto op : module.getOps<GlobalSlotModuleInitializerOp>()) {
    if (op.getOperation() != getOperation())
      return op.emitError("there must be only one global slot initializer");
  }

  // Collect the relevant symbol names we will verify.
  DenseSet</*StringAttr*/ Attribute> knownGlobalSlots;
  for (auto op : module.getOps<GlobalSlotOp>())
    knownGlobalSlots.insert(op.getSymNameAttr());
  DenseSet</*StringAttr*/ Attribute> initializedGlobalSlots;
  auto initialize = cast<InitializeGlobalSlotsOp>(getBody()->getTerminator());
  for (Attribute symName : initialize.getSlotSymNames()) {
    auto wasInserted = initializedGlobalSlots
                           .insert(symName.cast<FlatSymbolRefAttr>().getAttr())
                           .second;
    if (!wasInserted)
      return initialize.emitError("duplicate initialization of global slot: ")
             << symName;
  }
  auto lessThanByStringValue = [](Attribute lhs, Attribute rhs) {
    return lhs.cast<StringAttr>().getValue() <
           rhs.cast<StringAttr>().getValue();
  };
  auto known = llvm::to_vector(knownGlobalSlots);
  llvm::sort(known, lessThanByStringValue);
  auto initialized = llvm::to_vector(initializedGlobalSlots);
  llvm::sort(initialized, lessThanByStringValue);

  // Check that the global slots in the module are all initialized.
  SymbolTable symbolTable(module);
  if (initializedGlobalSlots != knownGlobalSlots) {
    InFlightDiagnostic diag = initialize.emitOpError(
        "must have one initializer for each global slot in the module");
    for (auto knownGlobalSlot : known) {
      auto symName = FlatSymbolRefAttr::get(knownGlobalSlot.cast<StringAttr>());
      if (!initializedGlobalSlots.count(knownGlobalSlot)) {
        diag.attachNote(
                symbolTable.lookup<GlobalSlotOp>(symName.getAttr()).getLoc())
            .append("missing global slot initializer for ", symName);
      }
    }
    for (auto initializedGlobalSlot : initialized) {
      if (!knownGlobalSlots.count(initializedGlobalSlot)) {
        diag.attachNote().append(
            "unexpected global slot initializer for non-existent global slot ",
            FlatSymbolRefAttr::get(initializedGlobalSlot.cast<StringAttr>()));
      }
    }
    return diag;
  }

  // Check that initial values satisfy type bounds.
  for (int i = 0, e = initialize.getNumOperands(); i < e; ++i) {
    auto symName = initialize.getSlotSymNames()[i].cast<FlatSymbolRefAttr>();
    auto initialValue = initialize.getOperand(i);
    auto globalSlotOp = symbolTable.lookup<GlobalSlotOp>(symName.getValue());
    if (!isValidSubtype(initialValue.getType(), globalSlotOp.getTypeBound())) {
      return initialize.emitOpError().append(
          "initial value for global slot ", symName, " has type ",
          initialValue.getType(), " which is not within the bound ",
          globalSlotOp.getTypeBound());
    }
  }

  auto walkResult = getOperation()->walk([](Operation *op) {
    // We only permit a small set of ops in the module initializer.
    // These ops are essentially those which can be produced by the IValue
    // importer.
    if (op->hasTrait<mlir::torch::Torch::OpTrait::AllowedInModuleInitializer>())
      return WalkResult::advance();
    op->emitOpError() << "is not allowed in a module initializer";
    return WalkResult::interrupt();
  });
  if (walkResult.wasInterrupted())
    return failure();

  return success();
}

//===----------------------------------------------------------------------===//
// InitializeGlobalSlotsOp
//===----------------------------------------------------------------------===//

ParseResult InitializeGlobalSlotsOp::parse(OpAsmParser &parser,
                                           OperationState &result) {
  if (parser.parseOptionalAttrDict(result.attributes))
    return failure();
  if (parser.parseLSquare())
    return failure();
  SmallVector<Attribute> slotSymNames;
  while (!succeeded(parser.parseOptionalRSquare())) {
    NamedAttrList dummy;
    StringAttr slotSymName;
    if (parser.parseSymbolName(slotSymName, "dummy", dummy))
      return failure();
    slotSymNames.push_back(FlatSymbolRefAttr::get(slotSymName));
    if (parser.parseLParen())
      return failure();
    OpAsmParser::UnresolvedOperand initialValue;
    if (parser.parseOperand(initialValue))
      return failure();
    Type initialValueType;
    if (parser.parseColonType(initialValueType))
      return failure();
    if (parser.parseRParen())
      return failure();
    if (parser.resolveOperand(initialValue, initialValueType, result.operands))
      return failure();
  }
  result.addAttribute("slotSymNames",
                      ArrayAttr::get(parser.getContext(), slotSymNames));
  return success();
}

void InitializeGlobalSlotsOp::print(OpAsmPrinter &p) {
  p.printOptionalAttrDict(getOperation()->getAttrs(),
                          /*elidedAttrs=*/{"slotSymNames"});
  p << " [";
  p.printNewline();
  for (int i = 0, e = getNumOperands(); i < e; ++i) {
    p << "  " << getSlotSymNames()[i] << "(" << getInitialValues()[i] << " : "
      << getInitialValues()[i].getType() << ")";
    p.printNewline();
  }
  p << "]";
}

LogicalResult InitializeGlobalSlotsOp::verify() {
  if (getInitialValues().size() != getSlotSymNames().size())
    return emitOpError("expected number of operands to match number of slots");
  return success();
}<|MERGE_RESOLUTION|>--- conflicted
+++ resolved
@@ -517,13 +517,8 @@
         rewriter.eraseOp(op);
         return success();
     }
-<<<<<<< HEAD
-    // TODO: If we statically know that the condition is false, should we
-    // emit an error at compile time?
-=======
     // Even if the condition is statically false, the assert might never be
     // executed.
->>>>>>> ddea56a8
     return failure();
   });
 }
