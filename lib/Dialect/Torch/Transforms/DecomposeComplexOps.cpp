--- conflicted
+++ resolved
@@ -4403,13 +4403,8 @@
         loc, rewriter.getI64IntegerAttr(0));
 
     rewriter.replaceOpWithNewOp<AtenRandintLowOp>(
-<<<<<<< HEAD
-        op, resultType, low, op.getHigh(), op.getSize(), op.getDtype(), op.getLayout(),
-        op.getDevice(), op.getPinMemory());
-=======
         op, resultType, low, op.getHigh(), op.getSize(), op.getDtype(),
         op.getLayout(), op.getDevice(), op.getPinMemory());
->>>>>>> 536e45cb
 
     return success();
   }
@@ -5620,13 +5615,9 @@
     addPatternIfTargetOpIsIllegal<DeomposeAtenNativeDropoutOp>(patterns);
     addPatternIfTargetOpIsIllegal<DecomposeAtenNewEmptyOp>(patterns);
     addPatternIfTargetOpIsIllegal<DecomposeAtenIndexPutHackedTwinOp>(patterns);
-<<<<<<< HEAD
     addPatternIfTargetOpIsIllegal<DecomposeAten_IndexPutImpl_HackedTwinOp>(patterns);
-    addPatternIfTargetOpIsIllegal<DecomposeAten_UnsafeIndexPutHackedTwinOp>(patterns);
-=======
     addPatternIfTargetOpIsIllegal<DecomposeAten_UnsafeIndexPutHackedTwinOp>(
         patterns);
->>>>>>> 536e45cb
     addPatternIfTargetOpIsIllegal<DecomposeAtenPadOp>(patterns);
     addPatternIfTargetOpIsIllegal<DecomposeAtenToDtypeLayoutOp>(patterns);
     addPatternIfTargetOpIsIllegal<DecomposeAtenToDeviceOp>(patterns);
