//===----------------------------------------------------------------------===//
//
// Part of the LLVM Project, under the Apache License v2.0 with LLVM Exceptions.
// See https://llvm.org/LICENSE.txt for license information.
// SPDX-License-Identifier: Apache-2.0 WITH LLVM-exception
// Also available under a BSD-style license. See LICENSE.
//
//===----------------------------------------------------------------------===//

#include "PassDetail.h"

#include "mlir/IR/BuiltinDialect.h"
#include "mlir/Transforms/DialectConversion.h"
#include "mlir/Transforms/GreedyPatternRewriteDriver.h"
#include "torch-mlir/Dialect/Torch/IR/TorchDialect.h"
#include "torch-mlir/Dialect/Torch/IR/TorchOps.h"
#include "torch-mlir/Dialect/Torch/IR/TorchTypes.h"
#include "torch-mlir/Dialect/Torch/Transforms/Passes.h"
#include "torch-mlir/Dialect/Torch/Utils/Utils.h"
#include "llvm/ADT/ArrayRef.h"
#include "llvm/ADT/StringExtras.h"
#include "llvm/ADT/StringSet.h"
#include <cstdint>

using namespace mlir;
using namespace mlir::torch;
using namespace mlir::torch::Torch;

// Helper function to check whether the `dtype` is None or Float type.
static bool isNoneOrFloatDtype(MLIRContext *context, Value dtype) {
  if (dtype.getType().isa<Torch::NoneType>())
    return true;
  int64_t dtypeInt;
  if (!matchPattern(dtype, m_TorchConstantInt(&dtypeInt)))
    return false;
  FailureOr<Type> resDtype =
      getTypeForScalarType(context, (torch_upstream::ScalarType)dtypeInt);
  if (failed(resDtype))
    return false;
  return resDtype->isa<mlir::FloatType>();
}

// Helper function to compute the return type of the reduction function.
// `dim` specifies the dimension to reduce and `keepDim` preserves the rank of
// the input tensor.
static Type computeReductionType(PatternRewriter &rewriter, Operation *op,
                                 BaseTensorType tensorType, Value dim,
                                 bool keepDim) {
  SmallVector<int64_t> sizes;
  int64_t dimInt;
  if (tensorType.hasSizes()) {
    ArrayRef<int64_t> inputShape = tensorType.getSizes();
    int64_t inputRank = inputShape.size();
    if (matchPattern(dim, m_TorchConstantInt(&dimInt))) {
      dimInt = toPositiveDim(dimInt, inputRank);
      if (!isValidDim(dimInt, inputRank)) {
        (void)rewriter.notifyMatchFailure(op, "dim is not a valid dim");
        return nullptr;
      }
      sizes.append(inputShape.begin(), inputShape.end());
      // The dimension to be reduced is set to 1 when `keepDim` is true else it
      // is removed.
      if (keepDim)
        sizes[dimInt] = 1;
      else
        sizes.erase(sizes.begin() + dimInt);
    } else {
      unsigned reducedRank = keepDim ? inputRank : inputRank - 1;
      sizes.resize(reducedRank, kUnknownSize);
    }
  }

  Type resultType = tensorType.getWithSizesAndDtype(
      sizes.size() == 0 ? std::optional<ArrayRef<int64_t>>()
                        : llvm::ArrayRef(sizes),
      tensorType.getOptionalDtype());
  return resultType;
}

// Reduction function to calculate sum along given `dim`.
static Value createSumAlongDimension(PatternRewriter &rewriter, Location loc,
                                     Operation *op, Value input, Value dim,
                                     bool keepDim) {
  Value dimList = rewriter.create<PrimListConstructOp>(
      loc, Torch::ListType::get(dim.getType()), dim);
  Value keepDimCst = rewriter.create<ConstantBoolOp>(loc, keepDim);
  Value dtype = rewriter.create<ConstantNoneOp>(loc);
  Type resultType = computeReductionType(
      rewriter, op, input.getType().cast<BaseTensorType>(), dim, keepDim);
  if (!resultType)
    return nullptr;
  return rewriter.create<AtenSumDimIntListOp>(loc, resultType, input, dimList,
                                              keepDimCst, dtype);
}

// Redunction function to calculate max along given `dim`.
static Value createMaxAlongDimension(PatternRewriter &rewriter, Location loc,
                                     Operation *op, Value input, Value dim,
                                     bool keepDim) {
  Value keepDimCst = rewriter.create<ConstantBoolOp>(loc, keepDim);
  BaseTensorType valueType =
      computeReductionType(rewriter, op, input.getType().cast<BaseTensorType>(),
                           dim, keepDim)
          .cast<BaseTensorType>();
  if (!valueType)
    return nullptr;
  BaseTensorType indexType =
      valueType
          .getWithSizesAndDtype(
              !valueType.hasSizes() ? std::optional<ArrayRef<int64_t>>()
                                    : llvm::ArrayRef(valueType.getSizes()),
              IntegerType::get(op->getContext(), 64, IntegerType::Signed))
          .cast<BaseTensorType>();
  return rewriter
      .create<AtenMaxDimOp>(loc, valueType, indexType, input, dim, keepDimCst)
      .getValues();
}

// Helper for creating `aten::sub_tensor_op`.
static Value createTensorSub(PatternRewriter &rewriter, Location loc,
                             Type tensorType, Value lhs, Value rhs) {
  Value alpha =
      rewriter.create<ConstantFloatOp>(loc, rewriter.getF64FloatAttr(1));
  Value sub =
      rewriter.create<AtenSubTensorOp>(loc, tensorType, lhs, rhs, alpha);
  return sub;
}

// Helper to create a tensor filled with the given scalar. Scalar would be
// converted the to the element type of the given tensor type.
static Value createInitTensor(PatternRewriter &rewriter, Location loc,
                              BaseTensorType resultType, Value scalar,
                              Value sizeList) {
  assert(resultType.hasDtype() && "result must have dtype");
  Value noneVal = rewriter.create<ConstantNoneOp>(loc);
  Value dtype = getDtypeIntValueForType(rewriter, loc, resultType.getDtype());
  return rewriter.create<AtenFullOp>(loc, resultType, sizeList, scalar, dtype,
                                     /*layout=*/noneVal,
                                     /*device=*/noneVal,
                                     /*memory_format=*/noneVal);
}

// Helper to create a rank 0 tensor filled with the given `scalar`. `scalar`
// would be converted to the element type of the given `inputType`.
static Value createRank0Tensor(PatternRewriter &rewriter, Location loc,
                               BaseTensorType inputType, Value scalar) {
  assert(inputType.hasDtype() && "input must have dtype");
  SmallVector<int64_t> sizes;
  BaseTensorType rank0TensorTy =
      inputType.getWithSizesAndDtype(ArrayRef(sizes), inputType.getDtype())
          .cast<BaseTensorType>();
  Value dimList = rewriter.create<PrimListConstructOp>(
      loc, Torch::ListType::get(Torch::IntType::get(inputType.getContext())),
      ValueRange{});
  return createInitTensor(rewriter, loc, rank0TensorTy, scalar, dimList);
}

// Share code between `softmax_backward` and `log_softmax_backward` ops.
// Returns x - y * sum(z, dim).
static Value createSoftmaxBackwardCommonKernel(PatternRewriter &rewriter,
                                               Location loc, Operation *op,
                                               Type tensorType, Value x,
                                               Value y, Value z, Value dim) {
  Value sum =
      createSumAlongDimension(rewriter, loc, op, z, dim, /*keepDim=*/true);
  if (!sum)
    return nullptr;
  auto broadcastSizeType =
      Torch::ListType::get(Torch::IntType::get(op->getContext()));
  Value broadcastSize = rewriter.create<AtenSizeOp>(loc, broadcastSizeType, z);
  Value sumBroadcast =
      rewriter.create<AtenBroadcastToOp>(loc, tensorType, sum, broadcastSize);
  Value temp =
      rewriter.create<AtenMulTensorOp>(loc, tensorType, y, sumBroadcast);

  Value sub = createTensorSub(rewriter, loc, tensorType, x, temp);
  return sub;
}

static SmallVector<int64_t> computeDimsOrderForMoveDim(int64_t srcDimInt,
                                                       int64_t dstDimInt,
                                                       unsigned inputRank) {
  llvm::iota_range<int64_t> dimsOrderIR(0, inputRank, /*inclusive=*/false);
  SmallVector<int64_t> dimsOrder(dimsOrderIR.begin(), dimsOrderIR.end());
  dimsOrder.erase(dimsOrder.begin() + srcDimInt);
  dimsOrder.insert(dimsOrder.begin() + dstDimInt, srcDimInt);
  return dimsOrder;
}

namespace {
/// We decompose aten.amax into a set of aten.max.dim op(s) depending on the
/// number of dimensions across which the max needs to be computed.
/// Eg:
///   INPUT:
///      final_output = aten.amax(initial_input, dim=(0, 2, 1), keepdim=False)
///
///   OUTPUT:
///      input_1 = aten.max.dim(initial_input, 2, keepdim)  #1
///      input_2 = aten.max.dim(input_1, 1, keepdim)   #2
///      final_output = aten.max.dim(input_2, 0, keepdim) #3
///
/// NOTE: We iterate over, in reverse order, every dimension included in `dim`
///       of the `aten.amax` op and create an `aten.amax.dim` op.
///       Input tensor to the next `aten.amax.dim` op is thus the output of the
///       previous `aten.amax.dim` op.
class DecomposeAtenAmaxOp : public OpRewritePattern<AtenAmaxOp> {
public:
  using OpRewritePattern::OpRewritePattern;
  LogicalResult matchAndRewrite(AtenAmaxOp op,
                                PatternRewriter &rewriter) const override {
    Location loc = op.getLoc();
    SmallVector<int64_t, 4> dims;
    if (!matchPattern(op.getDim(), m_TorchListOfConstantInts(dims)))
      return rewriter.notifyMatchFailure(op,
                                         "non-const dim parameter unsupported");

    bool keepDim;
    if (!matchPattern(op.getKeepdim(), m_TorchConstantBool(&keepDim)))
      return rewriter.notifyMatchFailure(
          op, "Expected a constant boolean value for keepDim");

    Value input = op.getSelf();    
    // For every dimension included in `dim` of the op, iterated over in
    // reverse order, we create a call to aten.max.dim.
    std::sort(dims.begin(), dims.end());
    std::reverse(dims.begin(), dims.end());
    for (int64_t dimInt : dims) {
      int64_t inputRank = input.getType().cast<Torch::ValueTensorType>().getSizes().size();
      dimInt = toPositiveDim(dimInt, inputRank);
      if (!isValidDim(dimInt, inputRank))
        return rewriter.notifyMatchFailure(op, "dim is statically invalid");
      Value dim = rewriter.create<Torch::ConstantIntOp>(
          loc, rewriter.getI64IntegerAttr(dimInt));
      // The input to the next invocation of aten.max.dim is the output of the
      // previous aten.max.dim op.
      input = createMaxAlongDimension(rewriter, loc, op, input, dim, keepDim);
    }
    rewriter.replaceOp(op, input);
    return success();
  }
};
} // end namespace

namespace {
class DecomposeAtenSizeOp : public OpRewritePattern<AtenSizeOp> {
public:
  using OpRewritePattern::OpRewritePattern;
  LogicalResult matchAndRewrite(AtenSizeOp op,
                                PatternRewriter &rewriter) const override {
    Location loc = op.getLoc();
    Value self = op.getSelf();
    MLIRContext *context = op.getContext();
    std::optional<unsigned> maybeRank = getTensorRank(self);
    if (!maybeRank)
      return rewriter.notifyMatchFailure(op, "Unimplemented: unranked tensor");
    unsigned rank = *maybeRank;
    SmallVector<Value> sizes;
    for (unsigned i = 0; i < rank; i++) {
      Value dim = rewriter.create<Torch::ConstantIntOp>(
          loc, rewriter.getI64IntegerAttr(i));
      sizes.push_back(rewriter.create<AtenSizeIntOp>(loc, self, dim));
    }

    Value sizeList = rewriter.create<PrimListConstructOp>(
        loc, Torch::ListType::get(Torch::IntType::get(context)), sizes);
    rewriter.replaceOp(op, sizeList);
    return success();
  }
};
} // namespace

namespace {
class DecomposeAtenSelectIntOp : public OpRewritePattern<AtenSelectIntOp> {
public:
  using OpRewritePattern::OpRewritePattern;
  LogicalResult matchAndRewrite(AtenSelectIntOp op,
                                PatternRewriter &rewriter) const override {
    Location loc = op.getLoc();
    Value start = op.getIndex();
    Value dim = op.getDim();
    Value self = op.getSelf();

    // convert `start` to non-negative: start += int(start < 0) * dimSize
    Value zero =
        rewriter.create<ConstantIntOp>(loc, rewriter.getI64IntegerAttr(0));
    Value isNegative = rewriter.create<AtenLtIntOp>(loc, start, zero);
    isNegative = rewriter.create<AtenIntBoolOp>(loc, isNegative);
    Value dimSize = rewriter.create<AtenSizeIntOp>(loc, self, dim);
    Value indexOffset = rewriter.create<AtenMulIntOp>(loc, isNegative, dimSize);
    start = rewriter.create<AtenAddIntOp>(loc, start, indexOffset);

    Value one =
        rewriter.create<ConstantIntOp>(loc, rewriter.getI64IntegerAttr(1));
    Value startPlusOne =
        rewriter.create<AtenAddIntOp>(loc, one.getType(), start, one);
    Value slice = rewriter.create<AtenSliceTensorOp>(
        loc,
        computeReductionType(rewriter, op,
                             self.getType().cast<BaseTensorType>(), dim,
                             /*keepDim=*/true),
        op.getSelf(), dim, start, startPlusOne, /*step=*/one);

    // `aten.slice.tensor` doesn't squeeze the dim even when it's size 1 after
    // slicing, while `aten.select.int` does.
    rewriter.replaceOpWithNewOp<AtenSqueezeDimOp>(op, op.getResult().getType(),
                                                  slice, op.getDim());
    return success();
  }
};
} // namespace

namespace {
class DecomposeAtenNarrowOp : public OpRewritePattern<AtenNarrowOp> {
public:
  using OpRewritePattern::OpRewritePattern;
  LogicalResult matchAndRewrite(AtenNarrowOp op,
                                PatternRewriter &rewriter) const override {

    Location loc = op.getLoc();
    Value start = op.getStart();
    Value dim = op.getDim();
    Value length = op.getLength();

    Value one =
        rewriter.create<ConstantIntOp>(loc, rewriter.getI64IntegerAttr(1));
    Value startPlusLength =
        rewriter.create<AtenAddIntOp>(loc, one.getType(), start, length);

    rewriter.replaceOpWithNewOp<AtenSliceTensorOp>(
        op, op.getResult().getType(), op.getSelf(), /*dim=*/dim, /*start=*/start,
        /*end=*/startPlusLength, /*step=*/one);

    return success();
  }
};
} // namespace

namespace {
class DecomposeAtenZeroOp
    : public OpRewritePattern<AtenZeroOp> {
public:
  using OpRewritePattern::OpRewritePattern;
  LogicalResult matchAndRewrite(AtenZeroOp op,
                                PatternRewriter &rewriter) const override {
    Value zero = rewriter.create<ConstantIntOp>(op.getLoc(),
                                                rewriter.getI64IntegerAttr(0));
    rewriter.replaceOpWithNewOp<AtenFillScalarOp>(op, op.getType(), op.getSelf(),
                                                  zero);
    return success();
  }
};
} // namespace

namespace {
class DecomposeAtenReshapeOp : public OpRewritePattern<AtenReshapeOp> {
public:
  using OpRewritePattern::OpRewritePattern;
  LogicalResult matchAndRewrite(AtenReshapeOp op,
                                PatternRewriter &rewriter) const override {
    Value input = op.getSelf();
    // TODO: Handle non value tensor type operands.
    if (!input.getType().isa<ValueTensorType>()) {
      return rewriter.notifyMatchFailure(
          op, "unimplemented: only value tensor type operands are supported");
    }
    rewriter.replaceOpWithNewOp<AtenViewOp>(op, op.getType(), input,
                                            op.getShape());
    return success();
  }
};
} // namespace

// Calculates the softmax function on the given `input` tensor. Softmax(x) =
// exp(x)/sum(exp(x)).
// To avoid overflow we use the following decomposition rule:
//     x_max = max(input, dim, keepdim = True)
//     unnorm = aten.exp(input - x_max)
//     softmax = unnorm / sum(unnorm, dim, keepdim = True)
template <typename OpTy>
static Value getSoftmaxResult(OpTy op, Value self, Type resultType,
                              PatternRewriter &rewriter) {
  Location loc = op.getLoc();
  Value dim = op.getDim();
  Value xMax =
      createMaxAlongDimension(rewriter, loc, op, self, dim, /*keepDim=*/true);
  if (!xMax)
    return nullptr;
  Value unNormalized = createTensorSub(rewriter, loc, resultType, self, xMax);
  Value unNormalizedExp =
      rewriter.create<AtenExpOp>(loc, resultType, unNormalized);
  Value sum = createSumAlongDimension(rewriter, loc, op, unNormalizedExp, dim,
                                      /*keepDim=*/true);
  if (!sum)
    return nullptr;
  return rewriter.create<AtenDivTensorOp>(loc, resultType, unNormalizedExp,
                                          sum);
}

// Decompose softmax into: exp(x) / sum(exp(x))
namespace {
class DecomposeAtenSoftmaxIntOp : public OpRewritePattern<AtenSoftmaxIntOp> {
public:
  using OpRewritePattern::OpRewritePattern;
  LogicalResult matchAndRewrite(AtenSoftmaxIntOp op,
                                PatternRewriter &rewriter) const override {
    Value self = op.getSelf();
    if (!op.getDtype().getType().isa<Torch::NoneType>())
      return rewriter.notifyMatchFailure(
          op, "Unimplemented non-None dtype for softmax");

    BaseTensorType tensorType = self.getType().cast<BaseTensorType>();
    if (!tensorType.hasDtype() || !tensorType.getDtype().isa<mlir::FloatType>())
      return rewriter.notifyMatchFailure(op, "Only support floating type");

    Value result = getSoftmaxResult(op, self, tensorType, rewriter);
    if (!result)
      return failure();
    rewriter.replaceOpWithNewOp<TensorStaticInfoCastOp>(op, op.getType(),
                                                        result);
    return success();
  }
};
} // namespace

namespace {
class DecomposeAten_SoftmaxOp : public OpRewritePattern<Aten_SoftmaxOp> {
public:
  using OpRewritePattern::OpRewritePattern;
  LogicalResult matchAndRewrite(Aten_SoftmaxOp op,
                                PatternRewriter &rewriter) const override {
    Value self = op.getSelf();
    BaseTensorType tensorType = self.getType().cast<BaseTensorType>();
    if (!tensorType.hasDtype() || !tensorType.getDtype().isa<mlir::FloatType>())
      return rewriter.notifyMatchFailure(op, "Only support floating type");
    bool halfToFloat;
    if (!matchPattern(op.getHalfToFloat(), m_TorchConstantBool(&halfToFloat)))
      return rewriter.notifyMatchFailure(
          op, "Expected a boolean value for half_to_float");

    BaseTensorType resultTensorType = op.getType().cast<BaseTensorType>();
    if (!resultTensorType.hasDtype()) {
      return rewriter.notifyMatchFailure(
          op, "expected result type to have a dtype");
    }
    Type resultTensorDtype = resultTensorType.getDtype();
    // `torch.ops.aten._softmax`'s softmax with half to float conversion is not
    // supported on CPU, but we go ahead with the decomposing.
    // TODO: Add an e2e test once upstream support is added.
    // If `half_to_float` is set, we convert the input's elemental type to match
    // that of output's.
    if (halfToFloat) {
      Location loc = op.getLoc();
      Value none = rewriter.create<ConstantNoneOp>(loc);
      Value cstFalse = rewriter.create<ConstantBoolOp>(loc, false);
      self = rewriter.create<AtenToDtypeOp>(
          loc, resultTensorType, self,
          getDtypeIntValueForType(rewriter, loc, resultTensorDtype),
          /*non_blocking=*/cstFalse, /*copy=*/cstFalse, /*memory_format=*/none);
    }
    Value result = getSoftmaxResult(op, self, resultTensorType, rewriter);
    if (!result)
      return op.emitError("failed to get softmax result");
    rewriter.replaceOpWithNewOp<TensorStaticInfoCastOp>(op, resultTensorType,
                                                        result);
    return success();
  }
};
} // namespace

// Aten_SoftmaxBackwardDataOp(gradOutput, output, dim) =>
//    newGrad = gradOutput * output
//    result = newGrad - output * sum(newGrad, dim))
//
// Refer to
// https://github.com/pytorch/pytorch/blob/15fecc4c830a3907fde4b44c9962dc4144da50a4/torch/csrc/jit/codegen/cuda/ops/normalization.cpp#L31
namespace {
class DecomposeAten_SoftmaxBackwardDataOp
    : public OpRewritePattern<Aten_SoftmaxBackwardDataOp> {
public:
  using OpRewritePattern::OpRewritePattern;
  LogicalResult matchAndRewrite(Aten_SoftmaxBackwardDataOp op,
                                PatternRewriter &rewriter) const override {
    Location loc = op.getLoc();
    Value gradOutput = op.getGradOutput();
    Value output = op.getOutput();
    Value dim = op.getDim();

    BaseTensorType tensorType = gradOutput.getType().cast<BaseTensorType>();
    if (!tensorType.hasDtype() || !tensorType.getDtype().isa<mlir::FloatType>())
      return rewriter.notifyMatchFailure(op, "Only support floating type");

    Value newGrad =
        rewriter.create<AtenMulTensorOp>(loc, tensorType, gradOutput, output);
    Value result = createSoftmaxBackwardCommonKernel(
        rewriter, loc, op, tensorType, newGrad, output, newGrad, dim);
    if (!result)
      return rewriter.notifyMatchFailure(
          op,
          "nullptr returned by createSoftmaxBackwardCommonKernel function.");
    rewriter.replaceOp(op, result);
    return success();
  }
};
} // namespace

// AtenTanhBackwardOp(gradOutput, output) =>
//    result = gradOutput * (1 - output^2)
// To get away from broadcasts the above formula is expanded i.e.,
// result = gradOutput - (gradOutput * output^2)
namespace {
class DecomposeAtenTanhBackwardOp
    : public OpRewritePattern<AtenTanhBackwardOp> {
public:
  using OpRewritePattern::OpRewritePattern;
  LogicalResult matchAndRewrite(AtenTanhBackwardOp op,
                                PatternRewriter &rewriter) const override {
    Location loc = op.getLoc();
    Value gradOutput = op.getGradOutput();

    // `output` is the value flowing out from tanh. Hence, tanh(x) = output.
    //  Since, dTanh(x) = (1 - tanh(x)^2) hence, dOutput = (1 - output^2).
    Value output = op.getOutput();

    BaseTensorType tensorType = gradOutput.getType().cast<BaseTensorType>();
    if (!tensorType.hasDtype() || !tensorType.getDtype().isa<mlir::FloatType>())
      return rewriter.notifyMatchFailure(op, "Only support floating type");

    Value tanhSquare =
        rewriter.create<AtenMulTensorOp>(loc, tensorType, output, output);
    Value gradMulTanhSquare = rewriter.create<AtenMulTensorOp>(
        loc, tensorType, tanhSquare, gradOutput);

    Value newGrad = createTensorSub(rewriter, loc, tensorType, gradOutput,
                                    gradMulTanhSquare);
    rewriter.replaceOp(op, newGrad);
    return success();
  }
};
} // namespace

// Aten_LogSoftmaxBackwardDataOp(gradOutput, output, dim) =>
//    result = gradOutput - (exp(output) * sum(gradOutput, dim))
namespace {
class DecomposeAten_LogSoftmaxBackwardDataOp
    : public OpRewritePattern<Aten_LogSoftmaxBackwardDataOp> {
public:
  using OpRewritePattern::OpRewritePattern;
  LogicalResult matchAndRewrite(Aten_LogSoftmaxBackwardDataOp op,
                                PatternRewriter &rewriter) const override {
    Location loc = op.getLoc();
    Value gradOutput = op.getGradOutput();
    Value output = op.getOutput();
    Value dim = op.getDim();

    BaseTensorType tensorType = gradOutput.getType().cast<BaseTensorType>();
    if (!tensorType.hasDtype() || !tensorType.getDtype().isa<mlir::FloatType>())
      return rewriter.notifyMatchFailure(op, "Only support floating type");

    Value expOut = rewriter.create<AtenExpOp>(loc, tensorType, output);
    Value result = createSoftmaxBackwardCommonKernel(
        rewriter, loc, op, tensorType, gradOutput, expOut, gradOutput, dim);
    if (!result)
      return rewriter.notifyMatchFailure(
          op,
          "nullptr returned by createSoftmaxBackwardCommonKernel function.");
    rewriter.replaceOp(op, result);
    return success();
  }
};
} // namespace

// Decompose `AtenArgMaxOp` into `AtenMaxDimOp`.
namespace {
class DecomposeAtenArgMaxOp : public OpRewritePattern<AtenArgmaxOp> {
public:
  using OpRewritePattern::OpRewritePattern;
  LogicalResult matchAndRewrite(AtenArgmaxOp op,
                                PatternRewriter &rewriter) const override {
    Location loc = op.getLoc();
    Value input = op.getSelf();
    Value dim = op.getDim();
    Value keepDim = op.getKeepdim();
    Value result = op.getResult();

    BaseTensorType inputType = input.getType().cast<BaseTensorType>();
    BaseTensorType indicesTensorType = result.getType().cast<BaseTensorType>();
    std::optional<unsigned> maybeInputRank = getTensorRank(input);
    if (!maybeInputRank) {
      return rewriter.notifyMatchFailure(
          op, "expected input tensor to have a rank");
    }
    unsigned inputRank = *maybeInputRank;
    if (!indicesTensorType.hasSizes())
      return failure();
    BaseTensorType valueTensorType =
        inputType
            .getWithSizesAndDtype(indicesTensorType.getOptionalSizes(),
                                  inputType.getOptionalDtype())
            .cast<BaseTensorType>();

    // If the dim type is `NoneType` i.e. reduce along all the dimensions.
    // `AtenMaxDimOp` doesn't support dim as `NoneType` so first the input
    // tensor is flattened to 1d tensor and then the reduction happens on the
    // 0th dimension.
    if (dim.getType().isa<Torch::NoneType>()) {
      BaseTensorType flattenType =
          inputType
              .getWithSizesAndDtype({kUnknownSize},
                                    inputType.getOptionalDtype())
              .cast<BaseTensorType>();
      dim = rewriter.create<ConstantIntOp>(loc, rewriter.getI64IntegerAttr(0));
      Value end = rewriter.create<ConstantIntOp>(
          loc, rewriter.getI64IntegerAttr(inputRank - 1));
      input = rewriter.create<AtenFlattenUsingIntsOp>(loc, flattenType, input,
                                                      dim, end);
    }
    Value maxResult =
        rewriter
            .create<AtenMaxDimOp>(loc, valueTensorType, indicesTensorType,
                                  input, dim, keepDim)
            .getIndices();

    rewriter.replaceOp(op, maxResult);
    return success();
  }
};
} // namespace

// Decompose `aten.bucketize` into the following op sequence:
//
// def aten_bucketize(input, boundaries, out_int32, right):
//     unsqz_input = input.unsqueeze(-1)
//     if not right:
//         comparison = unsqz_input <= boundaries
//     else:
//         comparison = unsqz_input < boundaries
//     indices = torch.argmax(comparison.float(), dim=-1)
//     within_bound = comparison[..., -1]
//     result = torch.where(within_bound, indices, boundaries.shape[0])
//     if out_int32:
//         result = result.int()
//     return result
//
namespace {
class DecomposeAtenBucketizeTensorOp
    : public OpRewritePattern<AtenBucketizeTensorOp> {
public:
  using OpRewritePattern::OpRewritePattern;
  LogicalResult matchAndRewrite(AtenBucketizeTensorOp op,
                                PatternRewriter &rewriter) const override {
    Location loc = op.getLoc();

    Value input = op.getSelf();
    auto inputType = input.getType().cast<BaseTensorType>();
    if (!inputType.hasSizes()) {
      return rewriter.notifyMatchFailure(
          op, "unimplemented: input must have known sizes");
    }
    ArrayRef<int64_t> inputShape = inputType.getSizes();

    Value boundaries = op.getBoundaries();
    auto boundariesType = boundaries.getType().cast<BaseTensorType>();
    if (!boundariesType.hasSizes() || boundariesType.getSizes().size() != 1) {
      return rewriter.notifyMatchFailure(op,
                                         "unimplemented: boundaries must have "
                                         "known sizes and must be a 1D array");
    }
    int64_t boundariesSize = boundariesType.getSizes()[0];

    bool outInt32;
    if (!matchPattern(op.getOutInt32(), m_TorchConstantBool(&outInt32))) {
      return rewriter.notifyMatchFailure(
          op, "unimplemented: out_int32 must be a constant bool");
    }

    bool right;
    if (!matchPattern(op.getRight(), m_TorchConstantBool(&right))) {
      return rewriter.notifyMatchFailure(
          op, "unimplemented: right must be a constant bool");
    }

    // unsqueeze input at the last dim to make it broadcastable with boundaries
    Value constMinusOne = rewriter.create<Torch::ConstantIntOp>(
        loc, rewriter.getI64IntegerAttr(-1));
    auto unsqzTensorInfo =
        unsqueezeTensor(rewriter, op, input, /*dim=*/constMinusOne);
    if (failed(unsqzTensorInfo)) {
      return rewriter.notifyMatchFailure(op,
                                         "cannot generate unsqueeze tensor");
    }
    Value unsqzInput = *unsqzTensorInfo;

    // compare unsqueezed input with boundaries
    SmallVector<int64_t> compareShape(inputShape);
    compareShape.push_back(boundariesSize);
    Type compareType =
        inputType.getWithSizesAndDtype(compareShape, rewriter.getI1Type());
    Value compare;
    if (!right) {
      compare = rewriter.create<AtenLeTensorOp>(loc, compareType, unsqzInput,
                                                boundaries);
    } else {
      compare = rewriter.create<AtenLtTensorOp>(loc, compareType, unsqzInput,
                                                boundaries);
    }

    // convert the comparison results to float32 as the argmax op input,
    // which does not support integer dtype in LINALG backend
    Value compareF32 =
        convertTensorToDtype(rewriter, loc, compare, rewriter.getF32Type());

    // get the first boundary index where the input element is less than (or
    // equal to) the boundary value
    Type indicesType = inputType.getWithSizesAndDtype(
        inputShape, rewriter.getIntegerType(64, IntegerType::Signed));
    Value constFalse = rewriter.create<Torch::ConstantBoolOp>(loc, false);
    Value indices = rewriter.create<AtenArgmaxOp>(loc, indicesType, compareF32,
                                                  /*dim=*/constMinusOne,
                                                  /*keepdim=*/constFalse);

    // get the comparison results between each input element and the rightmost
    // boundary value
    Type withinUpperBoundType =
        inputType.getWithSizesAndDtype(inputShape, rewriter.getI1Type());
    Value withinUpperBound = rewriter.create<AtenSelectIntOp>(
        loc, withinUpperBoundType, compare, /*dim=*/constMinusOne,
        /*index=*/constMinusOne);

    // If the input element is less than (or equal to) the rightmost boundary,
    // take the max index as result. Otherwise, the element is beyond the
    // rightmost boundary, so take the boundary size.
    Value constZero = rewriter.create<Torch::ConstantIntOp>(
        loc, rewriter.getI64IntegerAttr(0));
    Value upperBound =
        rewriter.create<AtenSizeIntOp>(loc, boundaries, /*dim=*/constZero);
    Value result = rewriter.create<AtenWhereScalarOtherOp>(
        loc, indicesType, withinUpperBound, indices, upperBound);

    if (outInt32) {
      result = convertTensorToDtype(
          rewriter, loc, result,
          rewriter.getIntegerType(32, IntegerType::Signed));
    }

    rewriter.replaceOp(op, result);
    return success();
  }
};
} // namespace

// To avoid overflow we use the following decomposition rule:
//  x_max = aten.max(x, dim, keepdim=True)[0]
//  shifted = x - x_max
//  shifted_logsumexp = aten.log(aten.sum(aten.exp(shifted), dim, keepdim=True))
//  log_softmax = shifted - shifted_logsumexp
template <typename OpTy>
static Value getLogSoftmaxResult(OpTy op, PatternRewriter &rewriter) {
  Location loc = op.getLoc();
  Value dim = op.getDim();
  Value self = op.getSelf();
  BaseTensorType tensorType = self.getType().cast<BaseTensorType>();
  Value xMax =
      createMaxAlongDimension(rewriter, loc, op, self, dim, /*keepDim=*/true);
  if (!xMax)
    return nullptr;

  Value shifted = createTensorSub(rewriter, loc, tensorType, self, xMax);
  Value shiftedExp = rewriter.create<AtenExpOp>(loc, tensorType, shifted);
  Value shiftedSumExp =
      createSumAlongDimension(rewriter, loc, op, shiftedExp, dim,
                              /*keepDim=*/true);
  if (!shiftedSumExp)
    return nullptr;

  Value shiftedLogSumExp =
      rewriter.create<AtenLogOp>(loc, shiftedSumExp.getType(), shiftedSumExp);
  Value result =
      createTensorSub(rewriter, loc, op.getType(), shifted, shiftedLogSumExp);
  return result;
}

namespace {
class DecomposeAtenLogSoftmaxIntOp
    : public OpRewritePattern<AtenLogSoftmaxIntOp> {
public:
  using OpRewritePattern::OpRewritePattern;
  LogicalResult matchAndRewrite(AtenLogSoftmaxIntOp op,
                                PatternRewriter &rewriter) const override {
    Value self = op.getSelf();
    if (!op.getDtype().getType().isa<Torch::NoneType>())
      return rewriter.notifyMatchFailure(
          op, "Unimplemented non-None dtype for log_softmax");

    BaseTensorType tensorType = self.getType().cast<BaseTensorType>();
    if (!tensorType.hasDtype() || !tensorType.getDtype().isa<mlir::FloatType>())
      return rewriter.notifyMatchFailure(op, "Only support floating type");

    Value logSoftmax = getLogSoftmaxResult(op, rewriter);
    if (!logSoftmax)
      return rewriter.notifyMatchFailure(
          op, "getLogSoftmaxResult function returned nullptr");
    rewriter.replaceOp(op, logSoftmax);
    return success();
  }
};
} // namespace

namespace {
class DecomposeAten_LogSoftmaxOp : public OpRewritePattern<Aten_LogSoftmaxOp> {
public:
  using OpRewritePattern::OpRewritePattern;
  LogicalResult matchAndRewrite(Aten_LogSoftmaxOp op,
                                PatternRewriter &rewriter) const override {
    bool halfToFloat;
    if (!matchPattern(op.getHalfToFloat(), m_TorchConstantBool(&halfToFloat)))
      return rewriter.notifyMatchFailure(
          op, "Expected a boolean value for half_to_float");

    // Currently, setting `halfToFloat` is not supported as the E2E testing for
    // the same is not present on CPU.
    if (halfToFloat)
      return rewriter.notifyMatchFailure(
          op, "halfToFloat is currently not supported.");
    Value _logSoftmax = getLogSoftmaxResult(op, rewriter);
    if (!_logSoftmax)
      return rewriter.notifyMatchFailure(
          op, "getLogSoftmaxResult function returned nullptr");
    rewriter.replaceOp(op, _logSoftmax);
    return success();
  }
};
} // namespace

// Decompose aten.matmul into: aten.mm and aten.bmm according to ranks.
namespace {
class DecomposeAtenMatmulOp : public OpRewritePattern<AtenMatmulOp> {
public:
  using OpRewritePattern::OpRewritePattern;
  LogicalResult matchAndRewrite(AtenMatmulOp op,
                                PatternRewriter &rewriter) const override {
    Value lhs = op.getSelf();
    Value rhs = op.getOther();

    std::optional<unsigned> maybeLhsRank = getTensorRank(lhs);
    std::optional<unsigned> maybeRhsRank = getTensorRank(rhs);
    if (!maybeLhsRank || !maybeRhsRank) {
      return rewriter.notifyMatchFailure(
          op, "expected input tensors to have a rank");
    }
    unsigned lhsRank = *maybeLhsRank;
    unsigned rhsRank = *maybeRhsRank;

    if (lhsRank == 2 && rhsRank == 2) {
      // If both lhs and rhs ranks are 2 then map it to `aten.mm` op.
      rewriter.replaceOpWithNewOp<AtenMmOp>(op, op.getType(), lhs, rhs);
    } else if (lhsRank == 3 && rhsRank == 3) {
      // If both lhs and rhs ranks are 3 then map it to `aten.bmm` op.
      rewriter.replaceOpWithNewOp<AtenBmmOp>(op, op.getType(), lhs, rhs);
    } else {
      return failure();
    }

    return success();
  }
};
} // namespace

// Decompose aten.mv into: aten.matmul.
namespace {
class DecomposeAtenMvOp : public OpRewritePattern<AtenMvOp> {
public:
  using OpRewritePattern::OpRewritePattern;
  LogicalResult matchAndRewrite(AtenMvOp op,
                                PatternRewriter &rewriter) const override {
    Value lhs = op.getSelf();
    Value rhs = op.getVec();
    rewriter.replaceOpWithNewOp<AtenMatmulOp>(op, op.getType(), lhs, rhs);
    return success();
  }
};
} // namespace

// ReLU6(x) = min(max(0, x), 6) = min(Relu(x), 6)
static Value getRelu6Results(PatternRewriter &rewriter, Location loc,
                             Value input) {
  BaseTensorType inputType = input.getType().cast<BaseTensorType>();

  Value relu = rewriter.create<AtenReluOp>(loc, inputType, input);
  Value cst6 =
      rewriter.create<Torch::ConstantIntOp>(loc, rewriter.getI64IntegerAttr(6));
  Value sixTensor = createRank0Tensor(rewriter, loc, inputType, cst6);
  Value relu6Out =
      rewriter.create<AtenMinimumOp>(loc, inputType, relu, sixTensor);
  return relu6Out;
}

namespace {
class DecomposeAtenRelu6Op : public OpRewritePattern<AtenRelu6Op> {
public:
  using OpRewritePattern::OpRewritePattern;
  LogicalResult matchAndRewrite(AtenRelu6Op op,
                                PatternRewriter &rewriter) const override {
    Location loc = op.getLoc();
    auto resType = op.getType().cast<BaseTensorType>();
    if (!resType.hasDtype()) {
      return rewriter.notifyMatchFailure(op, "result should have dtype");
    }
    Value relu6 = getRelu6Results(rewriter, loc, op.getSelf());
    rewriter.replaceOp(op, relu6);
    return success();
  }
};
} // namespace

// Hardswish(x) = x * Relu6(x+3)/6
namespace {
class DecomposeAtenHardswishOp : public OpRewritePattern<AtenHardswishOp> {
public:
  using OpRewritePattern::OpRewritePattern;
  LogicalResult matchAndRewrite(AtenHardswishOp op,
                                PatternRewriter &rewriter) const override {
    Location loc = op.getLoc();
    Value input = op.getSelf();
    Type inputType = input.getType();

    Value constantOne = rewriter.create<Torch::ConstantIntOp>(
        loc, rewriter.getI64IntegerAttr(1));
    Value constantThree = rewriter.create<Torch::ConstantIntOp>(
        loc, rewriter.getI64IntegerAttr(3));
    Value constantSix = rewriter.create<Torch::ConstantIntOp>(
        loc, rewriter.getI64IntegerAttr(6));
    Value inputPlusThree = rewriter.create<AtenAddScalarOp>(
        loc, inputType, input, constantThree, /*alpha=*/constantOne);
    Value relu6 = getRelu6Results(rewriter, loc, inputPlusThree);
    Value divTensor =
        rewriter.create<AtenDivScalarOp>(loc, inputType, relu6, constantSix);
    Value mulTensor =
        rewriter.create<AtenMulTensorOp>(loc, inputType, divTensor, input);

    rewriter.replaceOp(op, mulTensor);
    return success();
  }
};
} // namespace

// LeakyRelu = max(0,x) + negative_slope * min(0,x)
namespace {
class DecomposeAtenLeakyReluOp : public OpRewritePattern<AtenLeakyReluOp> {
public:
  using OpRewritePattern::OpRewritePattern;
  LogicalResult matchAndRewrite(AtenLeakyReluOp op,
                                PatternRewriter &rewriter) const override {
    Location loc = op.getLoc();
    Value input = op.getSelf();
    Value negativeSlope = op.getNegativeSlope();
    auto resType = op.getType().cast<BaseTensorType>();
    if (!resType.hasDtype()) {
      return rewriter.notifyMatchFailure(op, "result should have dtype");
    }

    Value constantZero =
        rewriter.create<ConstantIntOp>(loc, rewriter.getI64IntegerAttr(0));
    Value constantOne =
        rewriter.create<ConstantFloatOp>(loc, rewriter.getF64FloatAttr(1.0));
    Value zeroTensor = createRank0Tensor(rewriter, loc, resType, constantZero);
    Value positiveOutput =
        rewriter.create<AtenMaximumOp>(loc, resType, zeroTensor, input);
    Value negativeOutput =
        rewriter.create<AtenMinimumOp>(loc, resType, zeroTensor, input);
    Value scaledNegativeOutput = rewriter.create<AtenMulScalarOp>(
        loc, resType, negativeOutput, negativeSlope);
    Value leakyReluOutput = rewriter.create<AtenAddTensorOp>(
        loc, resType, positiveOutput, scaledNegativeOutput, constantOne);

    rewriter.replaceOp(op, leakyReluOutput);
    return success();
  }
};
} // namespace

// LeakyReluBackward = max(0,grad) + negative_slope * min(0,x)
namespace {
class DecomposeAtenLeakyReluBackwardOp
    : public OpRewritePattern<AtenLeakyReluBackwardOp> {
public:
  using OpRewritePattern::OpRewritePattern;
  LogicalResult matchAndRewrite(AtenLeakyReluBackwardOp op,
                                PatternRewriter &rewriter) const override {
    Location loc = op.getLoc();
    Value gradOutput = op.getGradOutput();
    Value input = op.getSelf();
    Value negativeSlope = op.getNegativeSlope();
    auto resType = op.getType().cast<BaseTensorType>();
    if (!resType.hasDtype()) {
      return rewriter.notifyMatchFailure(op, "result should have dtype");
    }

    bool selfIsResult = false;
    if (!matchPattern(op.getSelfIsResult(),
                      m_TorchConstantBool(&selfIsResult)) ||
        selfIsResult)
      return rewriter.notifyMatchFailure(
          op, "unimplemented: self_is_result should be false");

    Value constantZero =
        rewriter.create<ConstantIntOp>(loc, rewriter.getI64IntegerAttr(0));
    Value constantOne =
        rewriter.create<ConstantFloatOp>(loc, rewriter.getF64FloatAttr(1.0));
    Value zeroTensor = createRank0Tensor(rewriter, loc, resType, constantZero);
    Value positiveOutput =
        rewriter.create<AtenMaximumOp>(loc, resType, zeroTensor, gradOutput);
    Value negativeOutput =
        rewriter.create<AtenMinimumOp>(loc, resType, zeroTensor, input);
    Value scaledNegativeOutput = rewriter.create<AtenMulScalarOp>(
        loc, resType, negativeOutput, negativeSlope);
    Value leakyReluBackwardOutput = rewriter.create<AtenAddTensorOp>(
        loc, resType, positiveOutput, scaledNegativeOutput, constantOne);

    rewriter.replaceOp(op, leakyReluBackwardOutput);
    return success();
  }
};
} // namespace

namespace {
class DecomposeAtenTOp : public OpRewritePattern<AtenTOp> {
public:
  using OpRewritePattern::OpRewritePattern;
  LogicalResult matchAndRewrite(AtenTOp op,
                                PatternRewriter &rewriter) const override {
    Value lhs = op.getSelf();
    std::optional<unsigned> lhsRank = getTensorRank(lhs);
    auto loc = op.getLoc();

    if (!lhsRank) {
      return rewriter.notifyMatchFailure(op, "expected input to have a rank");
    } else if (*lhsRank > 2) {
      std::string errorMessage =
          "t() expects a tensor with <=2 dimensions, but self is " +
          std::to_string(*lhsRank) + "D";
      return rewriter.notifyMatchFailure(op, errorMessage.c_str());
    } else if (*lhsRank < 2)
      rewriter.replaceOp(op, lhs);
    else {
      Value zero =
          rewriter.create<ConstantIntOp>(loc, rewriter.getI64IntegerAttr(0));
      Value one =
          rewriter.create<ConstantIntOp>(loc, rewriter.getI64IntegerAttr(1));
      rewriter.replaceOpWithNewOp<AtenTransposeIntOp>(op, op.getType(), lhs,
                                                      zero, one);
    }
    return success();
  }
};
} // namespace

// Decompose `aten.stack` into `aten.unsqueeze` and `aten.cat`.
namespace {
class DecomposeAtenStackOp : public OpRewritePattern<AtenStackOp> {
public:
  using OpRewritePattern::OpRewritePattern;
  LogicalResult matchAndRewrite(AtenStackOp op,
                                PatternRewriter &rewriter) const override {
    SmallVector<Value> tensors;
    if (!getListConstructElements(op.getTensors(), tensors)) {
      return rewriter.notifyMatchFailure(
          op, "unimplemented: the tensor list is not from list construct");
    }
    // Ensure all tensors have known sizes
    for (Value tensor : tensors) {
      BaseTensorType tensorType = tensor.getType().cast<BaseTensorType>();
      if (!tensorType.hasSizes()) {
        return rewriter.notifyMatchFailure(
            op, "unimplemented: one tensor does not have known sizes");
      }
    }

    SmallVector<Value> unsqueezedTensors;
    for (Value tensor : tensors) {
      auto unsqueezedInfo = unsqueezeTensor(rewriter, op, tensor, op.getDim());
      if (failed(unsqueezedInfo)) {
        return rewriter.notifyMatchFailure(
            op, "cannot generate unsqueeze tensor op");
      }
      unsqueezedTensors.push_back(*unsqueezedInfo);
    }

    Type listElemType =
        op.getType().cast<BaseTensorType>().getWithSizesAndDtype(
            /*optionalSizes=*/std::nullopt, /*optionalDtype=*/nullptr);
    Type listType = Torch::ListType::get(listElemType);
    Value unsqueezedTensorList = rewriter.create<PrimListConstructOp>(
        op.getLoc(), listType, unsqueezedTensors);
    rewriter.replaceOpWithNewOp<AtenCatOp>(op, op.getType(),
                                           unsqueezedTensorList, op.getDim());
    return success();
  }
};
} // namespace

// Decompose aten.roll into aten.slice and aten.cat ops.
// https://pytorch.org/docs/stable/generated/torch.roll.html
namespace {
class DecomposeAtenRollOp : public OpRewritePattern<AtenRollOp> {
public:
  using OpRewritePattern::OpRewritePattern;
  LogicalResult matchAndRewrite(AtenRollOp op,
                                PatternRewriter &rewriter) const override {
    SmallVector<Value> shifts;
    if (!getListConstructElements(op.getShifts(), shifts))
      return rewriter.notifyMatchFailure(
          op, "unimplemented: shifts not list of Scalar");
    SmallVector<Value> dims;
    if (!getListConstructElements(op.getDims(), dims))
      return rewriter.notifyMatchFailure(
          op, "unimplemented: dims not list of Scalar");

    if (shifts.size() != dims.size())
      return op.emitError("list sizes of shifts and dims are not the same");

    auto loc = op.getLoc();
    Value constNone = rewriter.create<ConstantNoneOp>(loc);
    Value constZero = rewriter.create<Torch::ConstantIntOp>(
        loc, rewriter.getI64IntegerAttr(0));
    Value constOne = rewriter.create<Torch::ConstantIntOp>(
        loc, rewriter.getI64IntegerAttr(1));
    auto self = op.getSelf();
    auto selfTy = self.getType().cast<BaseTensorType>();
    // roll(input, shift, dim) = cat({
    //   slice(input, dim, -shift, none),
    //   slice(input, dim, 0, -shift)}, dim)
    auto imitateRoll = [&](Value input, Value shift, Value dim,
                           int64_t cstDim) {
      Value negShift = rewriter.create<AtenNegIntOp>(loc, shift);
      ArrayRef<int64_t> inputShape = selfTy.getSizes();
      SmallVector<int64_t> sizes;
      sizes.append(inputShape.begin(), inputShape.end());
      sizes[cstDim] = kUnknownSize;
      Type sliceTy = selfTy.getWithSizesAndDtype(llvm::ArrayRef(sizes),
                                                 selfTy.getOptionalDtype());
      Value slice0 = rewriter.create<AtenSliceTensorOp>(
          loc, sliceTy, input, dim, negShift, constNone, constOne);
      Value slice1 = rewriter.create<AtenSliceTensorOp>(
          loc, sliceTy, input, dim, constZero, negShift, constOne);

      Type listType = Torch::ListType::get(sliceTy);
      Value slices = rewriter.create<PrimListConstructOp>(
          loc, listType, llvm::ArrayRef<Value>{slice0, slice1});
      return rewriter.create<AtenCatOp>(loc, self.getType(), slices, dim);
    };
    std::optional<unsigned> maybeRank = getTensorRank(self);
    if (!maybeRank)
      return rewriter.notifyMatchFailure(op, "Unimplemented: unranked tensor");
    unsigned rank = *maybeRank;
    Value output = self;
    auto nShifts = shifts.size();
    for (size_t k = 0; k < nShifts; ++k) {
      auto dim = dims[k];
      int64_t cstDim = -1;
      if (!matchPattern(dim, m_TorchConstantInt(&cstDim)))
        return rewriter.notifyMatchFailure(
            op, "unimplemented: dim must be constant");

      cstDim = toPositiveDim(cstDim, rank);
      output = imitateRoll(output, shifts[k], dim, cstDim);
    }
    rewriter.replaceOp(op, output);
    return success();
  }
};
} // namespace

// Decompose aten.repeat into aten.expand and aten.view ops.
//
// Ref: https://pytorch.org/docs/stable/generated/torch.Tensor.repeat.html
//
// For shape [S1, S2, S3] and repeats [M0, M1, M2, M3]
//     MS0 = M0; MS1 = M1 * S1; MS2 = M2 * S2; MS3 = M3 * S3
//
// def aten_repeat(self, repeats):
//     sizes = self.size()
//     unsqueezed_sizes = []
//     expanded_sizes = []
//     reshape_sizes = []
//     leading_rank = repeats.size() - sizes.size()
//     for r in range(leading_rank):
//         unsqueezed_sizes.append(1)
//         expanded_sizes.append(repeats[r])
//         reshaped_sizes.append(repeats[r])
//
//     for s, m in zip(sizes, repeats[leading_rank:]):
//         unsqueezed_sizes += [1, s]
//         expanded_sizes += [m, s]
//         reshaped_sizes += [m * s]
//     return
//     self.view(unsqueezed_sizes).expand(expanded_sizes).view(reshaped_sizes)
//
namespace {
class DecomposeAtenRepeatOp : public OpRewritePattern<AtenRepeatOp> {
public:
  using OpRewritePattern::OpRewritePattern;
  LogicalResult matchAndRewrite(AtenRepeatOp op,
                                PatternRewriter &rewriter) const override {
    Location loc = op.getLoc();
    Value self = op.getSelf();
    MLIRContext *context = op.getContext();
    std::optional<unsigned> maybeRank = getTensorRank(self);
    if (!maybeRank)
      return rewriter.notifyMatchFailure(op, "Unimplemented: unranked tensor");
    unsigned rank = *maybeRank;

    SmallVector<Value> repeats;
    if (!getListConstructElements(op.getRepeats(), repeats))
      return rewriter.notifyMatchFailure(
          op, "Unimplemented: repeats not list of Scalar");

    if (rank > repeats.size()) {
      return rewriter.notifyMatchFailure(
          op, "repeats are not matched with self's rank");
    }

    auto insertDimSizes = [](SmallVector<Value> &dimSizes,
                             SmallVector<int64_t> &shape,
                             const ArrayRef<Value> &vals) {
      dimSizes.insert(dimSizes.end(), vals.begin(), vals.end());
      std::transform(vals.begin(), vals.end(), std::back_inserter(shape),
                     [&](Value val) -> int64_t {
                       int64_t cst_val;
                       if (matchPattern(val, m_TorchConstantInt(&cst_val))) {
                         return cst_val;
                       } else {
                         return kUnknownSize;
                       }
                     });
    };

    Value one = rewriter.create<Torch::ConstantIntOp>(
        loc, rewriter.getI64IntegerAttr(1));

    SmallVector<Value> unsqueezedSizes, expandedSizes, reshapedSizes;
    SmallVector<int64_t> unsqueezedIntSizes, expandedIntSizes;
    auto leadingRank = repeats.size() - rank;
    assert(leadingRank >= 0 && "leadingRank should greater than 0");
    for (size_t i = 0; i < leadingRank; ++i) {
      insertDimSizes(unsqueezedSizes, unsqueezedIntSizes, ArrayRef<Value>{one});
      insertDimSizes(expandedSizes, expandedIntSizes,
                     ArrayRef<Value>{repeats[i]});
      reshapedSizes.push_back(repeats[i]);
    }

    auto selfType = self.getType().dyn_cast<BaseTensorType>();
    auto selfShape = selfType.getSizes();
    for (unsigned i = 0; i < rank; i++) {
      auto scale = repeats[i + leadingRank];
      Value dimSize;
      if (selfShape[i] == kUnknownSize) {
        Value dim = rewriter.create<Torch::ConstantIntOp>(
            loc, rewriter.getI64IntegerAttr(i));
        dimSize = rewriter.create<AtenSizeIntOp>(loc, self, dim);
      } else {
        dimSize = rewriter.create<Torch::ConstantIntOp>(
            loc, rewriter.getI64IntegerAttr(selfShape[i]));
      }

      insertDimSizes(unsqueezedSizes, unsqueezedIntSizes,
                     ArrayRef<Value>{one, dimSize});
      insertDimSizes(expandedSizes, expandedIntSizes,
                     ArrayRef<Value>{scale, dimSize});

      Value scaledSize = rewriter.create<AtenMulIntOp>(loc, dimSize, scale);
      reshapedSizes.push_back(scaledSize);
    }

    Type dtype = self.getType().cast<ValueTensorType>().getOptionalDtype();
    Type unsqueezedType = ValueTensorType::get(
        context, llvm::ArrayRef(unsqueezedIntSizes), dtype);
    Type expandedType =
        ValueTensorType::get(context, llvm::ArrayRef(expandedIntSizes), dtype);

    auto listType = Torch::ListType::get(Torch::IntType::get(op.getContext()));
    Value unsqueezedDims =
        rewriter.create<PrimListConstructOp>(loc, listType, unsqueezedSizes);
    Value expandedDims =
        rewriter.create<PrimListConstructOp>(loc, listType, expandedSizes);
    Value reshapedDims =
        rewriter.create<PrimListConstructOp>(loc, listType, reshapedSizes);
    auto reshaped = rewriter.create<AtenViewOp>(loc, unsqueezedType, op.getSelf(),
                                                unsqueezedDims);
    auto expanded = rewriter.create<AtenBroadcastToOp>(loc, expandedType,
                                                       reshaped, expandedDims);

    rewriter.replaceOpWithNewOp<AtenViewOp>(op, op.getType(), expanded,
                                            reshapedDims);
    return success();
  }
};
} // namespace

// Decompose aten.flatten.using_ints into aten.view op.
namespace {
class DecomposeAtenFlattenUsingIntsOp
    : public OpRewritePattern<AtenFlattenUsingIntsOp> {
public:
  using OpRewritePattern::OpRewritePattern;
  LogicalResult matchAndRewrite(AtenFlattenUsingIntsOp op,
                                PatternRewriter &rewriter) const override {
    Location loc = op.getLoc();
    Value self = op.getSelf();
    MLIRContext *context = op.getContext();
    std::optional<unsigned> maybeRank = getTensorRank(self);
    if (!maybeRank)
      return rewriter.notifyMatchFailure(op, "unimplemented: unranked tensor");
    unsigned rank = *maybeRank;

    int64_t start, end;
    if (!matchPattern(op.getStartDim(), m_TorchConstantInt(&start)) ||
        !matchPattern(op.getEndDim(), m_TorchConstantInt(&end))) {
      return rewriter.notifyMatchFailure(
          op, "unimplemented: requires start and end dims to be constants");
    }

    SmallVector<Value, 4> newSizes;
    if (rank == 0) {
      Value one =
          rewriter.create<ConstantIntOp>(loc, rewriter.getI64IntegerAttr(1));
      newSizes.push_back(one);
    } else {
      start = toPositiveDim(start, rank);
      end = toPositiveDim(end, rank);

      if (start > end) {
        return rewriter.notifyMatchFailure(
            op, "expected end dim larger than start dim");
      }

      newSizes.reserve(rank - end + start);
      for (int64_t k = 0; k < start; ++k) {
        Value dim =
            rewriter.create<ConstantIntOp>(loc, rewriter.getI64IntegerAttr(k));
        newSizes.push_back(
            rewriter.create<AtenSizeIntOp>(loc, self, /*dim=*/dim));
      }
      Value flattenDimSize =
          rewriter.create<ConstantIntOp>(loc, rewriter.getI64IntegerAttr(-1));
      newSizes.push_back(flattenDimSize);
      for (int64_t k = end + 1; k < rank; ++k) {
        Value dim =
            rewriter.create<ConstantIntOp>(loc, rewriter.getI64IntegerAttr(k));
        newSizes.push_back(
            rewriter.create<AtenSizeIntOp>(loc, self, /*dim=*/dim));
      }
    }
    Value newSizeList = rewriter.create<PrimListConstructOp>(
        loc, ListType::get(IntType::get(context)), newSizes);
    rewriter.replaceOpWithNewOp<AtenViewOp>(op, op.getType(), op.getSelf(),
                                            newSizeList);
    return success();
  }
};
} // namespace

// Decompose aten.expand into aten.broadcast_to op.
namespace {
class DecomposeAtenExpandOp : public OpRewritePattern<AtenExpandOp> {
public:
  using OpRewritePattern::OpRewritePattern;
  LogicalResult matchAndRewrite(AtenExpandOp op,
                                PatternRewriter &rewriter) const override {
    bool implicit = false;
    if (!matchPattern(op.getImplicit(), m_TorchConstantBool(&implicit)) ||
        implicit) {
      return rewriter.notifyMatchFailure(
          op, "unimplemented: requires implicit to be false");
    }
    rewriter.replaceOpWithNewOp<AtenBroadcastToOp>(op, op.getType(), op.getSelf(),
                                                   op.getSize());
    return success();
  }
};
} // namespace

// Decompose aten.where.Scalar into aten.where.self op.
namespace {
class DecomposeAtenWhereScalarOp : public OpRewritePattern<AtenWhereScalarOp> {
public:
  using OpRewritePattern::OpRewritePattern;
  LogicalResult matchAndRewrite(AtenWhereScalarOp op,
                                PatternRewriter &rewriter) const override {
    Location loc = op.getLoc();
    auto resType = op.getType().cast<BaseTensorType>();
    if (!resType.hasDtype()) {
      return rewriter.notifyMatchFailure(op, "result should have dtype");
    }
    Value selfTensor = createRank0Tensor(rewriter, loc, resType, op.getSelf());
    Value otherTensor = createRank0Tensor(rewriter, loc, resType, op.getOther());
    rewriter.replaceOpWithNewOp<AtenWhereSelfOp>(op, resType, op.getCondition(),
                                                 selfTensor, otherTensor);
    return success();
  }
};
} // namespace

// Decompose aten.where.ScalarOther into aten.where.self op.
namespace {
class DecomposeAtenWhereScalarOtherOp
    : public OpRewritePattern<AtenWhereScalarOtherOp> {
public:
  using OpRewritePattern::OpRewritePattern;
  LogicalResult matchAndRewrite(AtenWhereScalarOtherOp op,
                                PatternRewriter &rewriter) const override {
    Location loc = op.getLoc();
    auto resType = op.getType().cast<BaseTensorType>();
    if (!resType.hasDtype()) {
      return rewriter.notifyMatchFailure(op, "result should have dtype");
    }
    Value otherTensor = createRank0Tensor(rewriter, loc, resType, op.getOther());
    rewriter.replaceOpWithNewOp<AtenWhereSelfOp>(op, resType, op.getCondition(),
                                                 op.getSelf(), otherTensor);
    return success();
  }
};
} // namespace

// Decompose aten.where.ScalarSelf into aten.where.self op.
namespace {
class DecomposeAtenWhereScalarSelfOp
    : public OpRewritePattern<AtenWhereScalarSelfOp> {
public:
  using OpRewritePattern::OpRewritePattern;
  LogicalResult matchAndRewrite(AtenWhereScalarSelfOp op,
                                PatternRewriter &rewriter) const override {
    Location loc = op.getLoc();
    auto resType = op.getType().cast<BaseTensorType>();
    if (!resType.hasDtype()) {
      return rewriter.notifyMatchFailure(op, "result should have dtype");
    }
    Value selfTensor = createRank0Tensor(rewriter, loc, resType, op.getSelf());
    rewriter.replaceOpWithNewOp<AtenWhereSelfOp>(op, resType, op.getCondition(),
                                                 selfTensor, op.getOther());
    return success();
  }
};
} // namespace

// Decompose aten.masked_fill.Scalar into aten.where.self op.
namespace {
class DecomposeAtenMaskedFillScalarOp
    : public OpRewritePattern<AtenMaskedFillScalarOp> {
public:
  using OpRewritePattern::OpRewritePattern;
  LogicalResult matchAndRewrite(AtenMaskedFillScalarOp op,
                                PatternRewriter &rewriter) const override {
    Location loc = op.getLoc();
    auto resType = op.getType().cast<BaseTensorType>();
    if (!resType.hasDtype()) {
      return rewriter.notifyMatchFailure(op, "result should have dtype");
    }
    Value mask = op.getMask();
    Value value = createRank0Tensor(rewriter, loc, resType, op.getValue());
    rewriter.replaceOpWithNewOp<AtenWhereSelfOp>(op, resType, mask,
                                                 value, op.getSelf());
    return success();
  }
};
} // namespace

// Decompose aten._convolution-like to aten.convolution
namespace {
template <typename ConvolutionLikeOp>
class DecomposeAten_ConvolutionLikeOp
    : public OpRewritePattern<ConvolutionLikeOp> {
public:
  using OpRewritePattern<ConvolutionLikeOp>::OpRewritePattern;
  LogicalResult matchAndRewrite(ConvolutionLikeOp op,
                                PatternRewriter &rewriter) const override {

    rewriter.replaceOpWithNewOp<AtenConvolutionOp>(
        op, op->getResultTypes(), op.getInput(), op.getWeight(), op.getBias(),
        op.getStride(), op.getPadding(), op.getDilation(), op.getTransposed(),
        op.getOutputPadding(), op.getGroups());

    return success();
  }
};
} // namespace

// Decompose aten.conv2d to aten.convolution
namespace {
class DecomposeAtenConv2dOp : public OpRewritePattern<AtenConv2dOp> {
public:
  using OpRewritePattern::OpRewritePattern;
  LogicalResult matchAndRewrite(AtenConv2dOp op,
                                PatternRewriter &rewriter) const override {

    Value emptyList = rewriter.create<PrimListConstructOp>(
        op.getLoc(), Torch::ListType::get(Torch::IntType::get(op.getContext())),
        SmallVector<Value>());
    Value cstFalse = rewriter.create<Torch::ConstantBoolOp>(op.getLoc(), false);
    rewriter.replaceOpWithNewOp<AtenConvolutionOp>(
        op, op->getResultTypes(), op.getInput(), op.getWeight(), op.getBias(),
        op.getStride(), op.getPadding(), op.getDilation(), cstFalse, emptyList,
        op.getGroups());

    return success();
  }
};
} // namespace

// Decompose aten.conv_transpose2d to aten.convolution
namespace {
class DecomposeAtenConvTranspose2dOp
    : public OpRewritePattern<AtenConvTranspose2dInputOp> {
public:
  using OpRewritePattern::OpRewritePattern;
  LogicalResult matchAndRewrite(AtenConvTranspose2dInputOp op,
                                PatternRewriter &rewriter) const override {

    Value cstTrue = rewriter.create<Torch::ConstantBoolOp>(op.getLoc(), true);
    rewriter.replaceOpWithNewOp<AtenConvolutionOp>(
        op, op->getResultTypes(), op.getInput(), op.getWeight(), op.getBias(),
        op.getStride(), op.getPadding(), op.getDilation(), /*transposed=*/cstTrue,
        op.getOutputPadding(), op.getGroups());
    return success();
  }
};
} // namespace

static LogicalResult getTransposedType(BaseTensorType inType, int64_t dimA,
                                       int64_t dimB, Type &transposedType) {
  if (!inType.hasSizes())
    return failure();
  SmallVector<int64_t> shape(inType.getSizes());
  int64_t tmp = shape[0];
  shape[0] = shape[1];
  shape[1] = tmp;
  transposedType = inType.getWithSizesAndDtype(llvm::ArrayRef(shape),
                                               inType.getOptionalDtype());
  return success();
}

// The convolution backward op is decomposed as follows:
// inputH, inputW = input.shape[2:]
// output_padding_ = [
//     inputH
//     - 1
//     + 2 * padding_[0]
//     - dilation_[0] * (weight.shape[2] - 1)
//     - (grad_output.shape[2] - 1) * stride_[0],
//     inputW
//     - 1
//     + 2 * padding_[1]
//     - dilation_[1] * (weight.shape[3] - 1)
//     - (grad_output.shape[3] - 1) * stride_[1],
// ]
//
// decomp_grad_input = torch.nn.functional.conv_transpose2d(
//     grad_output,
//     weight,
//     None,
//     stride_,
//     padding_,
//     output_padding_,
//     groups_,
//     dilation_,
// )
//
// input_transposed = torch.ops.aten.transpose(input, 0, 1)
// grad_output_transposed = grad_output.view(
//     grad_output.shape[0] * grad_output.shape[1], 1, *grad_output.shape[2:]
// )
// decomp_grad_weight = torch.ops.aten.convolution(
//     input_transposed,
//     grad_output_transposed,
//     bias=None,
//     stride=dilation_,
//     padding=padding_,
//     dilation=stride_,
//     transposed=False,
//     output_padding=[0, 0],
//     groups=input.shape[0],
// )
// decomp_grad_weight = torch.narrow(decomp_grad_weight, 2, 0, weight.shape[2])
// decomp_grad_weight = torch.narrow(decomp_grad_weight, 3, 0, weight.shape[3])
// decomp_grad_weight = decomp_grad_weight.view(
//     input_transposed.shape[0],
//     input_transposed.shape[1],
//     grad_output.shape[1],
//     *decomp_grad_weight.shape[2:]
// )
// decomp_grad_weight = decomp_grad_weight.movedim(0, 2)
// decomp_grad_weight = decomp_grad_weight.sum(dim=0)
//
// decomp_grad_bias = torch.sum(grad_output, dim=[0, 2, 3])
namespace {
class DecomposeAtenConvolutionBackwardOp
    : public OpRewritePattern<AtenConvolutionBackwardOp> {
public:
  using OpRewritePattern::OpRewritePattern;
  LogicalResult matchAndRewrite(AtenConvolutionBackwardOp op,
                                PatternRewriter &rewriter) const override {

    Location loc = op.getLoc();
    MLIRContext *context = op.getContext();
    Value input = op.getInput();
    Value weight = op.getWeight();
    Value gradOutput = op.getGradOutput();
    std::optional<unsigned> maybeGradRank = getTensorRank(gradOutput);
    if (!maybeGradRank) {
      return rewriter.notifyMatchFailure(op,
                                         "expected grad output to have a rank");
    }
    unsigned gradRank = *maybeGradRank;
    if (gradRank != 4)
      return rewriter.notifyMatchFailure(
          op, "unimplemented: only 2D convolutions supported.");

    Value cstZero = rewriter.create<Torch::ConstantIntOp>(
        loc, rewriter.getI64IntegerAttr(0));
    Value cstOne = rewriter.create<Torch::ConstantIntOp>(
        loc, rewriter.getI64IntegerAttr(1));
    Value cstTwo = rewriter.create<Torch::ConstantIntOp>(
        loc, rewriter.getI64IntegerAttr(2));
    Value cstNone = rewriter.create<Torch::ConstantNoneOp>(loc);
    Value cstFalse = rewriter.create<Torch::ConstantBoolOp>(
        loc, rewriter.getBoolAttr(false));

    SmallVector<Value> padding, dilation, stride;
    SmallVector<int64_t, 2> paddingInt, dilationInt, strideInt,
        outputPaddingInt;

    if (!matchPattern(op.getPadding(), m_TorchListOfConstantInts(paddingInt)))
      return rewriter.notifyMatchFailure(
          op, "padding must be a list of constant ints");

    if (!matchPattern(op.getStride(), m_TorchListOfConstantInts(strideInt)))
      return rewriter.notifyMatchFailure(
          op, "stride must be a list of constant ints");

    if (!matchPattern(op.getDilation(), m_TorchListOfConstantInts(dilationInt)))
      return rewriter.notifyMatchFailure(
          op, "dilation must be a list of constant ints");
    if (!llvm::all_of(dilationInt,
                      [](int64_t dilationVal) { return dilationVal == 1; }))
      return rewriter.notifyMatchFailure(
          op, "unimplemented: only dilations of 1 supported.");

    if (!matchPattern(op.getOutputPadding(),
                      m_TorchListOfConstantInts(outputPaddingInt)))
      return rewriter.notifyMatchFailure(
          op, "output padding must be a list of constant ints");
    if (!llvm::all_of(outputPaddingInt,
                      [](int64_t outPad) { return outPad == 0; }))
      return rewriter.notifyMatchFailure(
          op, "unimplemented: only output padding of 0 supported.");

    SmallVector<bool> outMask;
    if (!matchPattern(op.getOutputMask(), m_TorchListOfConstantBools(outMask)))
      return rewriter.notifyMatchFailure(
          op, "only constant bool output_mask is supported.");
    for (unsigned i = 0; i < outMask.size(); i++) {
      if (outMask[i] == false) {
        Value result = op->getResults()[i];
        if (!result.getUsers().empty())
          return rewriter.notifyMatchFailure(
              op, "unimplemented: false value supported for output_mask only "
                  "when the result tensor corresponding to that has no users.");
      }
    }

    bool transposed;
    if (!matchPattern(op.getTransposed(), m_TorchConstantBool(&transposed)))
      return rewriter.notifyMatchFailure(
          op, "transposed arg should be a constant bool.");
    if (transposed)
      return rewriter.notifyMatchFailure(
          op, "unimplemented: transposed convolutions are not supported.");

    getListConstructElements(op.getPadding(), padding);
    getListConstructElements(op.getStride(), stride);
    getListConstructElements(op.getDilation(), dilation);

    // Computing Grad Input.
    // Calculate output padding for first convolution.
    // output_padding_ = [
    //     inputH - 1 + (2 * padding_[0]) - (dilation_[0] * (weight.size()[2]
    //     - 1)) - ((grad_out.size()[2] - 1) * stride_[0]), inputW - 1 + (2 *
    //     padding_[1]) - (dilation_[1] * (weight.size()[3] - 1)) -
    //     ((grad_out.size()[3] - 1) * stride_[1]),
    // ]
    SmallVector<Value> outputPaddingValues;
    for (unsigned i = 2; i < gradRank; i++) {
      Value dim = rewriter.create<Torch::ConstantIntOp>(
          loc, rewriter.getI64IntegerAttr(i));
      Value inputVecDim =
          rewriter.create<Torch::AtenSizeIntOp>(loc, input, dim);
      Value gradOutDim =
          rewriter.create<Torch::AtenSizeIntOp>(loc, gradOutput, dim);
      Value weightDim = rewriter.create<Torch::AtenSizeIntOp>(loc, weight, dim);
      Value inputVecDimMinusOne =
          rewriter.create<Torch::AtenSubIntOp>(loc, inputVecDim, cstOne);
      Value gradOutDimMinusOne =
          rewriter.create<Torch::AtenSubIntOp>(loc, gradOutDim, cstOne);
      Value weightDimMinusOne =
          rewriter.create<Torch::AtenSubIntOp>(loc, weightDim, cstOne);
      Value twoTimesPadding =
          rewriter.create<Torch::AtenMulIntOp>(loc, padding[i - 2], cstTwo);
      Value tmpA = rewriter.create<Torch::AtenMulIntOp>(loc, weightDimMinusOne,
                                                        dilation[i - 2]);
      Value tmpB = rewriter.create<Torch::AtenMulIntOp>(loc, gradOutDimMinusOne,
                                                        stride[i - 2]);
      Value outputPaddingVal = rewriter.create<AtenAddIntOp>(
          loc, inputVecDimMinusOne, twoTimesPadding);
      outputPaddingVal =
          rewriter.create<AtenSubIntOp>(loc, outputPaddingVal, tmpA);
      outputPaddingVal =
          rewriter.create<AtenSubIntOp>(loc, outputPaddingVal, tmpB);
      outputPaddingValues.push_back(outputPaddingVal);
    }
    Value outputPaddingForGradInput =
        rewriter.create<Torch::PrimListConstructOp>(
            loc, ListType::get(IntType::get(context)), outputPaddingValues);

    Value gradInput = rewriter.create<Torch::AtenConvTranspose2dInputOp>(
        loc, op.getResultTypes()[0], gradOutput, weight, cstNone,
        op.getStride(), op.getPadding(), outputPaddingForGradInput,
        op.getGroups(), op.getDilation());

    Type transposedType;
    if (failed(getTransposedType(input.getType().cast<BaseTensorType>(), 0, 1,
                                 transposedType)))
      return failure();
    Value inputTransposed = rewriter.create<Torch::AtenTransposeIntOp>(
        loc, transposedType, input, cstZero, cstOne);

    // For the cases where the stride is non-unit, we compute the `GradWeight`
    // through this implementation.
    Value gradWeight;
    if (!llvm::all_of(strideInt, [](int64_t stride) { return stride == 1; })) {
      // Computing Grad Weight.
      SmallVector<Value, 4> gradOutputSize;
      for (unsigned i = 0; i < gradRank; i++) {
        gradOutputSize.push_back(rewriter.create<Torch::AtenSizeIntOp>(
            loc, gradOutput,
            rewriter.create<Torch::ConstantIntOp>(
                loc, rewriter.getI64IntegerAttr(i))));
      }

      Value gradOutputViewDimZero = rewriter.create<Torch::AtenMulIntOp>(
          loc, gradOutputSize[0], gradOutputSize[1]);
      Value gradOutputViewShapeList =
          rewriter.create<Torch::PrimListConstructOp>(
              loc, Torch::ListType::get(Torch::IntType::get(op.getContext())),
              ValueRange{gradOutputViewDimZero, cstOne, gradOutputSize[2],
                         gradOutputSize[3]});

      BaseTensorType gradOutputTy = gradOutput.getType().cast<BaseTensorType>();
      if (!gradOutputTy.hasSizes())
        return failure();
      SmallVector<int64_t> gradOutputSizesInt(gradOutputTy.getSizes());
      SmallVector<int64_t> gradOutputViewSizesInt(gradOutputSizesInt);
      if (gradOutputViewSizesInt[0] != kUnknownSize &&
          gradOutputViewSizesInt[1] != kUnknownSize)
        gradOutputViewSizesInt[0] *= gradOutputViewSizesInt[1];
      else
        gradOutputViewSizesInt[0] = kUnknownSize;
      gradOutputViewSizesInt[1] = 1;
      BaseTensorType gradOutputTypeForView =
          gradOutputTy
              .getWithSizesAndDtype(llvm::ArrayRef(gradOutputViewSizesInt),
                                    gradOutputTy.getOptionalDtype())
              .cast<BaseTensorType>();
      Value gradOutputView = rewriter.create<Torch::AtenViewOp>(
          loc, gradOutputTypeForView, gradOutput, gradOutputViewShapeList);

      BaseTensorType inputTransposedTy =
          inputTransposed.getType().cast<BaseTensorType>();
      if (!inputTransposedTy.hasSizes())
        return failure();
      SmallVector<int64_t> inputTransposedSizesInt(
          inputTransposedTy.getSizes());
      SmallVector<int64_t> gradWeightSizesInt{inputTransposedSizesInt[0],
                                              gradOutputViewSizesInt[0]};
      for (unsigned i = 2; i < gradRank; i++) {
        if (inputTransposedSizesInt[i] != kUnknownSize &&
            gradOutputViewSizesInt[i] != kUnknownSize) {
          int64_t kernelSizeInt =
              strideInt[i - 2] * (gradOutputViewSizesInt[i] - 1) + 1;
          gradWeightSizesInt.push_back(
              ((inputTransposedSizesInt[i] + (paddingInt[i - 2] * 2) -
                kernelSizeInt) /
               dilationInt[i - 2]) +
              1);
        } else {
          gradWeightSizesInt.push_back(kUnknownSize);
        }
      }

      BaseTensorType gradWeightTy =
          inputTransposedTy
              .getWithSizesAndDtype(llvm::ArrayRef(gradWeightSizesInt),
                                    inputTransposedTy.getOptionalDtype())
              .cast<BaseTensorType>();

      Value numGroup = rewriter.create<AtenSizeIntOp>(loc, input, cstZero);
      gradWeight = rewriter.create<Torch::AtenConvolutionOp>(
          loc, gradWeightTy, inputTransposed, gradOutputView, cstNone,
          /*stride=*/op.getDilation(), op.getPadding(),
          /*dilation=*/op.getStride(), op.getTransposed(),
          op.getOutputPadding(), numGroup);

      BaseTensorType weightTy = weight.getType().cast<BaseTensorType>();
      if (!weightTy.hasSizes())
        return failure();
      SmallVector<int64_t> weightSizes(weightTy.getSizes());
      for (unsigned i = 0; i < gradWeightTy.getSizes().size() - 2; i++) {
        gradWeightSizesInt[i + 2] = weightSizes[i + 2];
        BaseTensorType gradWeightNarrowTy =
            gradWeightTy
                .getWithSizesAndDtype(llvm::ArrayRef(gradWeightSizesInt),
                                      gradWeightTy.getOptionalDtype())
                .cast<BaseTensorType>();

        Value dim = rewriter.create<ConstantIntOp>(
            loc, rewriter.getI64IntegerAttr(i + 2));
        Value length = rewriter.create<Torch::AtenSizeIntOp>(loc, weight, dim);
        gradWeight = rewriter.create<Torch::AtenNarrowOp>(
            loc, gradWeightNarrowTy, gradWeight, dim, /*start=*/cstZero,
            length);
      }

      SmallVector<int64_t, 5> gradWeightViewShapeInt{
          inputTransposedSizesInt[0], inputTransposedSizesInt[1]};
      gradWeightViewShapeInt.push_back(gradOutputSizesInt[1]);
      gradWeightViewShapeInt.insert(
          gradWeightViewShapeInt.end(),
          {gradWeightSizesInt[2], gradWeightSizesInt[3]});

      SmallVector<Value> gradWeightViewShapeValue;
      for (unsigned i = 0; i < gradWeightViewShapeInt.size(); i++) {
        gradWeightViewShapeValue.push_back(
            rewriter.create<Torch::ConstantIntOp>(
                loc, rewriter.getI64IntegerAttr(gradWeightViewShapeInt[i])));
      }

      Value gradWeightViewShapeList =
          rewriter.create<Torch::PrimListConstructOp>(
              loc, Torch::ListType::get(Torch::IntType::get(op.getContext())),
              gradWeightViewShapeValue);

      BaseTensorType gradWeightTypeForView =
          gradWeightTy
              .getWithSizesAndDtype(llvm::ArrayRef(gradWeightViewShapeInt),
                                    gradWeightTy.getOptionalDtype())
              .cast<BaseTensorType>();
      gradWeight = rewriter.create<Torch::AtenViewOp>(
          loc, gradWeightTypeForView, gradWeight, gradWeightViewShapeList);

      gradWeightTy = gradWeight.getType().cast<BaseTensorType>();
      SmallVector<int64_t, 5> gradWeightDimsOrder =
          computeDimsOrderForMoveDim(0, 2, gradWeightViewShapeInt.size());
      SmallVector<int64_t, 5> gradWeightMoveDimShape;
      for (unsigned i = 0; i < gradWeightDimsOrder.size(); i++) {
        gradWeightMoveDimShape.push_back(
            gradWeightViewShapeInt[gradWeightDimsOrder[i]]);
      }
      BaseTensorType gradWeightTypeForMoveDim =
          gradWeightTy
              .getWithSizesAndDtype(llvm::ArrayRef(gradWeightMoveDimShape),
                                    gradWeightTy.getOptionalDtype())
              .cast<BaseTensorType>();

      gradWeight = rewriter.create<AtenMovedimIntOp>(
          loc, gradWeightTypeForMoveDim, gradWeight, /*source=*/cstZero,
          /*destination=*/cstTwo);

      Value gradIntList = rewriter.create<Torch::PrimListConstructOp>(
          loc, Torch::ListType::get(Torch::IntType::get(op.getContext())),
          llvm::ArrayRef{cstZero});
      gradWeight = rewriter.create<Torch::AtenSumDimIntListOp>(
          loc, op.getResultTypes()[1], /*self=*/gradWeight, /*dim=*/gradIntList,
          /*keepdim=*/cstFalse,
          /*dtype=*/cstNone);
    } else {
      if (failed(getTransposedType(gradOutput.getType().cast<BaseTensorType>(),
                                   0, 1, transposedType)))
        return failure();
      Value gradOutputTransposed = rewriter.create<Torch::AtenTransposeIntOp>(
          loc, transposedType, gradOutput, cstZero, cstOne);
      // Convolve input with grad_output.
      if (failed(
              getTransposedType(op.getResultTypes()[1].cast<BaseTensorType>(),
                                0, 1, transposedType)))
        return failure();
      gradWeight = rewriter.create<Torch::AtenConvolutionOp>(
          loc, transposedType, inputTransposed, gradOutputTransposed, cstNone,
          op.getStride(), op.getPadding(), op.getDilation(), op.getTransposed(),
          op.getOutputPadding(), op.getGroups());
      gradWeight = rewriter.create<Torch::AtenTransposeIntOp>(
          loc, op.getResultTypes()[1], gradWeight, cstZero, cstOne);
    }

    // Computing Grad Bias.
    SmallVector<Value> dimIntList{cstZero};
    for (unsigned i = 2; i < gradRank; i++)
      dimIntList.push_back(rewriter.create<Torch::ConstantIntOp>(
          loc, rewriter.getI64IntegerAttr(i)));
    Value gradIntList = rewriter.create<Torch::PrimListConstructOp>(
        loc, Torch::ListType::get(Torch::IntType::get(op.getContext())),
        dimIntList);

    // Sum grad_output along dim 1.
    Value gradBias = rewriter.create<Torch::AtenSumDimIntListOp>(
        loc, op.getResultTypes()[2], gradOutput, gradIntList, cstFalse,
        cstNone);

    rewriter.replaceOp(op, {gradInput, gradWeight, gradBias});
    return success();
  }
};
} // namespace

// Decompose aten.addmm into aten.mm and aten.add.Tensor op.
namespace {
class DecomposeAtenAddmmOp : public OpRewritePattern<AtenAddmmOp> {
public:
  using OpRewritePattern::OpRewritePattern;
  LogicalResult matchAndRewrite(AtenAddmmOp op,
                                PatternRewriter &rewriter) const override {
    Location loc = op.getLoc();
    Value input = op.getSelf();
    Value mat1 = op.getMat1();
    Value mat2 = op.getMat2();
    std::optional<unsigned> mat1Rank = getTensorRank(mat1);
    std::optional<unsigned> mat2Rank = getTensorRank(mat2);

    // The operands `mat1`, `mat2` to aten.addmm must be of rank 2.
    if (!mat1Rank || !mat2Rank || *mat1Rank != 2 || *mat2Rank != 2) {
      return rewriter.notifyMatchFailure(
          op, "expected mat1, mat2 operands to aten.addmm to be rank 2");
    }

    // TODO: Handle integer type operands.
    auto inputType = input.getType().cast<BaseTensorType>();
    if (!inputType.hasDtype() || !inputType.getDtype().isa<mlir::FloatType>()) {
      return rewriter.notifyMatchFailure(
          op, "unimplemented: non-floating point dtype");
    }

    // matrix multiplication: matmul = mat1 @ mat2
    Value matmul = rewriter.create<AtenMmOp>(loc, op.getType(), mat1, mat2);
    // scaledInput = self * beta
    Value scaledInput = rewriter.create<AtenMulScalarOp>(loc, input.getType(),
                                                         input, op.getBeta());
    // result = scaledInput + alpha * matmul
    rewriter.replaceOpWithNewOp<AtenAddTensorOp>(op, op.getType(), scaledInput,
                                                 matmul, op.getAlpha());
    return success();
  }
};
} // namespace

// Decompose aten.mean into: sum(x)/div(numTensorElements).
namespace {
class DecomposeAtenMeanOp : public OpRewritePattern<AtenMeanOp> {
public:
  using OpRewritePattern::OpRewritePattern;
  LogicalResult matchAndRewrite(AtenMeanOp op,
                                PatternRewriter &rewriter) const override {
    Location loc = op.getLoc();
    Value input = op.getSelf();
    Value output = op.getResult();
    BaseTensorType outputTensorType = output.getType().cast<BaseTensorType>();
    Value sum =
        rewriter.create<AtenSumOp>(loc, outputTensorType, input, op.getDtype());
    Value numTensorElements = rewriter.create<AtenNumelOp>(loc, input);
    rewriter.replaceOpWithNewOp<AtenDivScalarOp>(op, outputTensorType, sum,
                                                 numTensorElements);
    return success();
  }
};
} // namespace

// productDimSize = product(size(dim) for dim in dims)
// aten.mean(x, dims) = aten.sum(x, dims) / productDimSize.
namespace {
class DecomposeAtenMeanDimOp : public OpRewritePattern<AtenMeanDimOp> {
public:
  using OpRewritePattern::OpRewritePattern;
  LogicalResult matchAndRewrite(AtenMeanDimOp op,
                                PatternRewriter &rewriter) const override {
    Location loc = op.getLoc();
    Value input = op.getSelf();
    std::optional<unsigned> maybeInputRank = getTensorRank(input);
    if (!maybeInputRank) {
      return rewriter.notifyMatchFailure(op, "expected input to have a rank");
    }
    unsigned inputRank = *maybeInputRank;

    Value dimList = op.getDim();
    Value keepDim = op.getKeepdim();
    Value dtype = op.getDtype();
    Type outputType = op.getType();
    MLIRContext *context = op.getContext();

    BaseTensorType inputType = input.getType().cast<BaseTensorType>();
    if (!inputType.hasDtype() || !inputType.getDtype().isa<mlir::FloatType>() ||
        !isNoneOrFloatDtype(context, dtype)) {
      return rewriter.notifyMatchFailure(
          op, "only floating-point type is supported");
    }

    SmallVector<Value> dimListElements;
    if (!getListConstructElements(dimList, dimListElements) &&
        !dimList.getType().isa<Torch::NoneType>()) {
      return rewriter.notifyMatchFailure(
          op, "expected `dim` to be `None` or constructed from list construct");
    }

    // Compute sum along dimensions specified in `dimList`.
    Value sumAlongDims = rewriter.create<AtenSumDimIntListOp>(
        loc, outputType, input, dimList, keepDim, dtype);

    // `productDimSize` is product of sizes of dimensions to be reduced.
    Value productDimSize;
    // Case: Reduce along all dims.
    if (dimListElements.empty() && inputRank != 0) {
      productDimSize = rewriter.create<AtenNumelOp>(loc, input);
    } else {
      productDimSize = rewriter.create<Torch::ConstantIntOp>(
          loc, rewriter.getI64IntegerAttr(1));
      for (Value dim : dimListElements) {
        Value dimSize = rewriter.create<AtenSizeIntOp>(loc, input, dim);
        productDimSize =
            rewriter.create<AtenMulIntOp>(loc, productDimSize, dimSize);
      }
    }
    rewriter.replaceOpWithNewOp<AtenDivScalarOp>(op, outputType, sumAlongDims,
                                                 productDimSize);
    return success();
  }
};
} // namespace

namespace {
class DecomposeAtenSquareOp : public OpRewritePattern<AtenSquareOp> {
public:
  using OpRewritePattern::OpRewritePattern;
  LogicalResult matchAndRewrite(AtenSquareOp op,
                                PatternRewriter &rewriter) const override {
    Value self = op.getSelf();
    rewriter.replaceOpWithNewOp<AtenMulTensorOp>(op, op.getType(), self, self);
    return success();
  }
};
} // namespace

// Silu(x) = sigmoid(x) * x
namespace {
class DecomposeAtenSiluOp : public OpRewritePattern<AtenSiluOp> {
public:
  using OpRewritePattern::OpRewritePattern;
  LogicalResult matchAndRewrite(AtenSiluOp op,
                                PatternRewriter &rewriter) const override {
    Value self = op.getSelf();
    Value sigmoid =
        rewriter.create<AtenSigmoidOp>(op.getLoc(), op.getType(), self);
    rewriter.replaceOpWithNewOp<AtenMulTensorOp>(op, op.getType(), sigmoid,
                                                 self);
    return success();
  }
};
} // namespace

// pDash = 1.0 - p
// boolMask = aten.rand_like(input) < pDash
// dropout(input, p, train=True) = (boolMask * input) / pDash
// dropout(input, p, train=False) = input
namespace {
class DecomposeAtenDropoutOp : public OpRewritePattern<AtenDropoutOp> {
public:
  using OpRewritePattern::OpRewritePattern;
  LogicalResult matchAndRewrite(AtenDropoutOp op,
                                PatternRewriter &rewriter) const override {
    Location loc = op.getLoc();
    Value input = op.getInput();
    Value prob = op.getP();
    bool train = false;
    if (!matchPattern(op.getTrain(), m_TorchConstantBool(&train)))
      return rewriter.notifyMatchFailure(op,
                                         "train must be a boolean constant");
    if (!train) {
      rewriter.replaceOp(op, input);
      return success();
    }
    BaseTensorType inputType = input.getType().cast<BaseTensorType>();
    if (!inputType.hasDtype() || !inputType.getDtype().isa<mlir::FloatType>())
      return rewriter.notifyMatchFailure(
          op, "only support floating type input for training mode");
    Value noneVal = rewriter.create<ConstantNoneOp>(loc);
    Value floatOne =
        rewriter.create<ConstantFloatOp>(loc, rewriter.getF64FloatAttr(1.0));
    Value oneMinusP = rewriter.create<AtenSubFloatOp>(loc, floatOne, prob);
    Value boolMask = rewriter.create<ValsemVariantAtenBernoulliFloatOp>(
        loc, inputType, input, oneMinusP, /*generator=*/noneVal);
    Value maskedInput =
        rewriter.create<AtenMulTensorOp>(loc, inputType, boolMask, input);
    rewriter.replaceOpWithNewOp<AtenDivScalarOp>(op, op.getType(), maskedInput,
                                                 oneMinusP);
    return success();
  }
};
} // namespace

// Decompose aten.var into: aten.var.dim op.
namespace {
class DecomposeAtenVarOp : public OpRewritePattern<AtenVarOp> {
public:
  using OpRewritePattern::OpRewritePattern;
  LogicalResult matchAndRewrite(AtenVarOp op,
                                PatternRewriter &rewriter) const override {
    Location loc = op.getLoc();
    Value self = op.getSelf();
    std::optional<unsigned> maybeInputRank = getTensorRank(self);
    if (!maybeInputRank) {
      return rewriter.notifyMatchFailure(op, "expected input to have a rank");
    }
    unsigned inputRank = *maybeInputRank;
    BaseTensorType rank0FloatTensorTy = op.getType().cast<BaseTensorType>();
    if (!rank0FloatTensorTy.hasSizes() ||
        rank0FloatTensorTy.getSizes().size() != 0) {
      return rewriter.notifyMatchFailure(
          op, "expected aten.var to have a rank 0 tensor type");
    }

    SmallVector<Value> dims;
    for (unsigned i = 0; i < inputRank; i++)
      dims.push_back(rewriter.create<Torch::ConstantIntOp>(
          loc, rewriter.getI64IntegerAttr(i)));
    Value dimList = rewriter.create<PrimListConstructOp>(
        loc, Torch::ListType::get(Torch::IntType::get(op.getContext())), dims);

    Value cstFalse = rewriter.create<Torch::ConstantBoolOp>(op.getLoc(), false);
    rewriter.replaceOpWithNewOp<AtenVarDimOp>(op, rank0FloatTensorTy, self,
                                              dimList, op.getUnbiased(),
                                              /*keepdim=*/cstFalse);
    return success();
  }
};
} // namespace

// Decompose aten.std to sqrt(var(x))
namespace {
class DecomposeAtenStdOp : public OpRewritePattern<AtenStdOp> {
public:
  using OpRewritePattern::OpRewritePattern;
  LogicalResult matchAndRewrite(AtenStdOp op,
                                PatternRewriter &rewriter) const override {
    Value self = op.getSelf();
    BaseTensorType inputTensorTy = self.getType().cast<BaseTensorType>();
    if (!inputTensorTy.hasDtype() ||
        !inputTensorTy.getDtype().isa<mlir::FloatType>()) {
      return rewriter.notifyMatchFailure(op,
                                         "Only aten.std support floating type");
    }
    Value var = rewriter.create<AtenVarOp>(op->getLoc(), op.getType(),
                                           op.getSelf(), op.getUnbiased());
    rewriter.replaceOpWithNewOp<AtenSqrtOp>(op, op.getType(), var);
    return success();
  }
};
} // namespace

// Softplus(x, beta, threshold) =
//   x * beta > threshold ? x : log(1 + exp(x * beta)) / beta
namespace {
class DecomposeAtenSoftplusOp : public OpRewritePattern<AtenSoftplusOp> {
public:
  using OpRewritePattern::OpRewritePattern;
  LogicalResult matchAndRewrite(AtenSoftplusOp op,
                                PatternRewriter &rewriter) const override {
    Location loc = op.getLoc();
    Value input = op.getSelf();
    BaseTensorType inputType = input.getType().cast<BaseTensorType>();

    Value inputTimesBeta =
        rewriter.create<AtenMulScalarOp>(loc, inputType, input, op.getBeta());

    // out = log1p(exp(input * beta)) / beta
    Value exp = rewriter.create<AtenExpOp>(loc, inputType, inputTimesBeta);
    Value log1p = rewriter.create<AtenLog1pOp>(loc, inputType, exp);
    Value out =
        rewriter.create<AtenDivScalarOp>(loc, inputType, log1p, op.getBeta());

    // Select where x * beta > threshold
    auto boolResType = inputType.getWithSizesAndDtype(inputType.getSizes(),
                                                      rewriter.getI1Type());
    Value condition = rewriter.create<AtenGtScalarOp>(
        loc, boolResType, inputTimesBeta, op.getThreshold());

    rewriter.replaceOpWithNewOp<AtenWhereSelfOp>(op, op.getType(), condition,
                                                 input, out);
    return success();
  }
};
} // namespace

// Decompose aten.std.dim to sqrt(var.dim(x))
namespace {
class DecomposeAtenStdDimOp : public OpRewritePattern<AtenStdDimOp> {
public:
  using OpRewritePattern::OpRewritePattern;
  LogicalResult matchAndRewrite(AtenStdDimOp op,
                                PatternRewriter &rewriter) const override {
    Value self = op.getSelf();
    BaseTensorType inputTensorType = self.getType().cast<BaseTensorType>();
    if (!inputTensorType.hasDtype() ||
        !inputTensorType.getDtype().isa<mlir::FloatType>()) {
      return rewriter.notifyMatchFailure(
          op, "aten.std.dim expects input tensor of floating-point type");
    }

    Value varDim =
        rewriter.create<AtenVarDimOp>(op->getLoc(), op.getType(), self,
                                      op.getDim(), op.getUnbiased(), op.getKeepdim());
    rewriter.replaceOpWithNewOp<AtenSqrtOp>(op, op.getType(), varDim);
    return success();
  }
};
} // namespace

// Decompose aten.std.correction to sqrt(var.correction(x))
namespace {
class DecomposeAtenStdCorrectionOp
    : public OpRewritePattern<AtenStdCorrectionOp> {
public:
  using OpRewritePattern::OpRewritePattern;
  LogicalResult matchAndRewrite(AtenStdCorrectionOp op,
                                PatternRewriter &rewriter) const override {
    Value self = op.getSelf();
    BaseTensorType inputTensorType = self.getType().cast<BaseTensorType>();
    if (!inputTensorType.hasDtype() ||
        !inputTensorType.getDtype().isa<mlir::FloatType>()) {
      return rewriter.notifyMatchFailure(
          op,
          "aten.std.correction expects input tensor of floating-point type");
    }

    Value varCorrection = rewriter.create<AtenVarCorrectionOp>(
        op->getLoc(), op.getType(), self, op.getDim(), op.getCorrection(),
        op.getKeepdim());
    rewriter.replaceOpWithNewOp<AtenSqrtOp>(op, op.getType(), varCorrection);
    return success();
  }
};
} // namespace

// Hardsigmoid(x) = max(0, min(1, (x+3)/6))
namespace {
class DecomposeAtenHardsigmoidOp : public OpRewritePattern<AtenHardsigmoidOp> {
public:
  using OpRewritePattern::OpRewritePattern;
  LogicalResult matchAndRewrite(AtenHardsigmoidOp op,
                                PatternRewriter &rewriter) const override {
    Location loc = op.getLoc();
    Value input = op.getSelf();
    BaseTensorType inputType = input.getType().cast<BaseTensorType>();
    auto resType = op.getType().cast<BaseTensorType>();
    if (!resType.hasDtype()) {
      return rewriter.notifyMatchFailure(op, "result should have dtype");
    }

    // outputTensor = (input + 3) / 6.
    Value constantOne = rewriter.create<Torch::ConstantIntOp>(
        loc, rewriter.getI64IntegerAttr(1));
    Value constantThree = rewriter.create<Torch::ConstantIntOp>(
        loc, rewriter.getI64IntegerAttr(3));
    Value constantSix = rewriter.create<Torch::ConstantIntOp>(
        loc, rewriter.getI64IntegerAttr(6));
    Value inputPlusThree = rewriter.create<AtenAddScalarOp>(
        loc, inputType, input, constantThree, /*alpha=*/constantOne);
    Value outputTensor = rewriter.create<AtenDivScalarOp>(
        loc, inputType, inputPlusThree, constantSix);

    // result = max(0, min(1, (input+3)/6))
    Value constantZero = rewriter.create<Torch::ConstantIntOp>(
        loc, rewriter.getI64IntegerAttr(0));
    Value oneTensor = createRank0Tensor(rewriter, loc, inputType, constantOne);
    Value minResult =
        rewriter.create<AtenMinimumOp>(loc, inputType, oneTensor, outputTensor);
    Value zeroTensor =
        createRank0Tensor(rewriter, loc, inputType, constantZero);
    rewriter.replaceOpWithNewOp<AtenMaximumOp>(op, op.getType(), zeroTensor,
                                               minResult);
    return success();
  }
};
} // namespace

namespace {
class DecomposeAtenHardtanhOp : public OpRewritePattern<AtenHardtanhOp> {
public:
  using OpRewritePattern::OpRewritePattern;
  LogicalResult matchAndRewrite(AtenHardtanhOp op,
                                PatternRewriter &rewriter) const override {
    Location loc = op.getLoc();
    Value input = op.getSelf();
    BaseTensorType inputType = input.getType().cast<BaseTensorType>();
    auto resType = op.getType().cast<BaseTensorType>();
    if (!resType.hasDtype()) {
      return rewriter.notifyMatchFailure(op, "result should have dtype");
    }

    // result = min(maxVal, max(minVal, x))
    Value minVal = createRank0Tensor(rewriter, loc, inputType, op.getMinVal());
    Value maxResult =
        rewriter.create<AtenMaximumOp>(loc, inputType, input, minVal);
    Value maxVal = createRank0Tensor(rewriter, loc, inputType, op.getMaxVal());
    rewriter.replaceOpWithNewOp<AtenMinimumOp>(op, op.getType(), maxVal,
                                               maxResult);
    return success();
  }
};
} // namespace

namespace {
class DecomposeAtenRandLikeOp : public OpRewritePattern<AtenRandLikeOp> {
public:
  using OpRewritePattern::OpRewritePattern;
  LogicalResult matchAndRewrite(AtenRandLikeOp op,
                                PatternRewriter &rewriter) const override {
    Location loc = op.getLoc();
    Value input = op.getSelf();
    Type resultType = op.getType();
    auto inputType = input.getType().cast<BaseTensorType>();
    if (!inputType.hasDtype() || !inputType.getDtype().isa<mlir::FloatType>()) {
      return rewriter.notifyMatchFailure(op,
                                         "only support floating-point type");
    }

    // Create a uniform random op with low and high set to 0.0 and 1.0,
    // respectively.
    Value none = rewriter.create<ConstantNoneOp>(loc);
    Value zero =
        rewriter.create<ConstantFloatOp>(loc, rewriter.getF64FloatAttr(0.0));
    Value one =
        rewriter.create<ConstantFloatOp>(loc, rewriter.getF64FloatAttr(1.0));
    Value emptyTensor = rewriter.create<AtenFullLikeOp>(
        loc, resultType, input, zero, op.getDtype(), op.getLayout(), op.getDevice(),
        op.getPinMemory(), op.getMemoryFormat());
    rewriter.replaceOpWithNewOp<AtenUniformOp>(op, resultType, emptyTensor,
                                               /*from=*/zero, /*to=*/one,
                                               /*generator=*/none);
    return success();
  }
};
} // namespace

namespace {
// Bernoulli(x, p) = (randLike(float(x)) < p).cast(type(x)). Here,
// 1. p must be a float tensor.
// 2. The shape of p should be broadcastable to the shape of x.
// 3. Bernoulli(x, p) returns a tensor of the same type as that of x.
static LogicalResult decomposeBernoulliLikeOp(PatternRewriter &rewriter,
                                              Operation *op, Location loc,
                                              Value input, Value prob,
                                              Value &output) {
  auto inputType = input.getType().cast<BaseTensorType>();
  auto probType = prob.getType().cast<BaseTensorType>();
  // Both the `input` and `prob` must be ranked tensors.
  if (!inputType.hasSizes() || !inputType.hasDtype() || !probType.hasSizes() ||
      !probType.hasDtype()) {
    return rewriter.notifyMatchFailure(
        op, "can't decompose bernoulli like ops without sizes or dtype");
  }
  // The `prob` is expected to be a float type tensor.
  if (!probType.getDtype().isa<mlir::FloatType>()) {
    return rewriter.notifyMatchFailure(
        op, "probabilities must be a float type tensor");
  }

  // Since the `aten.randLike` op expects float-type operand, create a
  // float-type tensor with the same shape as that of the `input`.
  Value floatTensor =
      convertTensorToDtype(rewriter, loc, input, rewriter.getF64Type());
  Value none = rewriter.create<ConstantNoneOp>(loc);
  Value randomVal = rewriter.create<AtenRandLikeOp>(
      loc, floatTensor.getType(), floatTensor, /*dtype=*/none, /*layout=*/none,
      /*device=*/none, /*pinMemory=*/none, /*memoryFormat=*/none);

  // Bernoulli(x, p) = randLike(float(x)) < p.
  auto boolResType = inputType.getWithSizesAndDtype(inputType.getSizes(),
                                                    rewriter.getI1Type());
  Value lessThanP =
      rewriter.create<AtenLtTensorOp>(loc, boolResType, randomVal, prob);

  // As the `output` is expected to be of the `input` type, convert the boolean
  // tensor `lessThanP` to a `input` type tensor.
  output = convertTensorToDtype(rewriter, loc, lessThanP, inputType.getDtype());
  return success();
}

// aten.bernoulli(x) = randLike(x) < x. Here, the input x is a tensor
// containing probabilities to be used for drawing the binary random number.
class DecomposeAtenBernoulliOp : public OpRewritePattern<AtenBernoulliOp> {
public:
  using OpRewritePattern::OpRewritePattern;
  LogicalResult matchAndRewrite(AtenBernoulliOp op,
                                PatternRewriter &rewriter) const override {
    Location loc = op.getLoc();
    Value input = op.getSelf();
    if (!op.getGenerator().getType().isa<Torch::NoneType>())
      return rewriter.notifyMatchFailure(
          op, "The generator has to ben None because only global default "
              "generator is supported");
    Value output;
    if (failed(
            decomposeBernoulliLikeOp(rewriter, op, loc, input, input, output)))
      return rewriter.notifyMatchFailure(
          op, "decomposeBernoulliLikeOp failed to decompose the op");
    rewriter.replaceOp(op, output);
    return success();
  }
};

// aten.bernoulli.float(x, p) = (randLike(float(x)) < tensor(p)).cast(type(x)).
// Since the input x can be an integer tensor, it's important to cast it to
// float type before passing it to the `aten.randLike` op.
template <typename BernoulliLikeOp>
class DecomposeAtenBernoulliLikeOp : public OpRewritePattern<BernoulliLikeOp> {
public:
  using OpRewritePattern<BernoulliLikeOp>::OpRewritePattern;
  LogicalResult matchAndRewrite(BernoulliLikeOp op,
                                PatternRewriter &rewriter) const override {
    Location loc = op.getLoc();
    Value input = op.getSelf();
    Value p = op.getP();
    if (!op.getGenerator().getType().template isa<Torch::NoneType>())
      return rewriter.notifyMatchFailure(
          op, "The generator has to ben None because only global default "
              "generator is supported");

    auto inputType = input.getType().cast<BaseTensorType>();
    SmallVector<int64_t> empty;
    Type tensorType = inputType.getWithSizesAndDtype(llvm::ArrayRef(empty),
                                                     rewriter.getF64Type());
    Value prob = rewriter.create<PrimNumToTensorScalarOp>(loc, tensorType, p);
    Value output;
    if (failed(
            decomposeBernoulliLikeOp(rewriter, op, loc, input, prob, output)))
      return rewriter.notifyMatchFailure(
          op, "decomposeBernoulliLikeOp failed to decompose the op");
    rewriter.replaceOp(op, output);
    return success();
  }
};

// aten.bernoulli.Tensor(x, p) = (randLike(float(x)) < p).cast(type(x)).
// Since the input x can be an integer tensor, it's important to cast it to
// float type before passing it to the `aten.randLike` op.
class DecomposeAtenBernoulliTensorOp
    : public OpRewritePattern<AtenBernoulliTensorOp> {
public:
  using OpRewritePattern::OpRewritePattern;
  LogicalResult matchAndRewrite(AtenBernoulliTensorOp op,
                                PatternRewriter &rewriter) const override {
    Location loc = op.getLoc();
    Value input = op.getSelf();
    Value prob = op.getP();
    if (!op.getGenerator().getType().isa<Torch::NoneType>())
      return rewriter.notifyMatchFailure(
          op, "The generator has to ben None because only global default "
              "generator is supported");
    Value output;
    if (failed(
            decomposeBernoulliLikeOp(rewriter, op, loc, input, prob, output)))
      return rewriter.notifyMatchFailure(
          op, "decomposeBernoulliLikeOp failed to decompose the op");
    rewriter.replaceOp(op, output);
    return success();
  }
};
} // namespace

namespace {
template <typename OpTy, typename T1T2Op>
class DecomposeAtenAddCLikeOp : public OpRewritePattern<OpTy> {
  using OpRewritePattern<OpTy>::OpRewritePattern;
  LogicalResult matchAndRewrite(OpTy op,
                                PatternRewriter &rewriter) const override {
    Location loc = op.getLoc();
    Value input = op.getSelf();
    Value tensor1 = op.getTensor1();
    Value tensor2 = op.getTensor2();
    Value value = op.getValue();

    Value product =
        rewriter.create<T1T2Op>(loc, op.getType(), tensor1, tensor2);
    rewriter.replaceOpWithNewOp<AtenAddTensorOp>(op, op.getType(), input,
                                                 product, value);
    return success();
  }
};

class DecomposeAtenLayerNormOp : public OpRewritePattern<AtenLayerNormOp> {
  using OpRewritePattern<AtenLayerNormOp>::OpRewritePattern;
  LogicalResult matchAndRewrite(AtenLayerNormOp op,
                                PatternRewriter &rewriter) const override {
    Location loc = op.getLoc();

    auto input = op.getInput().getType().cast<BaseTensorType>();
    if (!input.hasSizes())
      return rewriter.notifyMatchFailure(
          op, "input tensor should have known sizes.");
    int64_t inputRank = input.getSizes().size();
    Value normalizedShape = op.getNormalizedShape();
    SmallVector<Value> normalizedShapeSizesTorchInt;
    getListConstructElements(normalizedShape, normalizedShapeSizesTorchInt);
    int64_t axis = inputRank - normalizedShapeSizesTorchInt.size();
    std::vector<int64_t> meanVarSizes(inputRank, 1);
    for (int i = 0; i < axis; i++)
      meanVarSizes[i] = input.getSizes()[i];
    auto meanVarType = input.getWithSizesAndDtype(llvm::ArrayRef(meanVarSizes),
                                                  input.getOptionalDtype());
    auto nativeLayerNorm = rewriter.create<AtenNativeLayerNormOp>(
        loc, op.getType(), meanVarType, meanVarType, op.getInput(),
        op.getNormalizedShape(), op.getWeight(), op.getBias(), op.getEps());
    rewriter.replaceOp(op, nativeLayerNorm.getResult(0));
    return success();
  }
};
} // namespace

namespace {
class DecomposeAtenNativeLayerNormOp
    : public OpRewritePattern<AtenNativeLayerNormOp> {
  using OpRewritePattern<AtenNativeLayerNormOp>::OpRewritePattern;
  LogicalResult matchAndRewrite(AtenNativeLayerNormOp op,
                                PatternRewriter &rewriter) const override {
    Location loc = op.getLoc();
    auto context = op.getContext();

    auto inputTy = op.getInput().getType().cast<BaseTensorType>();
    if (!inputTy.hasSizes())
      return rewriter.notifyMatchFailure(
          op, "input tensor should have known sizes.");
    int64_t inputRank = inputTy.getSizes().size();
    Value normalizedShape = op.getNormalizedShape();
    SmallVector<Value> normalizedShapeSizesTorchInt;
    getListConstructElements(normalizedShape, normalizedShapeSizesTorchInt);
    int64_t axis = inputRank - normalizedShapeSizesTorchInt.size();
    auto reduceDimInts = llvm::to_vector<4>(llvm::seq<int64_t>(axis, inputRank));
    auto reducedTy = op.getResult(1).getType();
    auto sizeListType = ListType::get(IntType::get(context));

    // build reduce dims
    SmallVector<Value> reduceDimVals;
    reduceDimVals.reserve(reduceDimInts.size());
    std::transform(reduceDimInts.begin(), reduceDimInts.end(),
                   std::back_inserter(reduceDimVals), [&](int64_t d) {
                     return rewriter.create<Torch::ConstantIntOp>(
                         loc, rewriter.getI64IntegerAttr(d));
                   });
    Value reduceDimList =
        rewriter.create<PrimListConstructOp>(loc, sizeListType, reduceDimVals);
    Value one = rewriter.create<Torch::ConstantIntOp>(
        loc, rewriter.getI64IntegerAttr(1));

    Value cstTrue = rewriter.create<Torch::ConstantBoolOp>(loc, true);
    Value none = rewriter.create<Torch::ConstantNoneOp>(loc);
    // mean(x)
    Value inputMean = rewriter.create<AtenMeanDimOp>(
        loc, reducedTy, op.getInput(), reduceDimList, cstTrue, none);

    // x - mean(x)
    Value inputMeanExpanded =
        rewriter.create<AtenExpandAsOp>(loc, inputTy, inputMean, op.getInput());
    Value inputZeroMean = rewriter.create<AtenSubTensorOp>(
        loc, inputTy, op.getInput(), inputMeanExpanded, one);
    // var(x) = mean((x - mean(x))^2)
    Value inputZeroMeanSquare = rewriter.create<AtenMulTensorOp>(
        loc, inputTy, inputZeroMean, inputZeroMean);
    Value inputVar = rewriter.create<AtenMeanDimOp>(
        loc, reducedTy, inputZeroMeanSquare, reduceDimList, cstTrue, none);

    // rsqrt(var(x) + eps)
    Value inputVarPlusEps = rewriter.create<AtenAddScalarOp>(
        loc, reducedTy, inputVar, op.getEps(), one);
    Value inputRsqrtVar =
        rewriter.create<AtenRsqrtOp>(loc, reducedTy, inputVarPlusEps);

    // (x - mean(x)) * rsqrt(var(x) + eps)
    Value inputRsqrtVarExpanded = rewriter.create<AtenExpandAsOp>(
        loc, inputTy, inputRsqrtVar, op.getInput());
    Value inputNormalized = rewriter.create<AtenMulTensorOp>(
        loc, inputTy, inputZeroMean, inputRsqrtVarExpanded);
    Value out = rewriter.create<TensorStaticInfoCastOp>(
        loc, op.getResult(0).getType(), inputNormalized);

    Value weight = op.getWeight();
    Value bias = op.getBias();
    if (!weight.getType().isa<Torch::NoneType>()) {
      out = rewriter.create<AtenMulTensorOp>(loc, out.getType(), out, weight);
    }
    if (!bias.getType().isa<Torch::NoneType>()) {
      out =
          rewriter.create<AtenAddTensorOp>(loc, out.getType(), out, bias, one);
    }
    rewriter.replaceOp(op, {out, inputMean, inputRsqrtVar});

    return success();
  }
};
} // namespace

namespace {
// Decompose `aten.emptyLike` op into `aten.size` and `aten.empty` ops.
class DecomposeAtenEmptyLikeOp : public OpRewritePattern<AtenEmptyLikeOp> {
public:
  using OpRewritePattern::OpRewritePattern;
  LogicalResult matchAndRewrite(AtenEmptyLikeOp op,
                                PatternRewriter &rewriter) const override {
    auto sizeListType =
        Torch::ListType::get(Torch::IntType::get(op.getContext()));
    Value sizeList =
        rewriter.create<AtenSizeOp>(op.getLoc(), sizeListType, op.getSelf());
    rewriter.replaceOpWithNewOp<AtenEmptyMemoryFormatOp>(
        op, op.getType(), sizeList, op.getDtype(), op.getLayout(), op.getDevice(),
        op.getPinMemory(), op.getMemoryFormat());
    return success();
  }
};
} // namespace

namespace {
// The `aten.arange` op is converted to `aten.arange.startStep` op.
class DecomposeAtenArangeOp : public OpRewritePattern<AtenArangeOp> {
  using OpRewritePattern::OpRewritePattern;
  LogicalResult matchAndRewrite(AtenArangeOp op,
                                PatternRewriter &rewriter) const override {
    Location loc = op.getLoc();
    // The AtenArangeOp doesn't have a start and step value. Therefore we set
    // them as default values 0 and 1, respectively.
    Value start, step;
    start = rewriter.create<Torch::ConstantIntOp>(
        loc, rewriter.getI64IntegerAttr(0));
    step = rewriter.create<Torch::ConstantIntOp>(loc,
                                                 rewriter.getI64IntegerAttr(1));
    rewriter.replaceOpWithNewOp<AtenArangeStartStepOp>(
        op, op.getType(), start, op.getEnd(), step, op.getDtype(), op.getLayout(),
        op.getDevice(), op.getPinMemory());
    return success();
  }
};
} // namespace

namespace {
// The `aten.arange.start` op is converted to `aten.arange.startStep` op.
class DecomposeAtenArangeStartOp : public OpRewritePattern<AtenArangeStartOp> {
  using OpRewritePattern::OpRewritePattern;
  LogicalResult matchAndRewrite(AtenArangeStartOp op,
                                PatternRewriter &rewriter) const override {
    Location loc = op.getLoc();
    // The AtenArangeStartOp doesn't have a step value. Therefore we set it as
    // default value 1.
    Value step;
    step = rewriter.create<Torch::ConstantIntOp>(loc,
                                                 rewriter.getI64IntegerAttr(1));
    rewriter.replaceOpWithNewOp<AtenArangeStartStepOp>(
        op, op.getType(), op.getStart(), op.getEnd(), step, op.getDtype(), op.getLayout(),
        op.getDevice(), op.getPinMemory());
    return success();
  }
};
} // namespace

namespace {
// Decompose constant tensor full like ops.
template <typename OpTy, int fillVal>
class DecomposeConstantTensorAllocLikeOp : public OpRewritePattern<OpTy> {
  using OpRewritePattern<OpTy>::OpRewritePattern;
  LogicalResult matchAndRewrite(OpTy op,
                                PatternRewriter &rewriter) const override {
    Location loc = op.getLoc();
    Value constVal = rewriter.create<Torch::ConstantIntOp>(
        loc, rewriter.getI64IntegerAttr(fillVal));
    rewriter.replaceOpWithNewOp<AtenFullLikeOp>(
        op, op.getType(), op.getSelf(), constVal, op.getDtype(), op.getLayout(),
        op.getDevice(), op.getPinMemory(), op.getMemoryFormat());
    return success();
  }
};
} // namespace

namespace {
class DecomposeAtenNativeBatchNormOp
    : public OpRewritePattern<AtenNativeBatchNormOp> {
  using OpRewritePattern::OpRewritePattern;
  LogicalResult matchAndRewrite(AtenNativeBatchNormOp op,
                                PatternRewriter &rewriter) const override {
    Location loc = op.getLoc();
    MLIRContext *context = op.getContext();
    Value input = op.getInput();
    Value weight = op.getWeight();
    Value bias = op.getBias();
    Value runningMean = op.getRunningMean();
    Value runningVar = op.getRunningVar();
    Value eps = op.getEps();

    // TODO: Add support for `training` mode.
    bool training = false;
    if (!matchPattern(op.getTraining(), m_TorchConstantBool(&training)) ||
        training)
      return rewriter.notifyMatchFailure(
          op, "unimplemented: training mode is not supported");

    // Rank of the input tensor must be greater than or equal to 2. The shape of
    // the `input` is supposed to be (N, C, D?, H?, W?).
    std::optional<unsigned> maybeInputRank = getTensorRank(input);
    if (!maybeInputRank || *maybeInputRank < 2)
      return rewriter.notifyMatchFailure(
          op, "input must have rank greater than or equal to 2");
    unsigned inputRank = *maybeInputRank;

    // In the inference mode, the `runningMean` and `runningVar` must not be
    // None.
    if (runningMean.getType().isa<Torch::NoneType>() ||
        runningVar.getType().isa<Torch::NoneType>())
      return rewriter.notifyMatchFailure(
          op, "running stats must not be None in inference mode");

    // Rank of `runningMean` and `runningVar` must be exactly 1.
    std::optional<unsigned> runningMeanRank = getTensorRank(runningMean);
    std::optional<unsigned> runningVarRank = getTensorRank(runningVar);
    if (!runningMeanRank || !runningVarRank || *runningMeanRank != 1 ||
        *runningVarRank != 1)
      return rewriter.notifyMatchFailure(
          op, "expected runningMean and runningVar to be rank 1");

    Value zero =
        rewriter.create<ConstantIntOp>(loc, rewriter.getI64IntegerAttr(0));
    Value one =
        rewriter.create<ConstantIntOp>(loc, rewriter.getI64IntegerAttr(1));
    Value numFeatures = rewriter.create<AtenSizeIntOp>(loc, input, /*dim=*/one);
    // TODO: Add Runtime Asserts to check the shape of weight, bias,
    // runningMean and runningVar to be (numFeatures).

    // The `runningMean` and `runningVar` must be reshaped to (1, C, 1?, 1?, 1?)
    // to make it broadcast-compatible with (N, C, D?, H?, W?).
    // 1. runningMean = runningMean.view(1, C, 1?, 1?, 1?)
    // 2. runningVar = runningVar.view(1, C, 1?, 1?, 1?)
    SmallVector<Value> runningStatsShape(inputRank, one);
    runningStatsShape[1] = numFeatures;
    Value runningStatsSizeList = rewriter.create<PrimListConstructOp>(
        loc, ListType::get(IntType::get(context)), runningStatsShape);

    SmallVector<int64_t> runningStatsShapeInt(inputRank, 1);
    runningStatsShapeInt[1] = kUnknownSize;
    Type dtype = input.getType().cast<ValueTensorType>().getOptionalDtype();
    Type reshapeType = ValueTensorType::get(
        context, llvm::ArrayRef(runningStatsShapeInt), dtype);

    runningMean = rewriter.create<AtenViewOp>(loc, reshapeType, runningMean,
                                              runningStatsSizeList);
    runningVar = rewriter.create<AtenViewOp>(loc, reshapeType, runningVar,
                                             runningStatsSizeList);

    // normalizedInput = (input - runningMean) / (sqrt(runningVar + eps)).
    Value inputSubMean = rewriter.create<AtenSubTensorOp>(
        loc, input.getType(), input, runningMean, /*alpha=*/one);
    Value varEps = rewriter.create<AtenAddScalarOp>(
        loc, runningVar.getType(), runningVar, eps, /*alpha=*/one);
    Value invStd = rewriter.create<AtenRsqrtOp>(loc, varEps.getType(), varEps);
    Value normalizedInput = rewriter.create<AtenMulTensorOp>(
        loc, inputSubMean.getType(), inputSubMean, invStd);

    // The `weight` and `bias` must be reshaped to (1, C, 1?, 1?, 1?) to make it
    // broadcast-compatible with (N, C, D?, H?, W?).
    // 1. weight = weight.view(1, C, 1?, 1?, 1?)
    // 2. bias = bias.view(1, C, 1?, 1?, 1?)
    // 3. output = normalizedInput * weight + bias
    Value batchNormOutput = normalizedInput;
    if (!weight.getType().isa<Torch::NoneType>()) {
      // Rank of `weight` must be exactly 1.
      std::optional<unsigned> weightRank = getTensorRank(weight);
      if (!weightRank || *weightRank != 1)
        return rewriter.notifyMatchFailure(op, "expected weight to be rank 1");
      weight = rewriter.create<AtenViewOp>(loc, reshapeType, weight,
                                           runningStatsSizeList);
      batchNormOutput = rewriter.create<AtenMulTensorOp>(
          loc, batchNormOutput.getType(), batchNormOutput, weight);
    }
    if (!bias.getType().isa<Torch::NoneType>()) {
      // Rank of `bias` must be exactly 1.
      std::optional<unsigned> biasRank = getTensorRank(bias);
      if (!biasRank || *biasRank != 1)
        return rewriter.notifyMatchFailure(op, "expected bias to be rank 1");
      bias = rewriter.create<AtenViewOp>(loc, reshapeType, bias,
                                         runningStatsSizeList);
      batchNormOutput = rewriter.create<AtenAddTensorOp>(
          loc, batchNormOutput.getType(), batchNormOutput, bias, /*alpha=*/one);
    }

    // The `mean` and `invstd` outputs are empty tensors in inference mode.
    Value zeroList = rewriter.create<PrimListConstructOp>(
        loc, Torch::ListType::get(zero.getType()), zero);
    Value none = rewriter.create<ConstantNoneOp>(loc);
    Value emptyMeanTensor = rewriter.create<AtenEmptyMemoryFormatOp>(
        loc, op.getType(1), zeroList, /*dtype=*/none, /*layout=*/none,
        /*device=*/none, /*pinMemory=*/none, /*memoryFormat=*/none);
    Value emptyInvStdTensor = rewriter.create<AtenEmptyMemoryFormatOp>(
        loc, op.getType(2), zeroList, /*dtype=*/none, /*layout=*/none,
        /*device=*/none, /*pinMemory=*/none, /*memoryFormat=*/none);

    rewriter.replaceOp(op,
                       {batchNormOutput, emptyMeanTensor, emptyInvStdTensor});
    return success();
  }
};
} // namespace

// Decompse `Aten_UnsafeViewOp` into `AtenViewOp`. UnsafeView() differs from
// view() in that the returned tensor isn't treated as a view for the purposes
// of automatic differentiation.  It's only safe to use if the `self` tensor is
// temporary. For example, the viewed tensor here (a + b) is discarded
// immediately after viewing:
//
//  res = UnsafeView(a + b, size);
//
// This is a hack because in-place operations on tensors treated like views
// can be much more expensive than the same operations on non-view tensors.

// Refer to
// https://github.com/pytorch/pytorch/blob/364055b2771ecf9b54f1d67a8bf44bb5496476d4/aten/src/ATen/native/TensorShape.cpp#L2072
namespace {
class DecomposeAten_UnsafeViewOp : public OpRewritePattern<Aten_UnsafeViewOp> {
  using OpRewritePattern::OpRewritePattern;
  LogicalResult matchAndRewrite(Aten_UnsafeViewOp op,
                                PatternRewriter &rewriter) const override {
    rewriter.replaceOpWithNewOp<AtenViewOp>(op, op.getType(), op.getSelf(),
                                            op.getSize());
    return success();
  }
};
} // namespace

// In PyTorch, ReshapeAlias just uses an already computed stride.
// See
// https://github.com/pytorch/pytorch/blob/d8c31a819d4a65e732b5901e3b994e1869851f1a/aten/src/ATen/native/TensorShape.cpp#L1153
// Note that this is the same decomposition as in AOTAutograd
// https://github.com/pytorch/functorch/blob/a3042d94e616d4143813668b1372d9d4545be14e/functorch/Src/aotAutograd.py#L104
namespace {
class DecomposeAten_ReshapeAliasOp
    : public OpRewritePattern<Aten_ReshapeAliasOp> {
  using OpRewritePattern::OpRewritePattern;
  LogicalResult matchAndRewrite(Aten_ReshapeAliasOp op,
                                PatternRewriter &rewriter) const override {
    rewriter.replaceOpWithNewOp<AtenViewOp>(op, op.getType(), op.getSelf(),
                                            op.getSize());
    return success();
  }
};
} // namespace

namespace {
// Decompose constant tensor like ops.
template <typename OpTy, typename NewOpTy>
class DecomposeConstantTensorNewLikeOp : public OpRewritePattern<OpTy> {
  using OpRewritePattern<OpTy>::OpRewritePattern;
  LogicalResult matchAndRewrite(OpTy op,
                                PatternRewriter &rewriter) const override {
    Value dtype = op.getDtype();
    if (dtype.getType().isa<Torch::NoneType>()) {
      BaseTensorType tensorType =
          op.getSelf().getType().template cast<BaseTensorType>();
      if (!tensorType.hasDtype()) {
        return rewriter.notifyMatchFailure(
            op, "expected input tensor to have a dtype");
      }
      dtype =
          getDtypeIntValueForType(rewriter, op.getLoc(), tensorType.getDtype());
    }
    rewriter.replaceOpWithNewOp<NewOpTy>(op, op.getType(), op.getSize(), dtype,
                                         op.getLayout(), op.getDevice(),
                                         op.getPinMemory());
    return success();
  }
};
} // namespace

namespace {
// Decompose `aten.full` op into `aten.broadcastTo`
class DecomposeAtenFullOp : public OpRewritePattern<AtenFullOp> {
public:
  using OpRewritePattern::OpRewritePattern;
  LogicalResult matchAndRewrite(AtenFullOp op,
                                PatternRewriter &rewriter) const override {
    Location loc = op.getLoc();
    BaseTensorType outTy = op.getType().template cast<BaseTensorType>();
    if (!outTy.hasDtype()) {
      return rewriter.notifyMatchFailure(
          op, "expected result type to have a dtype");
    }
    SmallVector<int64_t> empty;
    auto dtype =
        getTypeForTorchType(op.getContext(), op.getFillValue().getType());
    Type tensorType = outTy.getWithSizesAndDtype(llvm::ArrayRef(empty), dtype);
    Value fillVal = rewriter.create<PrimNumToTensorScalarOp>(loc, tensorType,
                                                             op.getFillValue());
    fillVal = convertTensorToDtype(rewriter, loc, fillVal, outTy.getDtype());
    rewriter.replaceOpWithNewOp<AtenBroadcastToOp>(op, op.getType(), fillVal,
                                                   op.getSize());
    return success();
  }
};
} // namespace

namespace {
// Decompose `aten.linear` op into `aten.matmul` and `aten.add` ops.
class DecomposeAtenLinearOp : public OpRewritePattern<AtenLinearOp> {
public:
  using OpRewritePattern::OpRewritePattern;
  LogicalResult matchAndRewrite(AtenLinearOp op,
                                PatternRewriter &rewriter) const override {
    Location loc = op.getLoc();
    Value input = op.getInput();
    Value weight = op.getWeight();
    Value bias = op.getBias();

    BaseTensorType inputType = input.getType().cast<BaseTensorType>();
    if (!inputType.hasSizes() || inputType.getSizes().size() < 2)
      return rewriter.notifyMatchFailure(
          op, "expected input to be rank 2 or greater");

    BaseTensorType weightType = weight.getType().cast<BaseTensorType>();
    // `weight` must be a rank 2 matrix.
    if (!weightType.hasSizes() || weightType.getSizes().size() != 2)
      return rewriter.notifyMatchFailure(op, "expected weight to be a rank 2");

    SmallVector<int64_t> transposeShape =
        llvm::to_vector(llvm::reverse(weightType.getSizes()));
    Type transposeType = weightType.getWithSizesAndDtype(
        llvm::ArrayRef(transposeShape), weightType.getOptionalDtype());
    Value transposeWeight =
        rewriter.create<AtenTOp>(loc, transposeType, weight);

    Value matmul = rewriter.create<AtenMatmulOp>(loc, op.getType(), input,
                                                 transposeWeight);
    if (bias.getType().isa<Torch::NoneType>()) {
      rewriter.replaceOp(op, matmul);
      return success();
    }

    BaseTensorType biasType = bias.getType().cast<BaseTensorType>();
    if (!biasType.hasSizes() || biasType.getSizes().size() != 1)
      return rewriter.notifyMatchFailure(op, "expected bias to be rank 1");

    Value alpha =
        rewriter.create<ConstantFloatOp>(loc, rewriter.getF64FloatAttr(1));
    rewriter.replaceOpWithNewOp<AtenAddTensorOp>(op, op.getType(), matmul,
                                                 op.getBias(), alpha);
    return success();
  }
};
} // namespace

namespace {
// Decompose `aten.mish` op into `aten.tanh` and `aten.softplus` ops.
// Mish(x) = x * Tanh(Softplus(x))
class DecomposeAtenMishOp : public OpRewritePattern<AtenMishOp> {
public:
  using OpRewritePattern::OpRewritePattern;
  LogicalResult matchAndRewrite(AtenMishOp op,
                                PatternRewriter &rewriter) const override {
    Location loc = op.getLoc();
    Value input = op.getSelf();
    Type type = op.getType();

    auto inputType = input.getType().cast<BaseTensorType>();
    if (!inputType.hasDtype())
      return rewriter.notifyMatchFailure(op, "Dtype not present");

    Type dType = inputType.getDtype();
    // Form default Value tensors for `beta` and `threshold` operands
    // of `aten.softplus` op.
    Value beta = getConstantWithGivenDtypeAndValue(rewriter, loc, 1.0, dType);
    Value threshold =
        getConstantWithGivenDtypeAndValue(rewriter, loc, 20.0, dType);
    Value softplusOp =
        rewriter.create<AtenSoftplusOp>(loc, type, input, beta, threshold);
    Value tanhOp = rewriter.create<AtenTanhOp>(loc, type, softplusOp);
    rewriter.replaceOpWithNewOp<AtenMulTensorOp>(op, type, input, tanhOp);
    return success();
  }
};
} // namespace

namespace {
// Decompose `aten.fullLike` op into `aten.emptyLike` and `aten.fill` ops.
class DecomposeAtenFullLikeOp : public OpRewritePattern<AtenFullLikeOp> {
public:
  using OpRewritePattern::OpRewritePattern;
  LogicalResult matchAndRewrite(AtenFullLikeOp op,
                                PatternRewriter &rewriter) const override {
    BaseTensorType outTy = op.getType().template cast<BaseTensorType>();
    if (!outTy.hasDtype()) {
      return rewriter.notifyMatchFailure(
          op, "expected result type to have a dtype");
    }
    SmallVector<int64_t> empty;
    auto dtype =
        getTypeForTorchType(op.getContext(), op.getFillValue().getType());
    Type tensorType = outTy.getWithSizesAndDtype(llvm::ArrayRef(empty), dtype);
    Value fillVal = rewriter.create<PrimNumToTensorScalarOp>(
        op.getLoc(), tensorType, op.getFillValue());
    fillVal =
        convertTensorToDtype(rewriter, op.getLoc(), fillVal, outTy.getDtype());
    rewriter.replaceOpWithNewOp<AtenExpandAsOp>(op, op.getType(), fillVal,
                                                op.getSelf());
    return success();
  }
};
} // namespace

namespace {
// Decompose `aten.indexPut` op into `valsem.aten.indexPutImpl` op.
class DecomposeAtenIndexPutOp : public OpRewritePattern<AtenIndexPutOp> {
public:
  using OpRewritePattern::OpRewritePattern;
  LogicalResult matchAndRewrite(AtenIndexPutOp op,
                                PatternRewriter &rewriter) const override {
    Value cstFalse = rewriter.create<Torch::ConstantBoolOp>(op.getLoc(), false);
    rewriter.replaceOpWithNewOp<Aten_IndexPutImplOp>(
        op, op.getType(), op.getSelf(), op.getIndices(), op.getValues(), op.getAccumulate(),
        /*unsafe=*/cstFalse);
    return success();
  }
};
} // namespace

namespace {
class DecomposeAtenExpandAsOp : public OpRewritePattern<AtenExpandAsOp> {
  using OpRewritePattern::OpRewritePattern;
  LogicalResult matchAndRewrite(AtenExpandAsOp op,
                                PatternRewriter &rewriter) const override {

    auto sizeListType =
        Torch::ListType::get(Torch::IntType::get(op.getContext()));
    Value sizeList =
        rewriter.create<AtenSizeOp>(op.getLoc(), sizeListType, op.getOther());
    rewriter.replaceOpWithNewOp<AtenBroadcastToOp>(op, op.getType(), op.getSelf(),
                                                   sizeList);
    return success();
  }
};
} // namespace

namespace {
// Decompose `aten.ToCopy` op into `valsem.aten.copy` op.
class DecomposeAten_ToCopyOp : public OpRewritePattern<Aten_ToCopyOp> {
public:
  using OpRewritePattern::OpRewritePattern;
  LogicalResult matchAndRewrite(Aten_ToCopyOp op,
                                PatternRewriter &rewriter) const override {
    auto resultType = op.getType().cast<BaseTensorType>();
    if (!resultType.hasDtype()) {
      return rewriter.notifyMatchFailure(
          op, "expected result type to have a dtype");
    }
    Type resultDtype = resultType.getDtype();
    Value zero = getConstantWithGivenDtypeAndValue(rewriter, op.getLoc(), 0.0,
                                                   resultDtype);
    Value emptyTensor = rewriter.create<AtenFullLikeOp>(
        op.getLoc(), op.getType(), op.getSelf(), zero, op.getDtype(), op.getLayout(),
        op.getDevice(), op.getPinMemory(), op.getMemoryFormat());
    rewriter.replaceOpWithNewOp<AtenCopyOp>(op, op.getType(), emptyTensor,
                                            op.getSelf(), op.getNonBlocking());
    return success();
  }
};
} // namespace

namespace {
// Decompose `aten.copy` op into `aten.to.dtype` and `aten.expand_as`.
class DecomposeAtenCopyOp : public OpRewritePattern<AtenCopyOp> {
public:
  using OpRewritePattern::OpRewritePattern;
  LogicalResult matchAndRewrite(AtenCopyOp op,
                                PatternRewriter &rewriter) const override {
    auto resultType = op.getType().cast<BaseTensorType>();
    if (!resultType.hasDtype()) {
      return rewriter.notifyMatchFailure(
          op, "expected result type to have a dtype");
    }
    auto srcTy = op.getSrc().getType().cast<BaseTensorType>();
    if (!srcTy.hasSizes() || !srcTy.hasDtype()) {
      return rewriter.notifyMatchFailure(
          op, "expected src type to have a known rank");
    }
    Type resultDtype = resultType.getDtype();
    Value srcToDtype =
        convertTensorToDtype(rewriter, op.getLoc(), op.getSrc(), resultDtype);
    rewriter.replaceOpWithNewOp<AtenExpandAsOp>(op, op.getType(), srcToDtype,
                                                op.getSelf());
    return success();
  }
};
} // namespace

namespace {
// Decompose `aten.newEmpty` op into `aten.empty.memoryFormat` op.
class DecomposeAtenNewEmptyOp : public OpRewritePattern<AtenNewEmptyOp> {
  using OpRewritePattern::OpRewritePattern;
  LogicalResult matchAndRewrite(AtenNewEmptyOp op,
                                PatternRewriter &rewriter) const override {
    Value noneVal = rewriter.create<ConstantNoneOp>(op.getLoc());
    Value dtype = op.getDtype();
    if (dtype.getType().isa<Torch::NoneType>()) {
      BaseTensorType tensorType = op.getSelf().getType().cast<BaseTensorType>();
      if (!tensorType.hasDtype()) {
        return rewriter.notifyMatchFailure(
            op, "expected input tensor to have a dtype");
      }
      dtype =
          getDtypeIntValueForType(rewriter, op.getLoc(), tensorType.getDtype());
    }
    rewriter.replaceOpWithNewOp<AtenEmptyMemoryFormatOp>(
        op, op.getType(), op.getSize(), dtype, op.getLayout(), op.getDevice(),
        op.getPinMemory(), /*memoryFormat=*/noneVal);
    return success();
  }
};
} // namespace

namespace {
// Decompose `aten.indexPut.hackedTwin` op into `valsem.aten.indexPutImpl`
// op.
class DecomposeAtenIndexPutHackedTwinOp
    : public OpRewritePattern<AtenIndexPutHackedTwinOp> {
public:
  using OpRewritePattern::OpRewritePattern;
  LogicalResult matchAndRewrite(AtenIndexPutHackedTwinOp op,
                                PatternRewriter &rewriter) const override {
    Value cstFalse = rewriter.create<Torch::ConstantBoolOp>(op.getLoc(), false);
    rewriter.replaceOpWithNewOp<Aten_IndexPutImplOp>(
        op, op.getType(), op.getSelf(), op.getIndices(), op.getValues(), op.getAccumulate(),
        /*unsafe=*/cstFalse);
    return success();
  }
};
} // namespace

namespace {
// Decompose `aten.pad` op into `aten.constantPadNd` op.
class DecomposeAtenPadOp : public OpRewritePattern<AtenPadOp> {
  using OpRewritePattern::OpRewritePattern;
  LogicalResult matchAndRewrite(AtenPadOp op,
                                PatternRewriter &rewriter) const override {

    Value value = op.getValue();
    if (value.getType().isa<Torch::OptionalType>())
      return rewriter.notifyMatchFailure(op, "optional type not supported");
    if (value.getType().isa<Torch::NoneType>())
      value = rewriter.create<Torch::ConstantFloatOp>(
          op.getLoc(), rewriter.getF64FloatAttr(0));

    rewriter.replaceOpWithNewOp<AtenConstantPadNdOp>(
        op, op.getType(), op.getSelf(), op.getPad(), value);
    return success();
  }
};
} // namespace

namespace {
// Decompose `aten.to.dtypeLayout` op into `aten.to.dtype` op.
class DecomposeAtenToDtypeLayoutOp
    : public OpRewritePattern<AtenToDtypeLayoutOp> {
public:
  using OpRewritePattern::OpRewritePattern;
  LogicalResult matchAndRewrite(AtenToDtypeLayoutOp op,
                                PatternRewriter &rewriter) const override {
    // TODO: Add support for pinMemory arg equal to `True`.
    if (!op.getPinMemory().getType().isa<Torch::NoneType>()) {
      bool pinMemory;
      if (!matchPattern(op.getPinMemory(), m_TorchConstantBool(&pinMemory)))
        return rewriter.notifyMatchFailure(
            op, "unimplemented: pinMemory must be a constant");
      else if (pinMemory)
        return rewriter.notifyMatchFailure(
            op, "unimplemented: pinMemory is expected to be false");
    }

    // TODO: Add support for non-None device arg.
    if (!op.getDevice().getType().isa<Torch::NoneType>()) {
      return rewriter.notifyMatchFailure(
          op, "unimplemented: device arg must be None");
    }

    // TODO: Add support for non-strided layout.
    // torch.layout is by default strided i.e. 0.
    if (!op.getLayout().getType().isa<Torch::NoneType>()) {
      int64_t tensorLayout;
      if (!matchPattern(op.getLayout(), m_TorchConstantInt(&tensorLayout)))
        return rewriter.notifyMatchFailure(
            op, "unimplemented: layout must be a constant");
      else if (tensorLayout != torch_upstream::Layout::Strided)
        return rewriter.notifyMatchFailure(
            op, "unimplemented: layout is expected to be strided");
    }

    rewriter.replaceOpWithNewOp<AtenToDtypeOp>(op, op.getType(), op.getSelf(),
                                               op.getDtype(), op.getNonBlocking(),
                                               op.getCopy(), op.getMemoryFormat());
    return success();
  }
};
} // namespace

namespace {
// Decompose `aten.to.device` op into `aten.to.dtype` op.
class DecomposeAtenToDeviceOp : public OpRewritePattern<AtenToDeviceOp> {
public:
  using OpRewritePattern::OpRewritePattern;
  LogicalResult matchAndRewrite(AtenToDeviceOp op,
                                PatternRewriter &rewriter) const override {

    // Device information isn't relevant to torch-mlir, so we can drop that info
    // here.
    rewriter.replaceOpWithNewOp<AtenToDtypeOp>(op, op.getType(), op.getSelf(),
                                               op.getDtype(), op.getNonBlocking(),
                                               op.getCopy(), op.getMemoryFormat());

    return success();
  }
};
} // namespace

namespace {
// Decompose `aten.adaptiveAvgPool2d` op into `aten.avgPool2d` op.
//
// For AdaptiveAvgPool2d op, when the input size is an integer multiple of
// output size the kernelSize, stride and padding is calculated as follows:
// strideH = inH // outH
// strideW = inH // outH
// kernelH = inH - [(outH - 1) * strideH]
// kernelW = inW - [(outW - 1) * strideW]
// paddingH = 0, paddingW = 0
//
// For the special case, when the output size is one for all dimensions,
// the kernel size is same as the input size.
class DecomposeAtenAdaptiveAvgPool2dOp
    : public OpRewritePattern<AtenAdaptiveAvgPool2dOp> {
  using OpRewritePattern::OpRewritePattern;
  LogicalResult matchAndRewrite(AtenAdaptiveAvgPool2dOp op,
                                PatternRewriter &rewriter) const override {

    Location loc = op.getLoc();
    MLIRContext *context = op.getContext();

    Value input = op.getSelf();
    std::optional<unsigned> maybeRank = getTensorRank(input);
    if (!maybeRank) {
      return rewriter.notifyMatchFailure(op, "expected input to have a rank");
    }
    unsigned rank = *maybeRank;
    SmallVector<Value, 2> inputHW;
    Value dimH = rewriter.create<Torch::ConstantIntOp>(
        loc, rewriter.getI64IntegerAttr(rank - 2));
    inputHW.push_back(
        /*inH=*/rewriter.create<AtenSizeIntOp>(loc, input, dimH));
    Value dimW = rewriter.create<Torch::ConstantIntOp>(
        loc, rewriter.getI64IntegerAttr(rank - 1));
    inputHW.push_back(
        /*inW=*/rewriter.create<AtenSizeIntOp>(loc, input, dimW));

    Value outputShape = op.getOutputSize();
    SmallVector<Value> outputShapeSizesTorchInt;
    getListConstructElements(outputShape, outputShapeSizesTorchInt);

    // TODO: Add support for cases other than:
    // 1.) inH == outH and inW == outW.
    // 2.) outH == outW == 1
    bool unitOutputSize = true;
    for (Value outShape : outputShapeSizesTorchInt) {
      int64_t outShapeInt;
      if (!matchPattern(outShape, m_TorchConstantInt(&outShapeInt))) {
        return rewriter.notifyMatchFailure(
            op, "output size is expected to be a constant");
      }
      if (outShapeInt != 1) {
        unitOutputSize = false;
        break;
      }
    }

    Value constantOne = rewriter.create<Torch::ConstantIntOp>(
        loc, rewriter.getI64IntegerAttr(1));
    Value constantZero = rewriter.create<Torch::ConstantIntOp>(
        loc, rewriter.getI64IntegerAttr(0));
    Value constantFalse = rewriter.create<Torch::ConstantBoolOp>(loc, false);
    Value constantTrue = rewriter.create<Torch::ConstantBoolOp>(loc, true);
    Value constantNone = rewriter.create<Torch::ConstantNoneOp>(loc);
    SmallVector<Value, 2> kernelSize;

    for (unsigned i = 0; i < inputHW.size(); i++) {
      if (unitOutputSize) {
        BaseTensorType inputTensorType = input.getType().cast<BaseTensorType>();
        ArrayRef<int64_t> inputShape = inputTensorType.getSizes();
        kernelSize.push_back(inputShape[rank - 2 + i] == kUnknownSize
                                 ? inputHW[i]
                                 : rewriter.create<Torch::ConstantIntOp>(
                                       loc, rewriter.getI64IntegerAttr(
                                                inputShape[rank - 2 + i])));
      } else {
        Value cond = rewriter.create<AtenEqIntOp>(loc, inputHW[i],
                                                  outputShapeSizesTorchInt[i]);
        rewriter.create<RuntimeAssertOp>(
            loc, cond,
            "unimplemented: only support cases where input and output size are "
            "equal for non-unit output size");

        Value outMinusOne = rewriter.create<AtenSubIntOp>(
            loc, outputShapeSizesTorchInt[i], constantOne);
        kernelSize.push_back(
            rewriter.create<AtenSubIntOp>(loc, inputHW[i], outMinusOne));
      }
    }

    Value kernelSizeList = rewriter.create<PrimListConstructOp>(
        loc, Torch::ListType::get(Torch::IntType::get(context)), kernelSize);
    // Currently we only support cases where input size is equal to the output
    // size or unit output size. For the former case, stride is always equal to
    // one and for the latter the stride value doesn't matter, since the kernel
    // size is same as the input size. Therfore, keeping the stride as one for
    // the latter case as well for the ease of implementation.
    Value strideList = rewriter.create<PrimListConstructOp>(
        loc, Torch::ListType::get(Torch::IntType::get(context)),
        ValueRange{constantOne, constantOne});
    Value paddingSizeList = rewriter.create<PrimListConstructOp>(
        loc, Torch::ListType::get(Torch::IntType::get(context)),
        ValueRange{constantZero, constantZero});

    rewriter.replaceOpWithNewOp<AtenAvgPool2dOp>(
        op, op.getType(), input, kernelSizeList, strideList, paddingSizeList,
        /*ceilMode=*/constantFalse, /*countIncludePad=*/constantTrue,
        /*divisorOverride=*/constantNone);
    return success();
  }
};
} // namespace

namespace {
// Decompose `aten.clampMin` op into `aten.clamp` op.
class DecomposeAtenClampMinOp : public OpRewritePattern<AtenClampMinOp> {
  using OpRewritePattern::OpRewritePattern;
  LogicalResult matchAndRewrite(AtenClampMinOp op,
                                PatternRewriter &rewriter) const override {
    Value constantNone = rewriter.create<Torch::ConstantNoneOp>(op.getLoc());
    rewriter.replaceOpWithNewOp<AtenClampOp>(op, op.getType(), op.getSelf(),
                                             op.getMin(), /*max=*/constantNone);
    return success();
  }
};
} // namespace

namespace {
// Decompose `aten.clampMax` op into `aten.clamp` op.
class DecomposeAtenClampMaxOp : public OpRewritePattern<AtenClampMaxOp> {
  using OpRewritePattern::OpRewritePattern;
  LogicalResult matchAndRewrite(AtenClampMaxOp op,
                                PatternRewriter &rewriter) const override {
    Value constantNone = rewriter.create<Torch::ConstantNoneOp>(op.getLoc());
    rewriter.replaceOpWithNewOp<AtenClampOp>(op, op.getType(), op.getSelf(),
                                             /*min=*/constantNone, op.getMax());
    return success();
  }
};
} // namespace

namespace {
// Decompose `aten.baddbmm` op into `aten.bmm`, `aten.mul.Scalar`, and
// `aten.add.Tensor` op.
class DecomposeAtenBaddbmmOp : public OpRewritePattern<AtenBaddbmmOp> {
  using OpRewritePattern::OpRewritePattern;
  LogicalResult matchAndRewrite(AtenBaddbmmOp op,
                                PatternRewriter &rewriter) const override {
    Location loc = op.getLoc();
    Value bmm =
        rewriter.create<AtenBmmOp>(loc, op.getType(), op.getBatch1(), op.getBatch2());
    Value alphaTimesBmm =
        rewriter.create<AtenMulScalarOp>(loc, op.getType(), bmm, op.getAlpha());
    Value input = op.getSelf();
    BaseTensorType inputType = input.getType().cast<BaseTensorType>();
    BaseTensorType resultType =
        op->getResult(0).getType().cast<BaseTensorType>();
    if (inputType.hasDtype() && resultType.hasDtype() &&
        inputType.getDtype() != resultType.getDtype()) {
      input = convertTensorToDtype(rewriter, loc, input, resultType.getDtype());
    }
    rewriter.replaceOpWithNewOp<AtenAddTensorOp>(
        op, op.getType(), alphaTimesBmm, op.getSelf(), op.getBeta());
    return success();
  }
};
} // namespace

namespace {
// Decompose `aten.floorDivide` op into `aten.div.TensorMode` op.
class DecomposeAtenFloorDivideOp : public OpRewritePattern<AtenFloorDivideOp> {
  using OpRewritePattern::OpRewritePattern;
  LogicalResult matchAndRewrite(AtenFloorDivideOp op,
                                PatternRewriter &rewriter) const override {
    // https://pytorch.org/docs/stable/generated/torch.floorDivide.html
    // PyTorch aten.floorDivide is a misnomer because it actually rounds
    // the quotient towards zero instead of taking its floor.
    Value cstStrFloor =
        rewriter.create<Torch::ConstantStrOp>(op.getLoc(), "trunc");
    rewriter.replaceOpWithNewOp<AtenDivTensorModeOp>(
        op, op.getType(), op.getSelf(), op.getOther(),
        /*roundingMode=*/cstStrFloor);
    return success();
  }
};
} // namespace

namespace {
// Decompose `aten.numpyT` op into `aten.permute` op.
class DecomposeAtenNumpyTOp : public OpRewritePattern<AtenNumpyTOp> {
  using OpRewritePattern::OpRewritePattern;
  LogicalResult matchAndRewrite(AtenNumpyTOp op,
                                PatternRewriter &rewriter) const override {
    Location loc = op.getLoc();
    Value self = op.getSelf();
    std::optional<unsigned> maybeInputRank = getTensorRank(self);
    if (!maybeInputRank) {
      return rewriter.notifyMatchFailure(op, "expected input to have a rank");
    }
    unsigned inputRank = *maybeInputRank;

    SmallVector<Value> dimListElements;
    SmallVector<int> dimListInts(llvm::reverse(
        llvm::iota_range<int>(0, inputRank, /*inclusive=*/false)));
    for (int dimListInt : dimListInts) {
      dimListElements.push_back(rewriter.create<Torch::ConstantIntOp>(
          loc, rewriter.getI64IntegerAttr(dimListInt)));
    }
    Value dimList = rewriter.create<PrimListConstructOp>(
        loc, Torch::ListType::get(Torch::IntType::get(op->getContext())),
        dimListElements);
    rewriter.replaceOpWithNewOp<AtenPermuteOp>(op, op.getType(), self, dimList);
    return success();
  }
};
} // namespace

template <typename OpTy>
static LogicalResult calculateVariance(OpTy op, PatternRewriter &rewriter,
                                       bool unbiased, double correction) {
  Location loc = op.getLoc();
  Value self = op.getSelf();
  Value dimList = op.getDim();
  Value keepDim = op.getKeepdim();
  BaseTensorType inputTensorTy = self.getType().cast<BaseTensorType>();
  Type outputType = op.getType();
  BaseTensorType outputTensorType = outputType.cast<BaseTensorType>();
  if (!outputTensorType.hasDtype()) {
    return rewriter.notifyMatchFailure(op,
                                       "expected result type to have a dtype");
  }
  Type newOutputType = outputTensorType.getWithSizesAndDtype(
      outputTensorType.getSizes(), rewriter.getF64Type());
  if (!inputTensorTy.hasDtype() ||
      !inputTensorTy.getDtype().isa<mlir::FloatType>()) {
    return rewriter.notifyMatchFailure(
        op, "support floating-point type input only");
  }

  // Upcasting the input tensor to `F64` dtype for higher precision during the
  // computation of the result.
  if (inputTensorTy.getDtype().getIntOrFloatBitWidth() != 64) {
    self = convertTensorToDtype(rewriter, loc, self, rewriter.getF64Type());
    inputTensorTy = self.getType().cast<BaseTensorType>();
  }

  std::optional<unsigned> maybeInputRank = getTensorRank(self);
  if (!maybeInputRank) {
    return rewriter.notifyMatchFailure(op, "expected input to have a rank");
  }
  unsigned inputRank = *maybeInputRank;
  SmallVector<Value> dimListElements;
  bool isNoneOrEmpty = true;
  if (!dimList.getType().template isa<Torch::NoneType>()) {
    if (!getListConstructElements(dimList, dimListElements))
      return rewriter.notifyMatchFailure(
          op, "expect dimList to be constructed from list construct");
    if (!dimListElements.empty() || inputRank == 0)
      isNoneOrEmpty = false;
  }
  if (isNoneOrEmpty) {
    for (unsigned i = 0; i < inputRank; i++)
      dimListElements.push_back(rewriter.create<Torch::ConstantIntOp>(
          loc, rewriter.getI64IntegerAttr(i)));
    dimList = rewriter.create<PrimListConstructOp>(
        loc, Torch::ListType::get(Torch::IntType::get(op.getContext())),
        dimListElements);
  }
  Type meanDimResultType = inputTensorTy;
  for (unsigned i = 0; i < dimListElements.size(); i++)
    meanDimResultType = computeReductionType(
        rewriter, op, meanDimResultType.cast<BaseTensorType>(),
        dimListElements[i],
        /*keepDim=*/true);

  Value constantNone = rewriter.create<ConstantNoneOp>(loc);
  Value constantTrue = rewriter.create<ConstantBoolOp>(loc, true);
  Value meanAlongDims = rewriter.create<AtenMeanDimOp>(
      loc, meanDimResultType, self, dimList, /*keepDim=*/constantTrue,
      /*dtype=*/constantNone);
  Value subMean =
      createTensorSub(rewriter, loc, inputTensorTy, self, meanAlongDims);
  Value square = rewriter.create<AtenSquareOp>(loc, inputTensorTy, subMean);

  if (!unbiased) {
    Value result = rewriter.create<AtenMeanDimOp>(
        loc, newOutputType, square, dimList, keepDim, /*dtype=*/constantNone);
    result = convertTensorToDtype(rewriter, loc, result,
                                  outputTensorType.getDtype());
    rewriter.replaceOp(op, result);
    return success();
  }
  // Divide the square sum by productDimSize - correction.
  Value squareSum = rewriter.create<AtenSumDimIntListOp>(
      loc, newOutputType, square, dimList, keepDim, /*dtype=*/constantNone);

  // `productDimSize` is product of sizes of dimensions to be reduced.
  Value constantOne =
      rewriter.create<Torch::ConstantIntOp>(loc, rewriter.getI64IntegerAttr(1));
  Value productDimSize = constantOne;
  for (Value dim : dimListElements) {
    Value dimSize = rewriter.create<AtenSizeIntOp>(loc, self, dim);
    productDimSize =
        rewriter.create<AtenMulIntOp>(loc, productDimSize, dimSize);
  }
  productDimSize = rewriter.create<AtenFloatScalarOp>(loc, productDimSize);
  constantOne = rewriter.create<Torch::ConstantFloatOp>(
      loc, rewriter.getF64FloatAttr(1.0));
  Value cstCorrection = rewriter.create<Torch::ConstantFloatOp>(
      loc, rewriter.getF64FloatAttr(correction));
  // The `correction` value should be less than or equal to `productDimSize +
  // 1`.
  Value productDimSizePlusOne = rewriter.create<AtenAddOp>(
      loc, productDimSize.getType(), productDimSize, constantOne);
  Value cond =
      rewriter.create<AtenGeFloatOp>(loc, productDimSizePlusOne, cstCorrection);
  rewriter.create<RuntimeAssertOp>(
      loc, cond,
      "correction value should be less than or equal to productDimSize + 1");
  Value productDimSizeSubCorrection =
      rewriter.create<AtenSubFloatOp>(loc, productDimSize, cstCorrection);
  Value result = rewriter.create<AtenDivScalarOp>(loc, newOutputType, squareSum,
                                                  productDimSizeSubCorrection);
  result =
      convertTensorToDtype(rewriter, loc, result, outputTensorType.getDtype());
  rewriter.replaceOp(op, result);
  return success();
}

// Decompose aten.var(x, dims) into:
// sub = aten.sub(x, aten.mean(x, dims))
// square = aten.square(sub)
// For Unbiased case:
// out = aten.sum(square, dims) / (productDimSize-1)
// For Biased case:
// out = aten.mean(square, dims)
namespace {
class DecomposeAtenVarDimOp : public OpRewritePattern<AtenVarDimOp> {
public:
  using OpRewritePattern::OpRewritePattern;
  LogicalResult matchAndRewrite(AtenVarDimOp op,
                                PatternRewriter &rewriter) const override {
    bool unbiased;
    if (!matchPattern(op.getUnbiased(), m_TorchConstantBool(&unbiased))) {
      return rewriter.notifyMatchFailure(
          op, "Only support constant unbiased for aten.var");
    }
    double correction = unbiased ? 1.0 : 0.0;
    if (failed(calculateVariance<AtenVarDimOp>(op, rewriter, unbiased,
                                               correction)))
      return rewriter.notifyMatchFailure(op, "invalid variance parameters");
    return success();
  }
};
} // namespace

// Decompose aten.var(x, dims) into:
// sub = aten.sub(x, aten.mean(x, dims))
// square = aten.square(sub)
// out = aten.sum(square, dims) / (productDimSize - correction)
namespace {
class DecomposeAtenVarCorrectionOp
    : public OpRewritePattern<AtenVarCorrectionOp> {
public:
  using OpRewritePattern::OpRewritePattern;
  LogicalResult matchAndRewrite(AtenVarCorrectionOp op,
                                PatternRewriter &rewriter) const override {
    int64_t correctionValInt;
    double correctionValFloat = 1.0;
    if (!op.getCorrection().getType().isa<Torch::NoneType>()) {
      if (op.getCorrection().getType().isa<Torch::FloatType>()) {
        if (!matchPattern(op.getCorrection(),
                          m_TorchConstantFloat(&correctionValFloat)))
          return rewriter.notifyMatchFailure(
              op, "Only support constant int or float correction value for "
                  "aten.var");
      } else if (op.getCorrection().getType().isa<Torch::IntType>()) {
        if (!matchPattern(op.getCorrection(),
                          m_TorchConstantInt(&correctionValInt)))
          return rewriter.notifyMatchFailure(
              op, "Only support constant int or float correction value for "
                  "aten.var");
        correctionValFloat = (double)correctionValInt;
      } else {
        return rewriter.notifyMatchFailure(
            op, "unimplemented: correction value should be only constant int "
                "or float for aten.var");
      }
    }

    bool unbiased = correctionValFloat == 0.0 ? false : true;
    if (failed(calculateVariance<AtenVarCorrectionOp>(op, rewriter, unbiased,
                                                      correctionValFloat)))
      return rewriter.notifyMatchFailure(op, "invalid variance parameters");
    return success();
  }
};
} // namespace

namespace {
// Decompose the `aten.selectScatter` operation into `aten.sliceScatter` op.
class DecomposeAtenSelectScatterOp
    : public OpRewritePattern<AtenSelectScatterOp> {
public:
  using OpRewritePattern::OpRewritePattern;
  LogicalResult matchAndRewrite(AtenSelectScatterOp op,
                                PatternRewriter &rewriter) const override {
    Location loc = op.getLoc();
    Value start = op.getIndex();
    Value dim = op.getDim();
    Value self = op.getSelf();
    Value src = op.getSrc();

    Value one =
        rewriter.create<ConstantIntOp>(loc, rewriter.getI64IntegerAttr(1));
    Value startPlusOne =
        rewriter.create<AtenAddIntOp>(loc, one.getType(), start, one);

    auto unsqueezedInfo = unsqueezeTensor(rewriter, op, src, dim);
    if (failed(unsqueezedInfo)) {
      return rewriter.notifyMatchFailure(op,
                                         "cannot generate unsqueeze tensor op");
    }
    src = *unsqueezedInfo;
    rewriter.replaceOpWithNewOp<AtenSliceScatterOp>(
        op, op.getSelf().getType(), self, src, dim, start, startPlusOne,
        /*step=*/one);
    return success();
  }
};
} // namespace

namespace {
class DecomposeAten_EmbeddingBagOp
    : public OpRewritePattern<Aten_EmbeddingBagOp> {
public:
  using OpRewritePattern::OpRewritePattern;
  LogicalResult matchAndRewrite(Aten_EmbeddingBagOp op,
                                PatternRewriter &rewriter) const override {
    Value weight = op.getWeight();
    Value indices = op.getIndices();
    Value offsets = op.getOffsets();
    Value scaleGradByFreq = op.getScaleGradByFreq();
    Value mode = op.getMode();
    Value sparse = op.getSparse();
    Value perSampleWeights = op.getPerSampleWeights();
    Value includeLastOffset = op.getIncludeLastOffset();
    Value paddingIdx = op.getPaddingIdx();

    auto resultType0 = op->getResult(0).getType();
    auto resultType1 = op->getResult(1).getType();
    auto resultType2 = op->getResult(2).getType();
    auto resultType3 = op->getResult(3).getType();

    mlir::TypeRange returnTypes{resultType0, resultType1, resultType2,
                                resultType3};

    rewriter.replaceOpWithNewOp<AtenEmbeddingBagPaddingIdxOp>(
        op, returnTypes, weight, indices, offsets, scaleGradByFreq, mode,
        sparse, perSampleWeights, includeLastOffset, paddingIdx);

    return success();
  }
};
} // namespace

namespace {
// Decompose `aten.liftFreshCopy` op into `aten.clone` op.
class DecomposeAtenLiftFreshCopyOp
    : public OpRewritePattern<AtenLiftFreshCopyOp> {
  using OpRewritePattern::OpRewritePattern;
  LogicalResult matchAndRewrite(AtenLiftFreshCopyOp op,
                                PatternRewriter &rewriter) const override {
    Value constantNone = rewriter.create<ConstantNoneOp>(op.getLoc());
    rewriter.replaceOpWithNewOp<AtenCloneOp>(op, op.getType(), op.getSelf(),
                                             /*memoryFormat=*/constantNone);
    return success();
  }
};
} // namespace

namespace {
// Decompose `aten.index.TensorHackedTwin` op into `aten.index.Tensor` op.
class DecomposeAtenIndexTensorHackedTwinOp
    : public OpRewritePattern<AtenIndexTensorHackedTwinOp> {
public:
  using OpRewritePattern::OpRewritePattern;
  LogicalResult matchAndRewrite(AtenIndexTensorHackedTwinOp op,
                                PatternRewriter &rewriter) const override {
    rewriter.replaceOpWithNewOp<AtenIndexTensorOp>(op, op.getType(), op.getSelf(),
                                                   op.getIndices());
    return success();
  }
};
} // namespace

namespace {
class DecomposeAtenMseLossOp : public OpRewritePattern<AtenMseLossOp> {
public:
  using OpRewritePattern::OpRewritePattern;
  LogicalResult matchAndRewrite(AtenMseLossOp op,
                                PatternRewriter &rewriter) const override {

    // The `reduction` arg would have only three valid values.
    // 0 means no reduction.
    // 1 means mean reduction.
    // 2 means sum reduction.
    int64_t reductionType;
    if (!matchPattern(op.getReduction(), m_TorchConstantInt(&reductionType)))
      return rewriter.notifyMatchFailure(
          op, "Expected a constant integer value for reduction");

    Location loc = op.getLoc();
    BaseTensorType resultType = op.getType().cast<BaseTensorType>();
    BaseTensorType inputType = op.getSelf().getType().cast<BaseTensorType>();
    if (!inputType.hasSizes())
      return rewriter.notifyMatchFailure(
          op, "Expected the input tensor to have sizes");
    BaseTensorType subType =
        inputType
            .getWithSizesAndDtype(llvm::ArrayRef(inputType.getSizes()),
                                  resultType.getOptionalDtype())
            .cast<BaseTensorType>();

    Value sub = createTensorSub(rewriter, loc, subType, op.getSelf(), op.getTarget());
    Value result = rewriter.create<AtenSquareOp>(loc, subType, sub);
    if (reductionType == torch_upstream::Reduction::None) {
      rewriter.replaceOp(op, result);
      return success();
    }
    Value cstFalse = rewriter.create<Torch::ConstantBoolOp>(loc, false);
    Value cstNone = rewriter.create<Torch::ConstantNoneOp>(loc);
    if (reductionType == torch_upstream::Reduction::Mean)
      result = rewriter.create<AtenMeanDimOp>(loc, resultType, result,
                                              /*dim=*/cstNone,
                                              /*keepdim=*/cstFalse,
                                              /*dtype=*/cstNone);
    else
      result = rewriter.create<AtenSumDimIntListOp>(
          loc, resultType, result, /*dim=*/cstNone, /*keepdim=*/cstFalse,
          /*dtype=*/cstNone);
    rewriter.replaceOp(op, result);
    return success();
  }
};
} // namespace

namespace {
// Decompose `aten.norm.ScalarOpt_dim` op to `aten.linalg_vector_norm` op
class DecomposeAtenNormScalarOptDimOp
    : public OpRewritePattern<AtenNormScalarOptDimOp> {
public:
  using OpRewritePattern::OpRewritePattern;
  LogicalResult matchAndRewrite(AtenNormScalarOptDimOp op,
                                PatternRewriter &rewriter) const override {
    Location loc = op->getLoc();
    Value none = rewriter.create<Torch::ConstantNoneOp>(loc);
    Value ord = op.getP();
    if (ord.getType().isa<Torch::NoneType>()) {
      ord = rewriter.create<Torch::ConstantFloatOp>(
          loc, rewriter.getF64FloatAttr(2.0));
    }
    rewriter.replaceOpWithNewOp<AtenLinalgVectorNormOp>(
        op, op.getType(), op.getSelf(), ord, op.getDim(), op.getKeepdim(),
        /*dtype=*/none);
    return success();
  }
};
} // namespace

namespace {
class DecomposeAtenRandintLowOp : public OpRewritePattern<AtenRandintLowOp> {
public:
  using OpRewritePattern::OpRewritePattern;
  LogicalResult matchAndRewrite(AtenRandintLowOp op,
                                PatternRewriter &rewriter) const override {

    Location loc = op.getLoc();
    Type resultType = op.getType();
    BaseTensorType resultTensorType = resultType.cast<BaseTensorType>();
    if (!resultTensorType.hasDtype()) {
      return rewriter.notifyMatchFailure(
          op, "expected result type to have a dtype");
    }

    int64_t cstLow, cstHigh;
    if (!matchPattern(op.getLow(), m_TorchConstantInt(&cstLow)))
      return rewriter.notifyMatchFailure(
          op, "unimplemented: low must be a constant integer");
    if (!matchPattern(op.getHigh(), m_TorchConstantInt(&cstHigh)))
      return rewriter.notifyMatchFailure(
          op, "unimplemented: high must be a constant integer");

    Value none = rewriter.create<ConstantNoneOp>(loc);
    Value cstFalse = rewriter.create<ConstantBoolOp>(loc, false);
    Value low = rewriter.create<Torch::ConstantFloatOp>(
        loc, rewriter.getF64FloatAttr((double)cstLow));
    Value high = rewriter.create<Torch::ConstantFloatOp>(
        loc, rewriter.getF64FloatAttr((double)cstHigh));

    BaseTensorType floatResultType =
        resultTensorType
            .getWithSizesAndDtype(resultTensorType.getSizes(),
                                  rewriter.getF32Type())
            .cast<BaseTensorType>();
    Value emptyTensor = rewriter.create<AtenEmptyMemoryFormatOp>(
        loc, floatResultType, op.getSize(), /*dtype=*/none, /*layout=*/op.getLayout(),
        /*device=*/op.getDevice(), /*pinMemory=*/op.getPinMemory(),
        /*memoryFormat=*/none);

    Value result =
        rewriter.create<AtenUniformOp>(loc, floatResultType, emptyTensor,
                                       /*from=*/low,
                                       /*to=*/high,
                                       /*generator=*/none);
    rewriter.replaceOpWithNewOp<AtenToDtypeOp>(
        op, resultType, result,
        getDtypeIntValueForType(rewriter, loc, resultTensorType.getDtype()),
        /*nonBlocking=*/cstFalse, /*copy=*/cstFalse, /*memoryFormat=*/none);
    return success();
  }
};
} // namespace

namespace {
class DecomposeAtenRandintOp : public OpRewritePattern<AtenRandintOp> {
public:
  using OpRewritePattern::OpRewritePattern;
  LogicalResult matchAndRewrite(AtenRandintOp op,
                                PatternRewriter &rewriter) const override {

    Location loc = op.getLoc();
    Type resultType = op.getType();

    Value low = rewriter.create<Torch::ConstantIntOp>(
        loc, rewriter.getI64IntegerAttr(0));
    
    rewriter.replaceOpWithNewOp<AtenRandintLowOp>(
        op, resultType, low, op.getHigh(), op.getSize(), op.getDtype(), op.getLayout(),
        op.getDevice(), op.getPinMemory());
    
    return success();
  }
};
} // namespace

namespace {
// Decompose `aten.varMean.correction` op into `aten.var.correction` and
// `aten.mean.dim` op.
class DecomposeAtenVarMeanCorrectionOp
    : public OpRewritePattern<AtenVarMeanCorrectionOp> {
public:
  using OpRewritePattern::OpRewritePattern;
  LogicalResult matchAndRewrite(AtenVarMeanCorrectionOp op,
                                PatternRewriter &rewriter) const override {
    Location loc = op.getLoc();
    Value noneVal = rewriter.create<ConstantNoneOp>(loc);
    Value var = rewriter.create<AtenVarCorrectionOp>(
        loc, op.getType(0), op.getSelf(), op.getDim(), op.getCorrection(), op.getKeepdim());
    Value mean =
        rewriter.create<AtenMeanDimOp>(loc, op.getType(0), op.getSelf(), op.getDim(),
                                       op.getKeepdim(), /*dtype=*/noneVal);
    rewriter.replaceOp(op, {var, mean});
    return success();
  }
};
} // namespace

namespace {
// Decompose `prims.convertElementType` op into `aten.to.dtype` op.
class DecomposePrimsConvertElementTypeOp
    : public OpRewritePattern<PrimsConvertElementTypeOp> {
public:
  using OpRewritePattern::OpRewritePattern;
  LogicalResult matchAndRewrite(PrimsConvertElementTypeOp op,
                                PatternRewriter &rewriter) const override {
    Location loc = op.getLoc();
    Value cstFalse = rewriter.create<Torch::ConstantBoolOp>(loc, false);
    Value cstNone = rewriter.create<Torch::ConstantNoneOp>(loc);
    rewriter.replaceOpWithNewOp<AtenToDtypeOp>(
        op, op.getType(), op.getA(), op.getDtype(), /*nonBlocking=*/cstFalse,
        /*copy=*/cstFalse, /*memoryFormat=*/cstNone);
    return success();
  }
};
} // namespace

namespace {
// Decompose `prims.var` op into `aten.var.correction` op.
class DecomposePrimsVarOp : public OpRewritePattern<PrimsVarOp> {
public:
  using OpRewritePattern::OpRewritePattern;
  LogicalResult matchAndRewrite(PrimsVarOp op,
                                PatternRewriter &rewriter) const override {
    if (!op.getOutputDtype().getType().isa<Torch::NoneType>())
      return rewriter.notifyMatchFailure(
          op, "Unimplemented non-None dtype for prims::var op");
    Value cstFalse = rewriter.create<Torch::ConstantBoolOp>(op.getLoc(), false);
    rewriter.replaceOpWithNewOp<AtenVarCorrectionOp>(
        op, op.getType(), op.getInp(), op.getDims(), op.getCorrection(),
        /*keepdim=*/cstFalse);
    return success();
  }
};
} // namespace

namespace {
// Decompose `prims.sqrt` op into `aten.sqrt` op.
class DecomposePrimsSqrtOp : public OpRewritePattern<PrimsSqrtOp> {
public:
  using OpRewritePattern::OpRewritePattern;
  LogicalResult matchAndRewrite(PrimsSqrtOp op,
                                PatternRewriter &rewriter) const override {
    rewriter.replaceOpWithNewOp<AtenSqrtOp>(op, op.getType(), op.getSelf());
    return success();
  }
};
} // namespace

namespace {
// The op is decomposed using the Box-Muller transform.
// Refer: https://en.wikipedia.org/wiki/Box-Muller_transform
class DecomposeAtenRandnGeneratorOp
    : public OpRewritePattern<AtenRandnGeneratorOp> {
public:
  using OpRewritePattern::OpRewritePattern;
  LogicalResult matchAndRewrite(AtenRandnGeneratorOp op,
                                PatternRewriter &rewriter) const override {
    Location loc = op.getLoc();
    auto resultType = op.getType().cast<BaseTensorType>();

    if (!resultType.hasDtype()) {
      return rewriter.notifyMatchFailure(
          op, "expected result type to have a dtype");
    }

    Value dtype = getDtypeIntValueForType(rewriter, loc, resultType.getDtype());
    Value none = rewriter.create<ConstantNoneOp>(loc);
    Value low = rewriter.create<Torch::ConstantFloatOp>(
        loc, rewriter.getF64FloatAttr((double)0.0));
    Value high = rewriter.create<Torch::ConstantFloatOp>(
        loc, rewriter.getF64FloatAttr((double)1.0));
    Value cstMinusTwo = rewriter.create<Torch::ConstantFloatOp>(
        loc, rewriter.getF64FloatAttr((double)-2.0));
    Value cstTwoPie = rewriter.create<Torch::ConstantFloatOp>(
        loc, rewriter.getF64FloatAttr((double)(2.0 * 3.14159)));

    Value emptyTensorA = rewriter.create<AtenEmptyMemoryFormatOp>(
        loc, resultType, op.getSize(), /*dtype=*/dtype,
        /*layout=*/op.getLayout(),
        /*device=*/op.getDevice(), /*pin_memory=*/op.getPinMemory(),
        /*memory_format=*/none);
    Value emptyTensorB = rewriter.create<AtenEmptyMemoryFormatOp>(
        loc, resultType, op.getSize(), /*dtype=*/dtype,
        /*layout=*/op.getLayout(),
        /*device=*/op.getDevice(), /*pin_memory=*/op.getPinMemory(),
        /*memory_format=*/none);

    Value uOne = rewriter.create<AtenUniformOp>(loc, resultType, emptyTensorA,
                                                /*from=*/low,
                                                /*to=*/high,
                                                /*generator=*/op.getGenerator());
    Value uTwo = rewriter.create<AtenUniformOp>(loc, resultType, emptyTensorB,
                                                /*from=*/low,
                                                /*to=*/high,
                                                /*generator=*/op.getGenerator());

    Value logUOne = rewriter.create<AtenLogOp>(loc, resultType, uOne);
    Value minusTwoLogUOne =
        rewriter.create<AtenMulScalarOp>(loc, resultType, logUOne, cstMinusTwo);
    Value r = rewriter.create<AtenSqrtOp>(loc, resultType, minusTwoLogUOne);
    Value theta =
        rewriter.create<AtenMulScalarOp>(loc, resultType, uTwo, cstTwoPie);
    Value cosTheta = rewriter.create<AtenCosOp>(loc, resultType, theta);
    rewriter.replaceOpWithNewOp<AtenMulTensorOp>(op, op.getType(), r, cosTheta);
    return success();
  }
};
} // namespace

namespace {
// Decompose `aten.randn` op into `aten.randn.generator` op.
class DecomposeAtenRandnOp : public OpRewritePattern<AtenRandnOp> {
public:
  using OpRewritePattern::OpRewritePattern;
  LogicalResult matchAndRewrite(AtenRandnOp op,
                                PatternRewriter &rewriter) const override {
    Value none = rewriter.create<Torch::ConstantNoneOp>(op.getLoc());
    rewriter.replaceOpWithNewOp<AtenRandnGeneratorOp>(
        op, op.getType(), op.getSize(), /*generator=*/none, op.getDtype(),
        op.getLayout(), op.getDevice(), op.getPinMemory());
    return success();
  }
};
} // namespace

namespace {
// Decompose `aten.randn_like` op into `aten.randn.generator` op.
class DecomposeAtenRandnLikeOp : public OpRewritePattern<AtenRandnLikeOp> {
public:
  using OpRewritePattern::OpRewritePattern;
  LogicalResult matchAndRewrite(AtenRandnLikeOp op,
                                PatternRewriter &rewriter) const override {
    // Only `none`, `contiguous` and `preserve` memory_format is supported.
    if (!op.getMemoryFormat().getType().isa<Torch::NoneType>()) {
      int64_t memoryFormat;
      if (!matchPattern(op.getMemoryFormat(),
                        m_TorchConstantInt(&memoryFormat)))
        return rewriter.notifyMatchFailure(
            op, "unimplemented: the memory format should be specified in "
                "an integer constant");
      if (memoryFormat != torch_upstream::MemoryFormat::Contiguous &&
          memoryFormat != torch_upstream::MemoryFormat::Preserve)
        return rewriter.notifyMatchFailure(
            op, "unimplemented: only none, contiguous and preserve "
                "memory_format is supported");
    }
    Value none = rewriter.create<Torch::ConstantNoneOp>(op.getLoc());
    auto sizeListType =
        Torch::ListType::get(Torch::IntType::get(op.getContext()));
    Value sizeList =
        rewriter.create<AtenSizeOp>(op.getLoc(), sizeListType, op.getSelf());
    rewriter.replaceOpWithNewOp<AtenRandnGeneratorOp>(
        op, op.getType(), sizeList, /*generator=*/none, op.getDtype(),
        op.getLayout(), op.getDevice(), op.getPinMemory());
    return success();
  }
};
} // namespace

namespace {
class DecomposeAtenVarMeanOp : public OpRewritePattern<AtenVarMeanOp> {
public:
  using OpRewritePattern::OpRewritePattern;
  LogicalResult matchAndRewrite(AtenVarMeanOp op,
                                PatternRewriter &rewriter) const override {
    Location loc = op.getLoc();
    Value falseVal = rewriter.create<ConstantBoolOp>(loc, false);
    Value noneVal = rewriter.create<ConstantNoneOp>(loc);
    Value var = rewriter.create<AtenVarDimOp>(loc, op.getType(0), op.getSelf(),
                                              /*dim=*/noneVal, op.getUnbiased(),
                                              /*keepdim=*/falseVal);
    Value mean = rewriter.create<AtenMeanOp>(loc, op.getType(0), op.getSelf(),
                                             /*dtype=*/noneVal);
    rewriter.replaceOp(op, {var, mean});
    return success();
  }
};
} // namespace

namespace {
class DecomposeAtenNewEmptyStridedOp
    : public OpRewritePattern<AtenNewEmptyStridedOp> {
public:
  using OpRewritePattern::OpRewritePattern;
  LogicalResult matchAndRewrite(AtenNewEmptyStridedOp op,
                                PatternRewriter &rewriter) const override {
    SmallVector<int64_t> sizeListInts, strideListInts;
    if (!matchPattern(op.getSize(), m_TorchListOfConstantInts(sizeListInts)))
      return rewriter.notifyMatchFailure(
          op, "all size list elements must be constant ints");
    if (!matchPattern(op.getStride(),
                      m_TorchListOfConstantInts(strideListInts)))
      return rewriter.notifyMatchFailure(
          op, "all stride list elements must be constant ints");

    // We only support the cases with default stride values.
    // For ex: aten.new_empty_strided(self, size=[2, 3, 4], stride=[12, 4, 1])
    // Here the stride[0] == size[1] * size[2], stride[1] == size[2], and
    // stride[2] == 1.
    bool isDefaultStride = true;
    for (unsigned i = 0; i < strideListInts.size(); i++) {
      int64_t defaultStride = 1;
      for (unsigned j = i + 1; j < sizeListInts.size(); j++)
        defaultStride *= sizeListInts[j];
      if (defaultStride != strideListInts[i]) {
        isDefaultStride = false;
        break;
      }
    }

    if (!isDefaultStride)
      return rewriter.notifyMatchFailure(
          op, "only default strides supported for new_empty_strided op");

    rewriter.replaceOpWithNewOp<AtenNewEmptyOp>(
        op, op.getType(), op.getSelf(), op.getSize(), op.getDtype(),
        op.getLayout(), op.getDevice(), op.getPinMemory());
    return success();
  }
};
} // namespace

namespace {
class DecomposePrimsSqueezeOp : public OpRewritePattern<PrimsSqueezeOp> {
public:
  using OpRewritePattern::OpRewritePattern;
  LogicalResult matchAndRewrite(PrimsSqueezeOp op,
                                PatternRewriter &rewriter) const override {
    Location loc = op.getLoc();
    Value input = op.getA();
    SmallVector<int64_t> dimensions;
    if (!matchPattern(op.getDimensions(),
                      m_TorchListOfConstantInts(dimensions)))
      return rewriter.notifyMatchFailure(
          op, "all dimensions must be constant ints");

    std::sort(dimensions.begin(), dimensions.end());
    std::reverse(dimensions.begin(), dimensions.end());

    if (dimensions.size() == 0) {
      rewriter.replaceOp(op, input);
      return success();
    }
    Value result = input;
    for (unsigned i = 0; i < dimensions.size(); i++) {
      auto squeezeTensorInfo =
          squeezeTensor(rewriter, op, loc, dimensions[i], result);
      if (failed(squeezeTensorInfo)) {
        return rewriter.notifyMatchFailure(op,
                                           "cannot generate unsqueeze tensor");
      }
      result = *squeezeTensorInfo;
    }
    rewriter.replaceOp(op, result);
    return success();
  }
};
} // namespace

namespace {
class DecomposeAtenMovedimIntOp : public OpRewritePattern<AtenMovedimIntOp> {
public:
  using OpRewritePattern::OpRewritePattern;
  LogicalResult matchAndRewrite(AtenMovedimIntOp op,
                                PatternRewriter &rewriter) const override {
    Location loc = op.getLoc();
    Value input = op.getSelf();
    std::optional<unsigned> maybeInputRank = getTensorRank(input);
    if (!maybeInputRank) {
      return rewriter.notifyMatchFailure(
          op, "expected input tensor to have a rank");
    }
    unsigned inputRank = *maybeInputRank;
    if (inputRank <= 1) {
      rewriter.replaceOp(op, input);
      return success();
    }

    int64_t srcDimInt, dstDimInt;
    if (matchPattern(op.getSource(), m_TorchConstantInt(&srcDimInt))) {
      srcDimInt = toPositiveDim(srcDimInt, inputRank);
      if (!isValidDim(srcDimInt, inputRank))
        return rewriter.notifyMatchFailure(op, "source is not a valid dim");
    } else {
      return rewriter.notifyMatchFailure(op, "source is not a constant int");
    }
    if (matchPattern(op.getDestination(), m_TorchConstantInt(&dstDimInt))) {
      dstDimInt = toPositiveDim(dstDimInt, inputRank);
      if (!isValidDim(dstDimInt, inputRank))
        return rewriter.notifyMatchFailure(op,
                                           "destination is not a valid dim");
    } else {
      return rewriter.notifyMatchFailure(op,
                                         "destination is not a constant int");
    }

    SmallVector<int64_t> dimsOrder =
        computeDimsOrderForMoveDim(srcDimInt, dstDimInt, inputRank);
    SmallVector<Value> cstDimsOrder;
    for (int64_t dim : dimsOrder)
      cstDimsOrder.push_back(rewriter.create<Torch::ConstantIntOp>(
          loc, rewriter.getI64IntegerAttr(dim)));
    Value permuteDimsOrder = rewriter.create<PrimListConstructOp>(
        loc, Torch::ListType::get(Torch::IntType::get(op->getContext())),
        cstDimsOrder);
    rewriter.replaceOpWithNewOp<AtenPermuteOp>(op, op.getType(), input,
                                               permuteDimsOrder);
    return success();
  }
};
} // namespace

namespace {
class DecomposeAtenCrossEntropyLossOp
    : public OpRewritePattern<AtenCrossEntropyLossOp> {
public:
  using OpRewritePattern::OpRewritePattern;
  LogicalResult matchAndRewrite(AtenCrossEntropyLossOp op,
                                PatternRewriter &rewriter) const override {
    Location loc = op.getLoc();
    Value self = op.getSelf();
    Value target = op.getTarget();
    std::optional<unsigned> maybeRank = getTensorRank(self);
    if (!maybeRank)
      return rewriter.notifyMatchFailure(
          op, "Unimplemented: unranked input tensor");
    unsigned selfRank = maybeRank.value();
    maybeRank = getTensorRank(target);
    if (!maybeRank)
      return rewriter.notifyMatchFailure(
          op, "Unimplemented: unranked target tensor");
    unsigned targetRank = maybeRank.value();

    // When the input is 2-d i.e. of the form [minibatch, C] and target is 1-d
    // of the form [minibatch] the cross entropy loss decomposes to the
    // combination of softmax and nll loss as follows:
    // cross_entropy_loss = NLLLoss(LogSoftmax(input, dim=1), target)
    // Currently, we only support the above-mentioned case.
    if (selfRank != 2 || targetRank != 1) {
      return rewriter.notifyMatchFailure(
          op,
          "unimplemented: only support cases with 2-d input and 1-d target");
    }

    // TODO: Add support for label_smoothing value other than 0.0 (default
    // value).
    double labelSmoothing;
    if (!matchPattern(op.getLabelSmoothing(),
                      m_TorchConstantFloat(&labelSmoothing))) {
      return rewriter.notifyMatchFailure(
          op, "Only support constant float label_smoothing value");
    } else if (labelSmoothing != 0.0) {
      return rewriter.notifyMatchFailure(op,
                                         "unimplemented: only support default "
                                         "value of 0.0 for label_smoothing");
    }

    Value noneVal = rewriter.create<ConstantNoneOp>(loc);
    Value dim = rewriter.create<Torch::ConstantIntOp>(
        loc, rewriter.getI64IntegerAttr(1));
    Value logSoftmax = rewriter.create<AtenLogSoftmaxIntOp>(
        loc, self.getType(), self, dim, /*dtype=*/noneVal);
    Value nllLoss =
        rewriter
            .create<AtenNllLossForwardOp>(
                loc, op.getType(), target.getType(), logSoftmax, target,
                op.getWeight(), op.getReduction(), op.getIgnoreIndex())
            ->getResult(0);
    rewriter.replaceOp(op, nllLoss);
    return success();
  }
};
} // namespace

namespace {
class DecomposeAtenOneHotOp : public OpRewritePattern<AtenOneHotOp> {
  using OpRewritePattern<AtenOneHotOp>::OpRewritePattern;
  LogicalResult matchAndRewrite(AtenOneHotOp op,
                                PatternRewriter &rewriter) const override {
    Location loc = op.getLoc();
    auto context = op.getContext();

    Value input = op.getSelf();
    auto inputType = input.getType().cast<BaseTensorType>();
    if (!inputType.hasSizes())
      return rewriter.notifyMatchFailure(
          op, "input tensor should have known sizes.");
    int64_t inputRank = inputType.getSizes().size();
    int64_t numClasses;
    if (!matchPattern(op.getNumClasses(), m_TorchConstantInt(&numClasses)))
      return rewriter.notifyMatchFailure(
          op, "unimplemented: num_classes must be constant");
    Value none = rewriter.create<ConstantNoneOp>(loc);
    Value falseValue = rewriter.create<ConstantBoolOp>(loc, false);

    // arange tensor
    auto si64Type = IntegerType::get(context, 64, IntegerType::Signed);
    auto arangeType =
        ValueTensorType::get(context, llvm::ArrayRef(numClasses), si64Type);
    Value arangeTensor = rewriter.create<AtenArangeOp>(
        loc, arangeType, op.getNumClasses(), /*dtype=*/none, /*layout=*/none,
        /*device=*/none, /*pin_memory=*/none);

    // unsqueeze input
    llvm::SmallVector<int64_t> unsqueezeShape(inputType.getSizes());
    unsqueezeShape.push_back(1);
    auto unsqueezeType =
        ValueTensorType::get(context, unsqueezeShape, si64Type);
    Value unsqueezeTensor = rewriter.create<AtenUnsqueezeOp>(
        loc, unsqueezeType, input,
        rewriter.create<ConstantIntOp>(loc,
                                       rewriter.getI64IntegerAttr(inputRank)));

    // compare
    auto eqType = ValueTensorType::get(
        context, op.getType().cast<BaseTensorType>().getSizes(),
        IntegerType::get(context, 1));
    Value eqTensor = rewriter.create<AtenEqTensorOp>(
        loc, eqType, unsqueezeTensor, arangeTensor);

    // convert to si64
    Value si64TypeValue =
        Torch::getDtypeIntValueForType(rewriter, loc, si64Type);
    Value result = rewriter.create<AtenToDtypeOp>(
        loc, op.getType(), eqTensor, si64TypeValue, /*non_blocking=*/falseValue,
        /*copy=*/falseValue, /*memory_format=*/none);
    rewriter.replaceOp(op, result);
    return success();
  }
};

} // namespace

namespace {
// Decompose `aten.var_mean.dim` op into `aten.var.dim` and
// `aten.mean.dim` op.
class DecomposeAtenVarMeanDimOp : public OpRewritePattern<AtenVarMeanDimOp> {
public:
  using OpRewritePattern::OpRewritePattern;
  LogicalResult matchAndRewrite(AtenVarMeanDimOp op,
                                PatternRewriter &rewriter) const override {
    Location loc = op.getLoc();
    Value noneVal = rewriter.create<ConstantNoneOp>(loc);
    Value var = rewriter.create<AtenVarDimOp>(loc, op.getType(0), op.getSelf(),
                                              op.getDim(), op.getUnbiased(),
                                              op.getKeepdim());
    Value mean = rewriter.create<AtenMeanDimOp>(
        loc, op.getType(0), op.getSelf(), op.getDim(), op.getKeepdim(),
        /*dtype=*/noneVal);
    rewriter.replaceOp(op, {var, mean});
    return success();
  }
};
} // namespace

namespace {
// decompose aten.scalar_tensor to prim.NumToTensor.Scalar and
// aten.to.dtype_layout
class DecomposeAtenScalarTensor : public OpRewritePattern<AtenScalarTensorOp> {
public:
  using OpRewritePattern::OpRewritePattern;
  LogicalResult matchAndRewrite(AtenScalarTensorOp op,
                                PatternRewriter &rewriter) const override {

    auto resultTy = op.getResult().getType().cast<BaseTensorType>();
    auto scalarTy = getBuiltInTypeForTorchScalar(op.getS().getType());
    Value numToTensor = rewriter.create<PrimNumToTensorScalarOp>(
        op.getLoc(),
        resultTy.getWithSizesAndDtype(resultTy.getOptionalSizes(), scalarTy),
        op.getS());

    Value cstNone = rewriter.create<ConstantNoneOp>(op.getLoc());
    Value cstFalse = rewriter.create<Torch::ConstantBoolOp>(op.getLoc(), false);
<<<<<<< HEAD
    Value toDTypeLayout = rewriter.create<AtenToDtypeLayoutOp>(
        op.getLoc(), resultTy, numToTensor, op.getDtype(), op.getLayout(),
        op.getDevice(), op.getPinMemory(), /*non_blocking*/ cstFalse,
        /*copy*/ cstFalse, /*memory_format*/ cstNone);
=======
    Value dtype =
        getDtypeIntValueForType(rewriter, op.getLoc(), resultTy.getDtype());
    Value toDTypeLayout = rewriter.create<AtenToDtypeLayoutOp>(
        op.getLoc(), op.getType(), numToTensor, dtype, op.getLayout(),
        op.getDevice(), op.getPinMemory(), /*non_blocking=*/cstFalse,
        /*copy=*/cstFalse, /*memory_format=*/cstNone);
>>>>>>> 8af3e506
    rewriter.replaceOp(op, toDTypeLayout);
    return success();
  }
};
} // namespace

namespace {
// Decompose `aten.topk` op into `aten.sort` and `aten.slice.Tensor` op.
class DecomposeAtenTopkOp : public OpRewritePattern<AtenTopkOp> {
public:
  using OpRewritePattern::OpRewritePattern;
  LogicalResult matchAndRewrite(AtenTopkOp op,
                                PatternRewriter &rewriter) const override {
    Location loc = op.getLoc();
    auto context = op.getContext();

    bool sorted;
    if (!matchPattern(op.getSorted(), m_TorchConstantBool(&sorted)))
      return rewriter.notifyMatchFailure(
          op, "Expected a constant boolean value for sorted");
    if (!sorted)
      return rewriter.notifyMatchFailure(
          op, "unimplemented: sorted value arg must be set to True");

    Value self = op.getSelf();
    Value dim = op.getDim();
    auto selfType = self.getType().cast<BaseTensorType>();
    auto sortIndicesType = selfType.getWithSizesAndDtype(
        selfType.getOptionalSizes(),
        IntegerType::get(context, 64, IntegerType::Signed));
    auto sortOpResult = rewriter.create<AtenSortOp>(
        loc, self.getType(), sortIndicesType, self, dim,
        /*descending=*/op.getLargest());
    Value start = rewriter.create<Torch::ConstantIntOp>(
        loc, rewriter.getI64IntegerAttr(0));
    Value step = rewriter.create<Torch::ConstantIntOp>(
        loc, rewriter.getI64IntegerAttr(1));
    Value resultValue = rewriter.create<AtenSliceTensorOp>(
        loc, op->getResultTypes()[0], sortOpResult->getResult(0), dim, start,
        /*end=*/op.getK(), step);
    Value resultIndices = rewriter.create<AtenSliceTensorOp>(
        loc, op->getResultTypes()[1], sortOpResult->getResult(1), dim, start,
        /*end=*/op.getK(), step);
    rewriter.replaceOp(op, {resultValue, resultIndices});
    return success();
  }
};
} // namespace

namespace {
// Decompose `aten.sign` op into comparisons and aten.where.
class DecomposeAtenSignOp : public OpRewritePattern<AtenSignOp> {
public:
  using OpRewritePattern::OpRewritePattern;
  LogicalResult matchAndRewrite(AtenSignOp op,
                                PatternRewriter &rewriter) const override {
    Location loc = op.getLoc();
    auto outType = op.getType().dyn_cast<BaseTensorType>();
    if (!outType)
      return rewriter.notifyMatchFailure(
          op, "Only tensor types input are currently supported");

    auto zero =
        rewriter.create<ConstantFloatOp>(loc, rewriter.getF64FloatAttr(0.0));
    auto one =
        rewriter.create<ConstantFloatOp>(loc, rewriter.getF64FloatAttr(1.0));
    auto minusOne =
        rewriter.create<ConstantFloatOp>(loc, rewriter.getF64FloatAttr(-1.0));

    auto compTy = outType.getWithSizesAndDtype(outType.getOptionalSizes(),
                                               rewriter.getI1Type());

    auto greater =
        rewriter.create<AtenGtScalarOp>(loc, compTy, op.getSelf(), zero);
    auto greaterEqual =
        rewriter.create<AtenGeScalarOp>(loc, compTy, op.getSelf(), zero);

    // Pseudo code:
    // if (in >= 0)
    //   if (in > 0)
    //     return 1
    //   else
    //     return 0
    // else
    //   return -1
    auto selectGreater =
        rewriter.create<AtenWhereScalarOp>(loc, outType, greater, one, zero);

    rewriter.replaceOpWithNewOp<AtenWhereScalarOtherOp>(op, outType, greaterEqual,
                                                   selectGreater, minusOne);
    return success();
  }
};
} // namespace

namespace {
// Decompose `aten.scatter.value` op into `aten.scatter.src` op.
class DecomposeAtenScatterValueOp
    : public OpRewritePattern<AtenScatterValueOp> {
public:
  using OpRewritePattern::OpRewritePattern;
  LogicalResult matchAndRewrite(AtenScatterValueOp op,
                                PatternRewriter &rewriter) const override {

    Location loc = op.getLoc();
    MLIRContext *context = op.getContext();
    Value self = op.getSelf();
    Value index = op.getIndex();
    std::optional<unsigned> maybeIndexRank = getTensorRank(index);
    if (!maybeIndexRank) {
      return rewriter.notifyMatchFailure(
          op, "expected index tensor to have a rank");
    }
    unsigned indexRank = *maybeIndexRank;
    SmallVector<Value> sizes;
    for (int64_t i = 0; i < indexRank; ++i) {
      Value dim =
          rewriter.create<ConstantIntOp>(loc, rewriter.getI64IntegerAttr(i));
      sizes.push_back(rewriter.create<AtenSizeIntOp>(loc, index, /*dim=*/dim));
    }
    Value sizeList = rewriter.create<PrimListConstructOp>(
        loc, ListType::get(IntType::get(context)), sizes);

    auto selfType = self.getType().cast<BaseTensorType>();
    auto indexType = index.getType().cast<BaseTensorType>();
    BaseTensorType srcType =
        selfType
            .getWithSizesAndDtype(indexType.getOptionalSizes(),
                                  selfType.getOptionalDtype())
            .cast<BaseTensorType>();
    Value src =
        createInitTensor(rewriter, loc, srcType, op.getValue(), sizeList);
    rewriter.replaceOpWithNewOp<AtenScatterSrcOp>(op, op.getType(), self,
                                                  op.getDim(), index, src);
    return success();
  }
};
} // namespace

namespace {
// Decompose `aten.asin/acos` op into a combination of `mul/sqrt/atan` ops.
template <class ArcASinCosOp>
class DecomposeAtenArcSinCosOp : public OpRewritePattern<ArcASinCosOp> {
public:
  using OpRewritePattern<ArcASinCosOp>::OpRewritePattern;
  LogicalResult matchAndRewrite(ArcASinCosOp op,
                                PatternRewriter &rewriter) const override {
    Location loc = op.getLoc();
    auto outType = op.getType().template dyn_cast<BaseTensorType>();
    if (!outType)
      return rewriter.notifyMatchFailure(
          op, "Only tensor types input are currently supported");

    // According to CORDIC algorithm:
    // asin(x) = atan2 (x, sqrt ((1 + x) * (1 - x)))
    // acos(x) = atan2 (sqrt ((1 + x) * (1 - x)), x)
    Value self = op.getSelf();
    Value one;
    if (outType.hasDtype() && isa<IntegerType>(outType.getDtype())) {
      one =
        rewriter.create<ConstantIntOp>(loc, rewriter.getI64IntegerAttr(1));
    } else {
      one =
        rewriter.create<ConstantFloatOp>(loc, rewriter.getF64FloatAttr(1.0));
    }
    Value onePlusSelf = rewriter.create<AtenAddScalarOp>(
        loc, outType, self, one, /*alpha*/ one);
    Value minusSelf = rewriter.create<AtenNegOp>(loc, outType, self);
    Value oneMinusSelf = rewriter.create<AtenAddScalarOp>(
        loc, outType, minusSelf, one, /*alpha*/ one);

    Value mult = rewriter.create<AtenMulTensorOp>(loc, outType, onePlusSelf,
                                                 oneMinusSelf);
    Value sqrt = rewriter.create<AtenSqrtOp>(loc, outType, mult);

    Value atan2;
    if constexpr (std::is_same<ArcASinCosOp,AtenAsinOp>())
      atan2 = rewriter.create<AtenAtan2Op>(loc, outType, self, sqrt);
    else
      atan2 = rewriter.create<AtenAtan2Op>(loc, outType, sqrt, self);

    rewriter.replaceOp(op, atan2);
    return success();
  }
};
} // namespace

namespace {
// Decompose prims.sum into aten.sum
class DecomposePrimsSumOp : public OpRewritePattern<PrimsSumOp> {
public:
  using OpRewritePattern<PrimsSumOp>::OpRewritePattern;
  LogicalResult matchAndRewrite(PrimsSumOp op,
                                PatternRewriter &rewriter) const override {
    Value cstFalse = rewriter.create<Torch::ConstantBoolOp>(op.getLoc(), false);

    rewriter.replaceOpWithNewOp<AtenSumDimIntListOp>(
          op, op.getType(), op.getInp(), op.getDims(), /*keepdim=*/cstFalse,
          op.getOutputDtype());
    return success();
  }
};
} // namespace

namespace {
class DecomposeComplexOpsPass
    : public DecomposeComplexOpsBase<DecomposeComplexOpsPass> {
private:
  llvm::StringSet<> legalOpsSet;

  template <typename DecomposePattern>
  void addPatternIfTargetOpIsIllegal(RewritePatternSet &patterns) {
    MLIRContext *context = &getContext();
    std::optional<OperationName> opName =
        DecomposePattern(context).getRootKind();
    // Because the `DecomposeComplexOpsPass` uses a greedy algorithm
    // to apply patterns, only patterns that we for sure know we want to run
    // must be added. This restricts the set of patterns allowed in this file to
    // patterns that apply to a single op. In other words, patterns that match
    // on `Operation *` are not allowed, since there is no way of telling if
    // that pattern will match on an op in the `legalOpsSet` or not.
    assert(opName && "All decomposition patterns must target a single op");
    if (!legalOpsSet.contains(opName->getStringRef().ltrim(kTorchOpPrefix)))
      patterns.add<DecomposePattern>(context);
  }

public:
  DecomposeComplexOpsPass() = default;
  DecomposeComplexOpsPass(ArrayRef<std::string> legalOps) {
    this->legalOps = legalOps;
  }
  void runOnOperation() override {
    MLIRContext *context = &getContext();
    RewritePatternSet patterns(context);
    // The strings in the `legalOps` ArrayRef don't exist during the call to the
    // constructor `DecomposeComplexOpsPass`, so the creation of the
    // `legalOpsSet` must be delayed to when `runOnOperation` gets called.
    legalOpsSet.clear();
    legalOpsSet.insert(legalOps.begin(), legalOps.end());

    addPatternIfTargetOpIsIllegal<DecomposeAtenSoftmaxIntOp>(patterns);
    addPatternIfTargetOpIsIllegal<DecomposeAten_SoftmaxOp>(patterns);
    addPatternIfTargetOpIsIllegal<DecomposeAten_LogSoftmaxOp>(patterns);
    addPatternIfTargetOpIsIllegal<DecomposeAtenLogSoftmaxIntOp>(patterns);
    addPatternIfTargetOpIsIllegal<DecomposeAtenEmptyLikeOp>(patterns);
    addPatternIfTargetOpIsIllegal<
        DecomposeConstantTensorAllocLikeOp<AtenOnesLikeOp, 1>>(patterns);
    addPatternIfTargetOpIsIllegal<
        DecomposeConstantTensorAllocLikeOp<AtenZerosLikeOp, 0>>(patterns);
    addPatternIfTargetOpIsIllegal<DecomposeAtenStackOp>(patterns);
    addPatternIfTargetOpIsIllegal<DecomposeAtenRollOp>(patterns);
    addPatternIfTargetOpIsIllegal<DecomposeAtenRepeatOp>(patterns);
    addPatternIfTargetOpIsIllegal<DecomposeAtenExpandOp>(patterns);
    addPatternIfTargetOpIsIllegal<DecomposeAtenFlattenUsingIntsOp>(patterns);
    addPatternIfTargetOpIsIllegal<DecomposeAtenWhereScalarOp>(patterns);
    addPatternIfTargetOpIsIllegal<DecomposeAtenWhereScalarOtherOp>(patterns);
    addPatternIfTargetOpIsIllegal<DecomposeAtenWhereScalarSelfOp>(patterns);
    addPatternIfTargetOpIsIllegal<DecomposeAtenMaskedFillScalarOp>(patterns);
    addPatternIfTargetOpIsIllegal<DecomposeAtenSizeOp>(patterns);
    addPatternIfTargetOpIsIllegal<DecomposeAtenReshapeOp>(patterns);
    addPatternIfTargetOpIsIllegal<DecomposeAten_SoftmaxBackwardDataOp>(
        patterns);
    addPatternIfTargetOpIsIllegal<DecomposeAtenTanhBackwardOp>(patterns);
    addPatternIfTargetOpIsIllegal<DecomposeAtenAddmmOp>(patterns);
    addPatternIfTargetOpIsIllegal<DecomposeAtenMeanOp>(patterns);
    addPatternIfTargetOpIsIllegal<DecomposeAtenMeanDimOp>(patterns);
    addPatternIfTargetOpIsIllegal<DecomposeAtenSelectIntOp>(patterns);
    addPatternIfTargetOpIsIllegal<DecomposeAtenMatmulOp>(patterns);
    addPatternIfTargetOpIsIllegal<DecomposeAtenMvOp>(patterns);
    addPatternIfTargetOpIsIllegal<DecomposeAtenTOp>(patterns);
    addPatternIfTargetOpIsIllegal<DecomposeAten_LogSoftmaxBackwardDataOp>(
        patterns);
    addPatternIfTargetOpIsIllegal<
        DecomposeAtenAddCLikeOp<AtenAddcmulOp, AtenMulTensorOp>>(patterns);
    addPatternIfTargetOpIsIllegal<
        DecomposeAtenAddCLikeOp<AtenAddcdivOp, AtenDivTensorOp>>(patterns);
    addPatternIfTargetOpIsIllegal<DecomposeAtenLayerNormOp>(patterns);
    addPatternIfTargetOpIsIllegal<DecomposeAtenNativeLayerNormOp>(patterns);
    addPatternIfTargetOpIsIllegal<DecomposeAtenNativeBatchNormOp>(patterns);
    addPatternIfTargetOpIsIllegal<
        DecomposeAten_ConvolutionLikeOp<Aten_ConvolutionOp>>(patterns);
    addPatternIfTargetOpIsIllegal<
        DecomposeAten_ConvolutionLikeOp<Aten_ConvolutionDeprecatedOp>>(
        patterns);
    addPatternIfTargetOpIsIllegal<DecomposeAtenConvolutionBackwardOp>(patterns);
    addPatternIfTargetOpIsIllegal<DecomposeAtenConv2dOp>(patterns);
    addPatternIfTargetOpIsIllegal<DecomposeAtenConvTranspose2dOp>(patterns);
    addPatternIfTargetOpIsIllegal<DecomposeAtenArangeOp>(patterns);
    addPatternIfTargetOpIsIllegal<DecomposeAtenArangeStartOp>(patterns);
    addPatternIfTargetOpIsIllegal<DecomposeAtenArgMaxOp>(patterns);
    addPatternIfTargetOpIsIllegal<DecomposeAtenSquareOp>(patterns);
    addPatternIfTargetOpIsIllegal<DecomposeAtenVarOp>(patterns);
    addPatternIfTargetOpIsIllegal<DecomposeAtenStdOp>(patterns);
    addPatternIfTargetOpIsIllegal<DecomposeAten_UnsafeViewOp>(patterns);
    addPatternIfTargetOpIsIllegal<DecomposeAten_ReshapeAliasOp>(patterns);
    addPatternIfTargetOpIsIllegal<DecomposeAtenBernoulliOp>(patterns);
    addPatternIfTargetOpIsIllegal<
        DecomposeAtenBernoulliLikeOp<ValsemVariantAtenBernoulliFloatOp>>(
        patterns);
    addPatternIfTargetOpIsIllegal<
        DecomposeAtenBernoulliLikeOp<AtenBernoulliPOp>>(patterns);
    addPatternIfTargetOpIsIllegal<DecomposeAtenBernoulliTensorOp>(patterns);
    addPatternIfTargetOpIsIllegal<DecomposeAtenZeroOp>(patterns);
    addPatternIfTargetOpIsIllegal<DecomposeAtenRandLikeOp>(patterns);
    addPatternIfTargetOpIsIllegal<DecomposeAtenHardsigmoidOp>(patterns);
    addPatternIfTargetOpIsIllegal<DecomposeAtenRelu6Op>(patterns);
    addPatternIfTargetOpIsIllegal<DecomposeAtenHardswishOp>(patterns);
    addPatternIfTargetOpIsIllegal<DecomposeAtenSoftplusOp>(patterns);
    addPatternIfTargetOpIsIllegal<DecomposeAtenSiluOp>(patterns);
    addPatternIfTargetOpIsIllegal<
        DecomposeConstantTensorNewLikeOp<AtenNewZerosOp, AtenZerosOp>>(
        patterns);
    addPatternIfTargetOpIsIllegal<
        DecomposeConstantTensorNewLikeOp<AtenNewOnesOp, AtenOnesOp>>(patterns);
    addPatternIfTargetOpIsIllegal<DecomposeAtenHardtanhOp>(patterns);
    addPatternIfTargetOpIsIllegal<DecomposeAtenFullOp>(patterns);
    addPatternIfTargetOpIsIllegal<DecomposeAtenLinearOp>(patterns);
    addPatternIfTargetOpIsIllegal<DecomposeAtenMishOp>(patterns);
    addPatternIfTargetOpIsIllegal<DecomposeAtenFullLikeOp>(patterns);
    addPatternIfTargetOpIsIllegal<DecomposeAtenIndexPutOp>(patterns);
    addPatternIfTargetOpIsIllegal<DecomposeAtenExpandAsOp>(patterns);
    addPatternIfTargetOpIsIllegal<DecomposeAten_ToCopyOp>(patterns);
    addPatternIfTargetOpIsIllegal<DecomposeAtenCopyOp>(patterns);
    addPatternIfTargetOpIsIllegal<DecomposeAtenDropoutOp>(patterns);
    addPatternIfTargetOpIsIllegal<DecomposeAtenNewEmptyOp>(patterns);
    addPatternIfTargetOpIsIllegal<DecomposeAtenIndexPutHackedTwinOp>(patterns);
    addPatternIfTargetOpIsIllegal<DecomposeAtenPadOp>(patterns);
    addPatternIfTargetOpIsIllegal<DecomposeAtenToDtypeLayoutOp>(patterns);
    addPatternIfTargetOpIsIllegal<DecomposeAtenToDeviceOp>(patterns);
    addPatternIfTargetOpIsIllegal<DecomposeAtenAdaptiveAvgPool2dOp>(patterns);
    addPatternIfTargetOpIsIllegal<DecomposeAtenClampMinOp>(patterns);
    addPatternIfTargetOpIsIllegal<DecomposeAtenClampMaxOp>(patterns);
    addPatternIfTargetOpIsIllegal<DecomposeAtenBaddbmmOp>(patterns);
    addPatternIfTargetOpIsIllegal<DecomposeAtenFloorDivideOp>(patterns);
    addPatternIfTargetOpIsIllegal<DecomposeAtenNumpyTOp>(patterns);
    addPatternIfTargetOpIsIllegal<DecomposeAtenSelectScatterOp>(patterns);
    addPatternIfTargetOpIsIllegal<DecomposeAtenVarDimOp>(patterns);
    addPatternIfTargetOpIsIllegal<DecomposeAtenAmaxOp>(patterns);
    addPatternIfTargetOpIsIllegal<DecomposeAtenVarCorrectionOp>(patterns);
    addPatternIfTargetOpIsIllegal<DecomposeAtenStdDimOp>(patterns);
    addPatternIfTargetOpIsIllegal<DecomposeAtenStdCorrectionOp>(patterns);
    addPatternIfTargetOpIsIllegal<DecomposeAtenNarrowOp>(patterns);
    addPatternIfTargetOpIsIllegal<DecomposeAten_EmbeddingBagOp>(patterns);
    addPatternIfTargetOpIsIllegal<DecomposeAtenLiftFreshCopyOp>(patterns);
    addPatternIfTargetOpIsIllegal<DecomposeAtenIndexTensorHackedTwinOp>(
        patterns);
    addPatternIfTargetOpIsIllegal<DecomposeAtenMseLossOp>(patterns);
    addPatternIfTargetOpIsIllegal<DecomposeAtenNormScalarOptDimOp>(patterns);
    addPatternIfTargetOpIsIllegal<DecomposeAtenRandintOp>(patterns);
    addPatternIfTargetOpIsIllegal<DecomposeAtenRandintLowOp>(patterns);
    addPatternIfTargetOpIsIllegal<DecomposeAtenVarMeanCorrectionOp>(patterns);
    addPatternIfTargetOpIsIllegal<DecomposePrimsConvertElementTypeOp>(patterns);
    addPatternIfTargetOpIsIllegal<DecomposePrimsVarOp>(patterns);
    addPatternIfTargetOpIsIllegal<DecomposePrimsSqrtOp>(patterns);
    addPatternIfTargetOpIsIllegal<DecomposeAtenRandnOp>(patterns);
    addPatternIfTargetOpIsIllegal<DecomposeAtenRandnGeneratorOp>(patterns);
    addPatternIfTargetOpIsIllegal<DecomposeAtenRandnLikeOp>(patterns);
    addPatternIfTargetOpIsIllegal<DecomposeAtenVarMeanOp>(patterns);
    addPatternIfTargetOpIsIllegal<DecomposeAtenLeakyReluOp>(patterns);
    addPatternIfTargetOpIsIllegal<DecomposeAtenLeakyReluBackwardOp>(patterns);
    addPatternIfTargetOpIsIllegal<DecomposeAtenNewEmptyStridedOp>(patterns);
    addPatternIfTargetOpIsIllegal<DecomposeAtenBucketizeTensorOp>(patterns);
    addPatternIfTargetOpIsIllegal<DecomposePrimsSqueezeOp>(patterns);
    addPatternIfTargetOpIsIllegal<DecomposeAtenMovedimIntOp>(patterns);
    addPatternIfTargetOpIsIllegal<DecomposeAtenOneHotOp>(patterns);
    addPatternIfTargetOpIsIllegal<DecomposeAtenCrossEntropyLossOp>(patterns);
    addPatternIfTargetOpIsIllegal<DecomposeAtenVarMeanDimOp>(patterns);
    addPatternIfTargetOpIsIllegal<DecomposeAtenTopkOp>(patterns);
    addPatternIfTargetOpIsIllegal<DecomposeAtenScalarTensor>(patterns);
<<<<<<< HEAD
    addPatternIfTargetOpIsIllegal<DecomposeAtenSignOp>(patterns);
=======
>>>>>>> 8af3e506
    addPatternIfTargetOpIsIllegal<DecomposeAtenScatterValueOp>(patterns);
    addPatternIfTargetOpIsIllegal<DecomposeAtenArcSinCosOp<AtenAsinOp>>(
        patterns);
    addPatternIfTargetOpIsIllegal<DecomposeAtenArcSinCosOp<AtenAcosOp>>(
        patterns);
    addPatternIfTargetOpIsIllegal<DecomposePrimsSumOp>(patterns);


    GreedyRewriteConfig config;
    config.useTopDownTraversal = true;
    config.maxIterations = GreedyRewriteConfig::kNoLimit;

    if (failed(applyPatternsAndFoldGreedily(getOperation(), std::move(patterns),
                                            config))) {
      return signalPassFailure();
    }
  }
};
} // namespace

std::unique_ptr<OperationPass<func::FuncOp>>
mlir::torch::Torch::createDecomposeComplexOpsPass(
    ArrayRef<std::string> legalOps) {
  return std::make_unique<DecomposeComplexOpsPass>(legalOps);
}<|MERGE_RESOLUTION|>--- conflicted
+++ resolved
@@ -4379,19 +4379,12 @@
 
     Value cstNone = rewriter.create<ConstantNoneOp>(op.getLoc());
     Value cstFalse = rewriter.create<Torch::ConstantBoolOp>(op.getLoc(), false);
-<<<<<<< HEAD
-    Value toDTypeLayout = rewriter.create<AtenToDtypeLayoutOp>(
-        op.getLoc(), resultTy, numToTensor, op.getDtype(), op.getLayout(),
-        op.getDevice(), op.getPinMemory(), /*non_blocking*/ cstFalse,
-        /*copy*/ cstFalse, /*memory_format*/ cstNone);
-=======
     Value dtype =
         getDtypeIntValueForType(rewriter, op.getLoc(), resultTy.getDtype());
     Value toDTypeLayout = rewriter.create<AtenToDtypeLayoutOp>(
         op.getLoc(), op.getType(), numToTensor, dtype, op.getLayout(),
         op.getDevice(), op.getPinMemory(), /*non_blocking=*/cstFalse,
         /*copy=*/cstFalse, /*memory_format=*/cstNone);
->>>>>>> 8af3e506
     rewriter.replaceOp(op, toDTypeLayout);
     return success();
   }
@@ -4761,10 +4754,7 @@
     addPatternIfTargetOpIsIllegal<DecomposeAtenVarMeanDimOp>(patterns);
     addPatternIfTargetOpIsIllegal<DecomposeAtenTopkOp>(patterns);
     addPatternIfTargetOpIsIllegal<DecomposeAtenScalarTensor>(patterns);
-<<<<<<< HEAD
     addPatternIfTargetOpIsIllegal<DecomposeAtenSignOp>(patterns);
-=======
->>>>>>> 8af3e506
     addPatternIfTargetOpIsIllegal<DecomposeAtenScatterValueOp>(patterns);
     addPatternIfTargetOpIsIllegal<DecomposeAtenArcSinCosOp<AtenAsinOp>>(
         patterns);
