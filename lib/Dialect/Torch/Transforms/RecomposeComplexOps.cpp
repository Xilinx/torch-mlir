--- conflicted
+++ resolved
@@ -201,7 +201,6 @@
   }
 };
 
-<<<<<<< HEAD
 class RecomposeSplitTensorPrimListUnpackOp : public OpRewritePattern<PrimListUnpackOp> {
 public:
   using OpRewritePattern::OpRewritePattern;
@@ -243,7 +242,10 @@
     if (split->use_empty())
       rewriter.eraseOp(split);
 
-=======
+    return success();
+  }
+};
+
 class RecomposeSplitTensorGetItemOp
     : public OpRewritePattern<Aten__Getitem__TOp> {
 public:
@@ -336,7 +338,6 @@
     // erase chunkOp if no user left
     if (chunk.getResult().use_empty())
       rewriter.eraseOp(chunk);
->>>>>>> 55288778
     return success();
   }
 };
@@ -356,11 +357,8 @@
     patterns.add<RecomposeSplitTensorGetItemOp>(context);
     patterns.add<RecomposeUnbindListUnpack>(context);
     patterns.add<RecomposeUnbindGetItem>(context);
-<<<<<<< HEAD
     patterns.add<RecomposeSplitTensorPrimListUnpackOp>(context);
-=======
     patterns.add<RecomposeChunkListUnpack>(context);
->>>>>>> 55288778
 
     GreedyRewriteConfig config;
     config.useTopDownTraversal = true;
