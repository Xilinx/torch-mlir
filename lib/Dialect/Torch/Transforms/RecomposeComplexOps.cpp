//===----------------------------------------------------------------------===//
//
// Part of the LLVM Project, under the Apache License v2.0 with LLVM Exceptions.
// See https://llvm.org/LICENSE.txt for license information.
// SPDX-License-Identifier: Apache-2.0 WITH LLVM-exception
// Also available under a BSD-style license. See LICENSE.
//
//===----------------------------------------------------------------------===//

#include "PassDetail.h"

#include "mlir/Transforms/GreedyPatternRewriteDriver.h"
#include "torch-mlir/Dialect/Torch/IR/TorchOps.h"
#include "torch-mlir/Dialect/Torch/Transforms/Passes.h"
#include "torch-mlir/Dialect/Torch/Utils/Utils.h"

using namespace mlir;
using namespace mlir::torch;
using namespace mlir::torch::Torch;

namespace {
class RecomposeSliceCopy_ : public OpRewritePattern<AtenCopy_Op> {
public:
  using OpRewritePattern::OpRewritePattern;
  LogicalResult matchAndRewrite(AtenCopy_Op op,
                                PatternRewriter &rewriter) const override {
    if (!op.getSelf().getDefiningOp() ||
        !isa<AtenSliceTensorOp>(op.getSelf().getDefiningOp()))
      return failure();
    auto sliceOp = cast<AtenSliceTensorOp>(op.getSelf().getDefiningOp());

    // Get indices
    int64_t dim;
    if (!matchPattern(sliceOp.getDim(), m_TorchConstantInt(&dim)))
      return failure();
    int64_t end;
    if (!matchPattern(sliceOp.getEnd(), m_TorchConstantInt(&end)))
      return failure();

    Value newEnd = sliceOp.getEnd();
    if (end < 0) {
      Value dimSize = rewriter.create<AtenSizeIntOp>(
          op.getLoc(), sliceOp.getSelf(), sliceOp.getDim());
      newEnd =
          rewriter.create<AtenAddIntOp>(op.getLoc(), dimSize, sliceOp.getEnd());
    } else if(end == std::numeric_limits<int64_t>::max()) {
      newEnd = rewriter.create<AtenSizeIntOp>(
          op.getLoc(), sliceOp.getSelf(), sliceOp.getDim());
    }

    Value noneVal = rewriter.create<ConstantNoneOp>(op.getLoc());
    Value falseVal = rewriter.create<ConstantBoolOp>(op.getLoc(), false);

    // Create IndexPut_Op
    BaseTensorType tensorType = op->getResultTypes()[0].cast<BaseTensorType>();
    Value range = rewriter.create<AtenArangeStartStepOp>(
        op.getLoc(), tensorType, sliceOp.getStart(), newEnd, sliceOp.getStep(),
        /*dtype=*/noneVal, /*layout=*/noneVal, /*device=*/noneVal,
        /*pin_memory=*/noneVal);

    SmallVector<Value> indicesVector;
    for (auto i = 0; i < dim - 1; i++)
      indicesVector.push_back(noneVal);
    indicesVector.push_back(range);
    Value indices = rewriter.create<PrimListConstructOp>(
        op.getLoc(),
        Torch::ListType::get(op->getContext(),
                             Torch::OptionalType::get(tensorType)),
        indicesVector);

    rewriter.replaceOpWithNewOp<Aten_IndexPutImpl_Op>(
        op, op->getResultTypes(), sliceOp.getSelf(), indices, op.getSrc(),
        /*accumulate=*/falseVal, /*unsafe=*/falseVal);

    return success();
  }
};

class RecomposeSelectFill_ : public OpRewritePattern<AtenFill_TensorOp> {
public:
  using OpRewritePattern::OpRewritePattern;
  LogicalResult matchAndRewrite(AtenFill_TensorOp op,
                                PatternRewriter &rewriter) const override {
    if (!op.getSelf().getDefiningOp() ||
        !isa<AtenSelectIntOp>(op.getSelf().getDefiningOp()))
      return failure();
    auto selectOp = cast<AtenSelectIntOp>(op.getSelf().getDefiningOp());

    // Get indices
    int64_t dim;
    if (!matchPattern(selectOp.getDim(), m_TorchConstantInt(&dim)))
      return failure();

    Value noneVal = rewriter.create<ConstantNoneOp>(op.getLoc());
    Value falseVal = rewriter.create<ConstantBoolOp>(op.getLoc(), false);

    // Create IndexPut_Op
    // Convert indexNum to indexTensor for the selectOp
    BaseTensorType selectOutTy =
        selectOp.getType().template cast<BaseTensorType>();
    SmallVector<int64_t> empty;
    auto dtype = getTypeForTorchType(selectOp.getContext(),
                                     selectOp.getIndex().getType());
    Type emptyTensorType =
        selectOutTy.getWithSizesAndDtype(llvm::ArrayRef(empty), dtype);
    Value indexTensor = rewriter.create<PrimNumToTensorScalarOp>(
        selectOp.getLoc(), emptyTensorType, selectOp.getIndex());

    // Create indicesVector for IndexPut_Op by TorchNone and indexTensor
    BaseTensorType tensorType = op->getResultTypes()[0].cast<BaseTensorType>();
    SmallVector<Value> indicesVector(dim - 1, noneVal);
    indicesVector.push_back(indexTensor);

    Value indices = rewriter.create<PrimListConstructOp>(
        op.getLoc(),
        Torch::ListType::get(op->getContext(),
                             Torch::OptionalType::get(tensorType)),
        indicesVector);

    rewriter.replaceOpWithNewOp<Aten_IndexPutImpl_Op>(
        op, op->getResultTypes(), selectOp.getSelf(), indices, op.getValue(),
        /*accumulate=*/falseVal, /*unsafe=*/falseVal);

    return success();
  }
};

<<<<<<< HEAD
class RecomposeUnbindListUnpack : public OpRewritePattern<PrimListUnpackOp> {
=======
class RecomposeSplitTensorPrimListUnpackOp : public OpRewritePattern<PrimListUnpackOp> {
>>>>>>> d091717a
public:
  using OpRewritePattern::OpRewritePattern;
  LogicalResult matchAndRewrite(PrimListUnpackOp op,
                                PatternRewriter &rewriter) const override {
<<<<<<< HEAD
    // recompose AtenUnbindOp + PrimListUnpackOp to select.int
    auto unbind = dyn_cast<AtenUnbindIntOp>(op.getOperand().getDefiningOp());
    if (!unbind)
      return failure();
    if (isListPotentiallyMutated(unbind.getResult()))
      return failure();
    Value dim = unbind.getDim();
    Value input = unbind.getSelf();
    SmallVector<Value> slices;
    for (int i = 0; i < op.getNumResults(); i++) {
      // rewrite to slice op
      auto resultTy = op.getResult(i).getType();
      auto index = rewriter.create<Torch::ConstantIntOp>(
          op->getLoc(), rewriter.getI64IntegerAttr(i));
      auto newSelect = rewriter.create<AtenSelectIntOp>(op->getLoc(), resultTy,
                                                        input, dim, index);
      slices.push_back(newSelect);
    }
    rewriter.replaceOp(op, slices);
    if (unbind.getResult().use_empty())
      rewriter.eraseOp(unbind);
    return success();
  }
};

class RecomposeUnbindGetItem : public OpRewritePattern<Aten__Getitem__TOp> {
public:
  using OpRewritePattern::OpRewritePattern;
  LogicalResult matchAndRewrite(Aten__Getitem__TOp op,
                                PatternRewriter &rewriter) const override {
    // recompose AtenUnbindIntOp + __getitem__t to select.int
    auto unbind = dyn_cast<AtenUnbindIntOp>(op.getList().getDefiningOp());
    if (!unbind)
      return failure();
    if (isListPotentiallyMutated(unbind.getResult()))
      return failure();
    int64_t index;
    if (!matchPattern(op.getIdx(), m_TorchConstantInt(&index)))
      return rewriter.notifyMatchFailure(
          op, "Expected `idx` of `Aten__Getitem__TOp` to be a constant int");

    Location loc = op.getLoc();
    Value dim = unbind.getDim();
    Value input = unbind.getSelf();
    // rewrite to slice op
    auto resultTy = op.getResult().getType();
    Value newSelect = rewriter.create<AtenSelectIntOp>(loc, resultTy, input,
                                                       dim, op.getIdx());
    rewriter.replaceOp(op, newSelect);
    if (unbind.getResult().use_empty())
      rewriter.eraseOp(unbind);
=======

    auto torchList = op.getOperand();
    if (isListPotentiallyMutated(torchList))
      return failure();

    auto split = torchList.getDefiningOp<Torch::AtenSplitTensorOp>();
    if (!split)
        return failure();
    int64_t size = 0;
    if (!matchPattern(split.getSplitSize(), m_TorchConstantInt(&size)))
      return failure();

    Value constOne = rewriter.create<Torch::ConstantIntOp>(
        op->getLoc(), rewriter.getI64IntegerAttr(1));
    std::vector<Value> results;
    int64_t start = 0;

    for (size_t i = 0; i < op->getNumResults(); ++i) {
      results.push_back(rewriter.create<AtenSliceTensorOp>(
          op->getLoc(),
          op.getResult(i).getType(),
          split.getSelf(),
          /*dim=*/split.getDim(),
          /*start=*/
          rewriter.create<Torch::ConstantIntOp>(
              op->getLoc(), rewriter.getI64IntegerAttr(start)),
          /*end=*/
          rewriter.create<Torch::ConstantIntOp>(
              op->getLoc(), rewriter.getI64IntegerAttr(start + size)),
          /*step=*/constOne));
      start += size;
    }
    rewriter.replaceOp(op, results);
    if (split->use_empty())
      rewriter.eraseOp(split);

>>>>>>> d091717a
    return success();
  }
};
} // namespace

namespace {
class RecomposeComplexOpsPass
    : public RecomposeComplexOpsBase<RecomposeComplexOpsPass> {
public:
  void runOnOperation() override {
    MLIRContext *context = &getContext();
    RewritePatternSet patterns(context);

    // pattern.add calls go here
    patterns.add<RecomposeSliceCopy_>(context);
    patterns.add<RecomposeSelectFill_>(context);
<<<<<<< HEAD
    patterns.add<RecomposeUnbindListUnpack>(context);
    patterns.add<RecomposeUnbindGetItem>(context);
=======
    patterns.add<RecomposeSplitTensorPrimListUnpackOp>(context);
>>>>>>> d091717a

    GreedyRewriteConfig config;
    config.useTopDownTraversal = true;
    config.maxIterations = GreedyRewriteConfig::kNoLimit;

    if (failed(applyPatternsAndFoldGreedily(getOperation(), std::move(patterns),
                                            config))) {
      return signalPassFailure();
    }
  }
};
} // namespace

std::unique_ptr<OperationPass<func::FuncOp>>
mlir::torch::Torch::createRecomposeComplexOpsPass() {
  return std::make_unique<RecomposeComplexOpsPass>();
}<|MERGE_RESOLUTION|>--- conflicted
+++ resolved
@@ -125,16 +125,11 @@
   }
 };
 
-<<<<<<< HEAD
 class RecomposeUnbindListUnpack : public OpRewritePattern<PrimListUnpackOp> {
-=======
-class RecomposeSplitTensorPrimListUnpackOp : public OpRewritePattern<PrimListUnpackOp> {
->>>>>>> d091717a
 public:
   using OpRewritePattern::OpRewritePattern;
   LogicalResult matchAndRewrite(PrimListUnpackOp op,
                                 PatternRewriter &rewriter) const override {
-<<<<<<< HEAD
     // recompose AtenUnbindOp + PrimListUnpackOp to select.int
     auto unbind = dyn_cast<AtenUnbindIntOp>(op.getOperand().getDefiningOp());
     if (!unbind)
@@ -186,7 +181,15 @@
     rewriter.replaceOp(op, newSelect);
     if (unbind.getResult().use_empty())
       rewriter.eraseOp(unbind);
-=======
+    return success();
+  }
+};
+
+class RecomposeSplitTensorPrimListUnpackOp : public OpRewritePattern<PrimListUnpackOp> {
+public:
+  using OpRewritePattern::OpRewritePattern;
+  LogicalResult matchAndRewrite(PrimListUnpackOp op,
+                                PatternRewriter &rewriter) const override {
 
     auto torchList = op.getOperand();
     if (isListPotentiallyMutated(torchList))
@@ -223,7 +226,6 @@
     if (split->use_empty())
       rewriter.eraseOp(split);
 
->>>>>>> d091717a
     return success();
   }
 };
@@ -240,12 +242,9 @@
     // pattern.add calls go here
     patterns.add<RecomposeSliceCopy_>(context);
     patterns.add<RecomposeSelectFill_>(context);
-<<<<<<< HEAD
     patterns.add<RecomposeUnbindListUnpack>(context);
     patterns.add<RecomposeUnbindGetItem>(context);
-=======
     patterns.add<RecomposeSplitTensorPrimListUnpackOp>(context);
->>>>>>> d091717a
 
     GreedyRewriteConfig config;
     config.useTopDownTraversal = true;
