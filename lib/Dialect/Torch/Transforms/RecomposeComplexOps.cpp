--- conflicted
+++ resolved
@@ -905,11 +905,8 @@
     patterns.add<RecomposeUnbindGetItem>(context);
     patterns.add<RecomposeSplitTensorPrimListUnpackOp>(context);
     patterns.add<RecomposeChunkListUnpack>(context);
-<<<<<<< HEAD
     patterns.add<RecomposeRepeatInterleave>(context);
-=======
     patterns.add<RecomposeMeshgridIndexingListUnpack>(context);
->>>>>>> 6f94c7b0
 
     GreedyRewriteConfig config;
     config.useTopDownTraversal = true;
