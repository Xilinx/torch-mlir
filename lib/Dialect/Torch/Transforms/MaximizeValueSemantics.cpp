//===- MaximizeValueSemantics.cpp --------------------------------*- C++-*-===//
//
// This file is licensed under the Apache License v2.0 with LLVM Exceptions.
// See https://llvm.org/LICENSE.txt for license information.
// SPDX-License-Identifier: Apache-2.0 WITH LLVM-exception
// Also available under a BSD-style license. See LICENSE.
//
//===----------------------------------------------------------------------===//

#include "PassDetail.h"

#include "mlir/Dialect/Func/IR/FuncOps.h"
#include "mlir/IR/Builders.h"
#include "mlir/IR/BuiltinOps.h"
#include "mlir/IR/PatternMatch.h"
#include "mlir/Transforms/GreedyPatternRewriteDriver.h"
#include "torch-mlir/Dialect/Torch/IR/TorchOps.h"
#include "torch-mlir/Dialect/Torch/Transforms/Passes.h"
#include "torch-mlir/Dialect/Torch/Utils/Utils.h"

using namespace mlir;
using namespace mlir::torch;
using namespace mlir::torch::Torch;

static Value assertNonValueTensor(Value tensor) {
  assert(tensor.getType().isa<NonValueTensorType>() &&
         "tensor is expected to be a non-value tensor");
  return tensor;
}

// A cast-like op is an op that does not modify the contents, shape, and dtype
// of the input tensor. In other words, it is an op that only serves to encode
// compile time information, but at runtime the op behaves like a no-op.
static bool isCastLikeOp(Operation *op) {
  return isa<TensorStaticInfoCastOp>(op);
}

// Given a `value`, this function goes up the use-def chain and finds the
// largest sequence of consecutive cast-like ops. The returned set contains all
// the aliases that are identical to `value`, and have only been transformed by
// cast-like ops.
<<<<<<< HEAD
static DenseSet<Value> getCastLikeAlisesOf(Value value) {
=======
static DenseSet<Value> getCastLikeAliasesOf(Value value) {
>>>>>>> 55288778
  Operation *currentOp = value.getDefiningOp();
  DenseSet<Value> result;
  while (isCastLikeOp(currentOp)) {
    Value operand = assertNonValueTensor(currentOp->getOperand(0));
    result.insert(operand);
    currentOp = operand.getDefiningOp();
  }
  return result;
}

namespace {
class AbstractlyInterpretCopyToNonValueTensorOpUsersWithinABlock
    : public OpRewritePattern<CopyToNonValueTensorOp> {
public:
  using OpRewritePattern::OpRewritePattern;

  // Used to represent all of the interpreted ops that have at least
  // one non-value tensor as input or output.
  struct InterpretedOps {
    SmallVector<Operation *> copyLikeOps;
    SmallVector<Operation *> viewLikeOps;
    SmallVector<OverwriteTensorContentsOp> overwriteTensorContentsOps;
    std::optional<mlir::func::ReturnOp> returnOp;
  };

  // Check that graph rewriting is possible by doing an abstract
  // interpretation within a single basic block. If rewriting is
  // possible, the interpreted ops are returned split into their
  // respective categories.
  static FailureOr<InterpretedOps> abstractlyInterpretSlice(
      CopyToNonValueTensorOp copyToNonValueTensor,
      const DenseMap<Operation *, SmallVector<Value>> &nonValueTensorsUsedByOp,
      PatternRewriter &rewriter) {
    // Sort by order in the block, so we can abstractly interpret the ops.
    SmallVector<Operation *> nonValueTensorUsers(
        llvm::make_first_range(nonValueTensorsUsedByOp));
    llvm::sort(nonValueTensorUsers, [](Operation *lhs, Operation *rhs) {
      return lhs->isBeforeInBlock(rhs);
    });

    // We track the available aliases at each point as well as split the
    // users into view-like, copy-to-value, and overwrite ops as we walk
    // forward.
    InterpretedOps result;
    result.copyLikeOps.push_back(copyToNonValueTensor);
    DenseSet<Value> availableAliases{
        assertNonValueTensor(copyToNonValueTensor.getResult())};
    for (Operation *user : nonValueTensorUsers) {
      for (Value operand : nonValueTensorsUsedByOp.lookup(user)) {
        if (!availableAliases.contains(operand)) {
          return rewriter.notifyMatchFailure(
              copyToNonValueTensor,
              "operand of op is not a valid tensor alias");
        }
      }
      if (isViewLikeOp(user)) {
        Value userResult = user->getResult(0);
        // View-like ops produce a new alias available to later ops.
        // However, if the view-like op has been partially converted
        // to use value semantics (which happens for example with ops
        // that take two aliases as input), then it is possible that the
        // op no longer generates an alias.
        if (userResult.getType().isa<NonValueTensorType>())
          availableAliases.insert(userResult);
        result.viewLikeOps.push_back(user);
      } else if (auto copyToValueTensor = dyn_cast<CopyToValueTensorOp>(user)) {
        result.copyLikeOps.push_back(copyToValueTensor);
      } else if (auto overwrite = dyn_cast<OverwriteTensorContentsOp>(user)) {
        // To simplify the analysis, we only support the case where the
        // only aliases used after an overwrite are the aliases generated
        // after plus the alias being overwritten and any aliases that are
        // simply a cast of the overwritten alias.
        availableAliases.clear();
        Value overwritten = overwrite.getOverwritten();
        availableAliases.insert(assertNonValueTensor(overwritten));
<<<<<<< HEAD
        DenseSet<Value> castLikeAliases = getCastLikeAlisesOf(overwritten);
=======
        DenseSet<Value> castLikeAliases = getCastLikeAliasesOf(overwritten);
>>>>>>> 55288778
        availableAliases.insert(castLikeAliases.begin(), castLikeAliases.end());
        result.overwriteTensorContentsOps.push_back(overwrite);
      } else if (auto returnOp = dyn_cast<mlir::func::ReturnOp>(user)) {
        result.returnOp = returnOp;
      } else {
        return rewriter.notifyMatchFailure(
            copyToNonValueTensor, "unsupported op `" +
                                      user->getName().getStringRef() +
                                      "` encountered during abstract analysis");
      }
    }
    return result;
  }

  // Rewrite slice composed of the interpreted ops so that the slice uses
  // value semantics everywhere.
  static void rewriteSlice(const InterpretedOps &ops,
                           PatternRewriter &rewriter) {

    DenseMap<int, Type> originalReturnTypes;
    if (ops.returnOp.has_value()) {
      auto returnOp = ops.returnOp.value();
      for (auto operand : llvm::enumerate(returnOp->getOperands())) {
        auto type = operand.value().getType();
        if (!type.isa<NonValueTensorType>())
          continue;
        originalReturnTypes[operand.index()] = type;
      }
    }
    // The rewriting for the overwrite op involves replacing all uses of its
    // non-value tensor operand with its value tensor operand. Since the
    // rewriting of other ops can potentially change the non-value tensor
    // operand to a value tensor, this rewriting MUST happen first to avoid
    // wrongly replacing operands that were previously not a view of the
    // overwritten tensor.
    for (OverwriteTensorContentsOp overwrite :
         llvm::reverse(ops.overwriteTensorContentsOps)) {
      Value overwritten = assertNonValueTensor(overwrite.getOverwritten());
      // Cast-like aliases represent the exact same tensor at runtime as the
      // overwritten alias, since casts only encode compile time information.
      // Therefore, here we replace the overwritten value and any cast-like
      // aliases of it with the overwrite value.
<<<<<<< HEAD
      DenseSet<Value> overwrittenAliases = getCastLikeAlisesOf(overwritten);
=======
      DenseSet<Value> overwrittenAliases = getCastLikeAliasesOf(overwritten);
>>>>>>> 55288778
      overwrittenAliases.insert(overwritten);

      for (Value alias : overwrittenAliases) {
        alias.replaceUsesWithIf(
            overwrite.getValue(), [&](const OpOperand &operand) {
              return !operand.getOwner()->isBeforeInBlock(overwrite);
            });
      }
      rewriter.eraseOp(overwrite);
    }

    for (Operation *copyLikeOp : ops.copyLikeOps)
      rewriter.replaceOp(copyLikeOp, copyLikeOp->getOperand(0));

    // Replace return type of view-like ops with value-semantics type variant.
    for (Operation *viewLikeOp : ops.viewLikeOps) {
      rewriter.updateRootInPlace(viewLikeOp, [&] {
        Value result = viewLikeOp->getResult(0);
        auto resultType = result.getType().dyn_cast<NonValueTensorType>();
        if (resultType)
          result.setType(resultType.getWithValueSemantics());
      });
    }
    if (ops.returnOp.has_value()) {
      auto returnOp = ops.returnOp.value();
      for (int i = 0, e = returnOp->getNumOperands(); i < e; i++) {
        OpOperand &operand = returnOp->getOpOperand(i);
        auto it = originalReturnTypes.find(i);
        if (it == originalReturnTypes.end())
          continue;
        auto originalType = it->second.cast<NonValueTensorType>();
        rewriter.setInsertionPoint(returnOp);
        Value newReturnValue = copyTensorToType(rewriter, returnOp->getLoc(),
                                                originalType, operand.get());
        operand.set(newReturnValue);
      }
    }
  }

  LogicalResult matchAndRewrite(CopyToNonValueTensorOp copy,
                                PatternRewriter &rewriter) const override {
    // Find a subgraph starting with this CopyToNonValueTensorOp, and
    // terminating at CopyToValueTensorOp's, possibly with intervening view-like
    // ops and overwrites. This also catches the special case of a
    // CopyToNonValueTensorOp that trivially feeds into CopyToValueTensorOp's.
    DenseMap<Operation *, SmallVector<Value>> nonValueTensorsUsedByOp;

    // Some view-like ops take more than one non-value tensor as input (such as
    // `aten.view_as`). For these ops, we assume that the tensor view that gets
    // returned by the op is a view of the first operand of the op.

    // View-like ops that return a non-value tensor and have a view of the
    // operand of `copy.to_tensor` as the first operand.
    DenseSet<Operation *> validViewLikeOps;
    // View-like ops that return a non-value tensor and have a view of the
    // operand of `copy.to_tensor` as an operand other than the first operand.
    DenseSet<Operation *> viewLikeOpsToCheck;

    using OpOperandRefs = SmallVector<std::reference_wrapper<OpOperand>>;
    OpOperandRefs workList(copy.getResult().getUses());
    while (!workList.empty()) {
      OpOperand &operand = workList.pop_back_val();
      Operation *op = operand.getOwner();
      if (op->getBlock() != copy->getBlock()) {
        return rewriter.notifyMatchFailure(
            copy, "can only analyze within a single basic block");
      }

      if (isViewLikeOp(op)) {
        // We currently only support view-like ops with one tensor output.
        if (op->getNumResults() != 1 ||
            !op->getResult(0).getType().isa<BaseTensorType>()) {
          return rewriter.notifyMatchFailure(
              copy, "unsupported: view-like ops must have one tensor output, "
                    "and the tensor output must be the first result");
        }

        Value opResult = op->getResult(0);
        // There are cases where a view-like op will be partially converted to
        // value semantics, resulting in at least one of the inputs being a
        // non-value tensor and the output being a value tensor. If this is the
        // case then there is no need to look at the users of the result of the
        // op.
        if (opResult.getType().isa<NonValueTensorType>()) {
          if (operand.getOperandNumber() == 0) {
            validViewLikeOps.insert(op);
            llvm::append_range(workList, opResult.getUses());
          } else {
            viewLikeOpsToCheck.insert(op);
          }
        }
      }

      nonValueTensorsUsedByOp[op].push_back(
          assertNonValueTensor(operand.get()));
    }

    // Nothing to do if there is just a ReturnOp -- we know that we won't be
    // rewriting anything, since we must preserve the ReturnOp's original type.
    if (llvm::hasSingleElement(nonValueTensorsUsedByOp) &&
        isa<mlir::func::ReturnOp>(nonValueTensorsUsedByOp.begin()->first)) {
      return failure();
    }

    if (llvm::any_of(viewLikeOpsToCheck, [&](Operation *op) {
          return !validViewLikeOps.contains(op);
        })) {
      return rewriter.notifyMatchFailure(
          copy, "if a view-like op returns a non-value tensor, the first "
                "operand must be a view of the operand of the `copy.to_tensor` "
                "op");
    }

    FailureOr<InterpretedOps> interpretedOps =
        abstractlyInterpretSlice(copy, nonValueTensorsUsedByOp, rewriter);
    if (failed(LogicalResult(interpretedOps)))
      return failure();
    rewriteSlice(*interpretedOps, rewriter);
    return success();
  }
};
} // namespace

namespace {
// Calculate a forward slice starting from a CopyToNonValueTensorOp
// and ending at CopyToValueTensorOp's. If all intervening ops
// are just view-like operations (i.e. no mutation), then we can trivially
// convert them all to value semantics.
// This pattern handles the case where views span multiple basic blocks,
// which is currently not supported by
// `AbstractlyInterpretCopyToNonValueTensorOpUsersWithinABlock`.
class RewriteViewLikeSubgraph
    : public OpRewritePattern<CopyToNonValueTensorOp> {
public:
  using OpRewritePattern::OpRewritePattern;
  LogicalResult matchAndRewrite(CopyToNonValueTensorOp copy,
                                PatternRewriter &rewriter) const override {
    // Find a subgraph starting with this CopyToNonValueTensorOp, and
    // terminating at CopyToValueTensorOp's or ReturnOp's, possibly with
    // intervening view-like ops.
    // This also catches the special case of a CopyToNonValueTensorOp that
    // trivially feeds into CopyToValueTensorOp's.
    SmallVector<Operation *> viewLikeOps;
    SmallVector<CopyToValueTensorOp> copyToValueTensorOps;
    SmallVector<mlir::func::ReturnOp> returnOps;
    auto workList = llvm::to_vector<6>(copy.getResult().getUsers());
    // We currently only support view-like ops with one tensor input and one
    // tensor output, meaning that the tensor use-def chains form a tree.
    // This will not be the case for an op like `torch.aten.view_as`, so
    // we will need to add a set to prune duplicate visitation.
    while (!workList.empty()) {
      Operation *op = workList.pop_back_val();
      if (auto copyToValueTensor = dyn_cast<CopyToValueTensorOp>(op)) {
        copyToValueTensorOps.push_back(copyToValueTensor);
      } else if (auto returnOp = dyn_cast<mlir::func::ReturnOp>(op)) {
        returnOps.push_back(returnOp);
      } else if (isViewLikeOp(op)) {
        viewLikeOps.push_back(op);
        llvm::append_range(workList, op->getResult(0).getUsers());
      } else {
        return rewriter.notifyMatchFailure(
            copy, "can only handle these transitive user ops");
      }
    }

    if (copyToValueTensorOps.empty() && viewLikeOps.empty())
      return rewriter.notifyMatchFailure(copy, "no types to change");

    // All CopyToValueTensorOp operands will be changed to the correct type
    // by the logic below.
    for (CopyToValueTensorOp op : copyToValueTensorOps)
      rewriter.replaceOp(op, op.getOperand());
    // All uses of `copy` will be updated by the logic below.
    copy.replaceAllUsesWith(copy.getOperand());
    // Keep track of the original types of any view-like ops, so that we can
    // correctly copy them back to their mlir::func::ReturnOp's expected types.
    DenseMap<Value, Type> originalTypes;
    for (Operation *op : viewLikeOps) {
      rewriter.updateRootInPlace(op, [&]() {
        if (auto nonValueTensorType =
                op->getResult(0).getType().dyn_cast<NonValueTensorType>()) {
          originalTypes[op->getResult(0)] = nonValueTensorType;
          op->getResult(0).setType(nonValueTensorType.getWithValueSemantics());
        }
      });
    }
    // For ReturnOp's, we need to update the operands to their original types.
    for (mlir::func::ReturnOp op : returnOps) {
      for (int i = 0, e = op->getNumOperands(); i < e; i++) {
        OpOperand &operand = op->getOpOperand(i);
        auto it = originalTypes.find(operand.get());
        if (it == originalTypes.end())
          continue;
        auto originalType = it->second.cast<BaseTensorType>();
        rewriter.setInsertionPoint(op);
        Value newReturnValue = copyTensorToType(rewriter, op->getLoc(),
                                                originalType, operand.get());
        operand.set(newReturnValue);
      }
    }
    return success();
  }
};
} // namespace

namespace {
class MaximizeValueSemanticsPass
    : public MaximizeValueSemanticsBase<MaximizeValueSemanticsPass> {
  void runOnOperation() override {
    MLIRContext *context = &getContext();
    auto func = getOperation();

    RewritePatternSet patterns(context);
    patterns.insert<AbstractlyInterpretCopyToNonValueTensorOpUsersWithinABlock,
                    RewriteViewLikeSubgraph>(context);
    (void)applyPatternsAndFoldGreedily(func, std::move(patterns));
  }
};

} // namespace

std::unique_ptr<OperationPass<func::FuncOp>>
mlir::torch::Torch::createMaximizeValueSemanticsPass() {
  return std::make_unique<MaximizeValueSemanticsPass>();
}<|MERGE_RESOLUTION|>--- conflicted
+++ resolved
@@ -39,11 +39,7 @@
 // largest sequence of consecutive cast-like ops. The returned set contains all
 // the aliases that are identical to `value`, and have only been transformed by
 // cast-like ops.
-<<<<<<< HEAD
-static DenseSet<Value> getCastLikeAlisesOf(Value value) {
-=======
 static DenseSet<Value> getCastLikeAliasesOf(Value value) {
->>>>>>> 55288778
   Operation *currentOp = value.getDefiningOp();
   DenseSet<Value> result;
   while (isCastLikeOp(currentOp)) {
@@ -119,11 +115,7 @@
         availableAliases.clear();
         Value overwritten = overwrite.getOverwritten();
         availableAliases.insert(assertNonValueTensor(overwritten));
-<<<<<<< HEAD
-        DenseSet<Value> castLikeAliases = getCastLikeAlisesOf(overwritten);
-=======
         DenseSet<Value> castLikeAliases = getCastLikeAliasesOf(overwritten);
->>>>>>> 55288778
         availableAliases.insert(castLikeAliases.begin(), castLikeAliases.end());
         result.overwriteTensorContentsOps.push_back(overwrite);
       } else if (auto returnOp = dyn_cast<mlir::func::ReturnOp>(user)) {
@@ -166,11 +158,7 @@
       // overwritten alias, since casts only encode compile time information.
       // Therefore, here we replace the overwritten value and any cast-like
       // aliases of it with the overwrite value.
-<<<<<<< HEAD
-      DenseSet<Value> overwrittenAliases = getCastLikeAlisesOf(overwritten);
-=======
       DenseSet<Value> overwrittenAliases = getCastLikeAliasesOf(overwritten);
->>>>>>> 55288778
       overwrittenAliases.insert(overwritten);
 
       for (Value alias : overwrittenAliases) {
