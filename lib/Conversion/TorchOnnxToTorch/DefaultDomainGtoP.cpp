//===------------------------------------------------------------*- C++ -*-===//
//
// This file is licensed under the Apache License v2.0 with LLVM Exceptions.
// See https://llvm.org/LICENSE.txt for license information.
// SPDX-License-Identifier: Apache-2.0 WITH LLVM-exception
// Also available under a BSD-style license. See LICENSE.
//
//===----------------------------------------------------------------------===//

#include "torch-mlir/Conversion/TorchOnnxToTorch/Patterns.h"
#include "torch-mlir/Conversion/TorchOnnxToTorch/Utils.h"
#include "torch-mlir/Dialect/Torch/Utils/Utils.h"

using namespace mlir;
using namespace mlir::torch;
using namespace mlir::torch::onnx_c;

// Simple rewrites for the default domain.
// See: https://onnx.ai/onnx/operators/
// For operators that are effectively version invariant, we register with
// sinceVersion==1. We interpret this to include the following spec
// diffs that are irrelevant to this level of lowering:
//   * Supported element types.
//   * Limited broadcasting to full broadcasting support.
//
// There are a lot of spec revisions that basically generalized elementwise
// to be more normal and a direct translation vs a special case. This
// results in a lot of ONNX test cases that all reduce to the exact same
// thing here, so we simplify.
void mlir::torch::onnx_c::populateDefaultDomainGtoP(
    OnnxCustomOpConversionPattern &patterns) {
  patterns.onOp(
      "HardSigmoid", 6,
      [](OpBinder binder, ConversionPatternRewriter &rewriter) {
        Torch::ValueTensorType resultType;
        Value tensorOperand;
        float alpha, beta;
        if (binder.tensorOperand(tensorOperand) ||
            binder.f32FloatAttr(alpha, "alpha", 0.2f) ||
            binder.f32FloatAttr(beta, "beta", 0.5f) ||
            binder.tensorResultType(resultType))
          return failure();

        // HardSigmoid computes the following expression:
        //   max(0, min(1, alpha * x + beta))
        Value constAlpha = rewriter.create<Torch::ConstantFloatOp>(
            binder.getLoc(), rewriter.getType<Torch::FloatType>(),
            rewriter.getF64FloatAttr(alpha));

        Value constBeta = rewriter.create<Torch::ConstantFloatOp>(
            binder.getLoc(), rewriter.getType<Torch::FloatType>(),
            rewriter.getF64FloatAttr(beta));

        // Expression: alpha * x + beta
        Value alpha_x_plus_beta = rewriter.create<Torch::AtenAddScalarOp>(
            binder.getLoc(), resultType, tensorOperand, constBeta,
            /*alpha=*/constAlpha);

        // Expression: min(1, alpha * x + beta)
        Value constantOne = rewriter.create<Torch::ConstantIntOp>(
            binder.getLoc(), rewriter.getI64IntegerAttr(1));
        Value oneTensor = createRank0Tensor(rewriter, binder.getLoc(),
                                            resultType, constantOne);
        Value minExpression = rewriter.create<Torch::AtenMinimumOp>(
            binder.getLoc(), resultType, oneTensor, alpha_x_plus_beta);

        // Expression: max(0, min(1, alpha * x + beta))
        Value constantZero = rewriter.create<Torch::ConstantIntOp>(
            binder.getLoc(), rewriter.getI64IntegerAttr(0));
        Value zeroTensor = createRank0Tensor(rewriter, binder.getLoc(),
                                             resultType, constantZero);
        rewriter.replaceOpWithNewOp<Torch::AtenMaximumOp>(
            binder.op, resultType, zeroTensor, minExpression);
        return success();
      });
  patterns.onOp(
      "Gelu", 20, [](OpBinder binder, ConversionPatternRewriter &rewriter) {
        Value operand;
        Torch::ValueTensorType resultType;
        std::string approximate;

        if (binder.tensorOperand(operand) ||
            binder.tensorResultType(resultType) ||
            binder.customOpNameStringAttr(approximate, "approximate", "none"))
          return failure();

        Value vApproximate = rewriter.create<Torch::ConstantStrOp>(
            binder.getLoc(), rewriter.getType<Torch::StringType>(),
            rewriter.getStringAttr(approximate));

        rewriter.replaceOpWithNewOp<Torch::AtenGeluOp>(binder.op, resultType,
                                                       operand, vApproximate);
        return success();
      });
  patterns.onOp(
      "GridSample", 17,
      [](OpBinder binder, ConversionPatternRewriter &rewriter) {
        Torch::ValueTensorType resultType;
        Value input;
        Value grid;
        if (binder.tensorOperandAtIndex(input, 0) ||
            binder.tensorOperandAtIndex(grid, 1) ||
            binder.tensorResultType(resultType))
          return rewriter.notifyMatchFailure(
              binder.op, "operand grid_sampler bind failure");

        auto inputTensorType = cast<Torch::ValueTensorType>(input.getType());
        ArrayRef<int64_t> inputShape = inputTensorType.getSizes();
        uint32_t inputRank = inputShape.size();
        auto gridTensorType = cast<Torch::ValueTensorType>(grid.getType());
        ArrayRef<int64_t> gridShape = gridTensorType.getSizes();
        uint32_t gridRank = gridShape.size();

        if (inputRank != 4)
          return rewriter.notifyMatchFailure(binder.op,
                                             "only input rank 4 supported");
        if (gridRank != 4)
          return rewriter.notifyMatchFailure(binder.op,
                                             "only grid rank 4 supported");
        if (inputShape[0] != gridShape[0])
          return rewriter.notifyMatchFailure(
              binder.op, "N must be same for input and grid");
        if (gridShape[3] != 2)
          return rewriter.notifyMatchFailure(binder.op,
                                             "gridShape[3] expected to be 2");
        std::string mode;
        if (binder.customOpNameStringAttr(mode, "mode", "linear"))
          return rewriter.notifyMatchFailure(binder.op, "mode bind failure");
        if (mode != "linear" && mode != "bilinear")
          return rewriter.notifyMatchFailure(
              binder.op, "currently only mode : linear supported");
        std::string padding;
        if (binder.customOpNameStringAttr(padding, "padding_mode", "zeros"))
          return rewriter.notifyMatchFailure(binder.op,
                                             "padding_mode bind failure");
        if (padding != "zeros")
          return rewriter.notifyMatchFailure(
              binder.op, "currently only padding_mode : zeros supported");
        int64_t align;
        if (binder.s64IntegerAttr(align, "align_corners", 0))
          return rewriter.notifyMatchFailure(binder.op,
                                             "align_corners bind failure");

        Value interpolationMode = rewriter.create<Torch::ConstantIntOp>(
            binder.getLoc(), rewriter.getType<Torch::IntType>(),
            rewriter.getIntegerAttr(rewriter.getIntegerType(64), 0));
        Value paddingMode = rewriter.create<Torch::ConstantIntOp>(
            binder.getLoc(), rewriter.getType<Torch::IntType>(),
            rewriter.getIntegerAttr(rewriter.getIntegerType(64), 0));

        bool alignMode = align;
        Value alignCorners = rewriter.create<Torch::ConstantBoolOp>(
            binder.getLoc(), rewriter.getType<Torch::BoolType>(),
            rewriter.getBoolAttr(alignMode));

        rewriter.replaceOpWithNewOp<Torch::AtenGridSamplerOp>(
            binder.op, resultType, input, grid, interpolationMode, paddingMode,
            alignCorners);
        return success();
      });
  patterns.onOp("Less", 13,
                [](OpBinder binder, ConversionPatternRewriter &rewriter) {
                  Torch::ValueTensorType resultType;
                  Value lhs, rhs;
                  if (binder.tensorOperands(lhs, rhs) ||
                      binder.tensorResultType(resultType)) {
                    return failure();
                  }
                  rewriter.replaceOpWithNewOp<Torch::AtenLtTensorOp>(
                      binder.op, resultType, lhs, rhs);
                  return success();
                });
  patterns.onOp("LessOrEqual", 1,
                [](OpBinder binder, ConversionPatternRewriter &rewriter) {
                  Torch::ValueTensorType resultType;
                  Value lhs, rhs;
                  if (binder.tensorOperands(lhs, rhs) ||
                      binder.tensorResultType(resultType)) {
                    return failure();
                  }
                  rewriter.replaceOpWithNewOp<Torch::AtenLeTensorOp>(
                      binder.op, resultType, lhs, rhs);
                  return success();
                });
  patterns.onOp("Log", 1,
                [](OpBinder binder, ConversionPatternRewriter &rewriter) {
                  Torch::ValueTensorType resultType;
                  Value operand;
                  if (binder.tensorOperand(operand) ||
                      binder.tensorResultType(resultType)) {
                    return failure();
                  }
                  rewriter.replaceOpWithNewOp<Torch::AtenLogOp>(
                      binder.op, resultType, operand);
                  return success();
                });
  patterns.onOp("LSTM", 1, onnx_c::OnnxLstmExpander);
  patterns.onOp(
      "LogSoftmax", 13,
      [](OpBinder binder, ConversionPatternRewriter &rewriter) {
        Value input;
        Torch::ValueTensorType resultType;
        if (binder.tensorOperand(input) || binder.tensorResultType(resultType))
          return failure();
        int64_t axis;
        if (binder.s64IntegerAttr(axis, "axis", -1))
          return rewriter.notifyMatchFailure(binder.op, "axis bind failure");
        Value axisConst = rewriter.create<Torch::ConstantIntOp>(
            binder.getLoc(), rewriter.getI64IntegerAttr(axis));
        Value none = rewriter.create<Torch::ConstantNoneOp>(binder.getLoc());
        rewriter.replaceOpWithNewOp<Torch::AtenLogSoftmaxIntOp>(
            binder.op, resultType, input, axisConst, none);
        return success();
      });
  patterns.onOp(
      "LogSoftmax", 1,
      [](OpBinder binder, ConversionPatternRewriter &rewriter) {
        Value input;
        Torch::ValueTensorType resultType;
        if (binder.tensorOperand(input) || binder.tensorResultType(resultType))
          return failure();

        int64_t axis;
        if (binder.s64IntegerAttr(axis, "axis", 1))
          return rewriter.notifyMatchFailure(binder.op, "axis bind failure");
        std::optional<unsigned> maybeRank = Torch::getTensorRank(input);
        if (!maybeRank)
          return rewriter.notifyMatchFailure(binder.op,
                                             "Unsupported: unranked tensor");
        int64_t rank = *maybeRank;
        // if negative axis is provided, then flip it to a positive axis
        if (axis < 0) {
          axis = rank + axis;
        }
        // need input type and sizes to flatten/unflatten later.
        auto inputTy = cast<Torch::ValueTensorType>(input.getType());
        if (!inputTy || !inputTy.hasSizes())
          return rewriter.notifyMatchFailure(
              binder.op, "failed to get input type or sizes");

        Value axisConst = rewriter.create<Torch::ConstantIntOp>(
            binder.getLoc(), rewriter.getI64IntegerAttr(axis));
        Value none = rewriter.create<Torch::ConstantNoneOp>(binder.getLoc());
        Value cstEnd = rewriter.create<Torch::ConstantIntOp>(
            binder.getLoc(), rewriter.getI64IntegerAttr(rank - 1));

        // The old version of LogSoftmax flattens post-axis dims, performs
        // LogSoftmax on the flattened dim, then unflattens back to the original
        // shape.

        // this section gets some size information necessary for
        // flattening/unflattening
        if (!inputTy || !inputTy.hasSizes())
          return failure();
        llvm::ArrayRef<int64_t> allDims(inputTy.getSizes());
        llvm::ArrayRef<int64_t> rightDims(allDims.begin() + axis,
                                          allDims.end());
        llvm::SmallVector<int64_t> leftDims(allDims.begin(),
                                            allDims.begin() + axis);
        int64_t prodRightSizes = 1;
        llvm::SmallVector<Value> rightDimConsts;
        for (int64_t n : rightDims) {
          rightDimConsts.push_back(rewriter.create<Torch::ConstantIntOp>(
              binder.getLoc(), rewriter.getI64IntegerAttr(n)));
          if (n == Torch::kUnknownSize) {
            prodRightSizes = -1;
            break;
          }
          prodRightSizes *= n;
        }
        leftDims.push_back(prodRightSizes);
        // the following list will be used to unflatten the right side
        Value rightDimsPrimList = rewriter.create<Torch::PrimListConstructOp>(
            binder.getLoc(),
            rewriter.getType<Torch::ListType>(
                rewriter.getType<Torch::IntType>()),
            rightDimConsts);
        auto flatRightTy = rewriter.getType<Torch::ValueTensorType>(
            leftDims, inputTy.getOptionalDtype());
        // flatten input
        Value inputFlatRight = rewriter.create<Torch::AtenFlattenUsingIntsOp>(
            binder.getLoc(), flatRightTy, input, axisConst, cstEnd);
        // compute lsm over flattened index
        Value outputFlatRight = rewriter.create<Torch::AtenLogSoftmaxIntOp>(
            binder.getLoc(), flatRightTy, inputFlatRight, axisConst, none);
        // unflatten
        rewriter.replaceOpWithNewOp<Torch::AtenUnflattenIntOp>(
            binder.op, resultType, outputFlatRight, axisConst,
            rightDimsPrimList);
        return success();
      });
  patterns.onOp("MatMul", 13,
                [](OpBinder binder, ConversionPatternRewriter &rewriter) {
                  Torch::ValueTensorType resultType;
                  Value lhs, rhs;
                  if (binder.tensorOperands(lhs, rhs) ||
                      binder.tensorResultType(resultType))
                    return failure();
                  rewriter.replaceOpWithNewOp<Torch::AtenMatmulOp>(
                      binder.op, resultType, lhs, rhs);
                  return success();
                });
  patterns.onOp(
      "MatMulInteger", 10,
      [](OpBinder binder, ConversionPatternRewriter &rewriter) {
        Torch::ValueTensorType resultType;
        Value lhs, rhs, lhsZp, rhsZp;
        if (binder.tensorOperandAtIndex(lhs, 0) ||
            binder.tensorOperandAtIndex(rhs, 1) ||
            binder.tensorResultType(resultType))
          return failure();

        auto lhsTy = dyn_cast<Torch::ValueTensorType>(lhs.getType());
        auto rhsTy = dyn_cast<Torch::ValueTensorType>(rhs.getType());

        if (binder.tensorOperandAtIndex(lhsZp, 2)) {
          lhsZp = rewriter.create<Torch::ConstantIntOp>(
              binder.getLoc(), rewriter.getType<Torch::IntType>(),
              rewriter.getIntegerAttr(rewriter.getIntegerType(64), 0));
        }

        if (binder.tensorOperandAtIndex(rhsZp, 3)) {
          rhsZp = rewriter.create<Torch::ConstantIntOp>(
              binder.getLoc(), rewriter.getType<Torch::IntType>(),
              rewriter.getIntegerAttr(rewriter.getIntegerType(64), 0));
        }

        if (auto zpTy = dyn_cast<Torch::ValueTensorType>(lhsZp.getType())) {
          for (auto dim : zpTy.getSizes())
            if (dim != 1)
              return failure();
          lhsZp = rewriter.create<Torch::AtenItemOp>(
              binder.getLoc(), rewriter.getType<Torch::IntType>(), lhsZp);
        }

        if (auto zpTy = dyn_cast<Torch::ValueTensorType>(rhsZp.getType())) {
          for (auto dim : zpTy.getSizes())
            if (dim != 1)
              return failure();
          rhsZp = rewriter.create<Torch::AtenItemOp>(
              binder.getLoc(), rewriter.getType<Torch::IntType>(), rhsZp);
        }

        Value scale = rewriter.create<Torch::ConstantFloatOp>(
            binder.getLoc(), rewriter.getType<Torch::FloatType>(),
            rewriter.getF64FloatAttr(1.0));

        auto q = [&](Type qty) -> Type {
          if (qty.isSignedInteger(8))
            return rewriter.getType<Torch::QInt8Type>();
          if (qty.isUnsignedInteger(8))
            return rewriter.getType<Torch::QUInt8Type>();
          if (qty.isSignedInteger(32))
            return rewriter.getType<Torch::QInt32Type>();
          return {};
        };

        Type lhsQTy = rewriter.getType<Torch::ValueTensorType>(
            lhsTy.getOptionalSizes(), q(lhsTy.getDtype()));
        Type rhsQTy = rewriter.getType<Torch::ValueTensorType>(
            rhsTy.getOptionalSizes(), q(rhsTy.getDtype()));

        lhs = rewriter.create<Torch::Aten_MakePerTensorQuantizedTensorOp>(
            binder.getLoc(), lhsQTy, lhs, scale, lhsZp);
        rhs = rewriter.create<Torch::Aten_MakePerTensorQuantizedTensorOp>(
            binder.getLoc(), rhsQTy, rhs, scale, rhsZp);

        rewriter.replaceOpWithNewOp<Torch::AtenMatmulOp>(binder.op, resultType,
                                                         lhs, rhs);
        return success();
      });
  patterns.onOp("Mul", 7,
                [](OpBinder binder, ConversionPatternRewriter &rewriter) {
                  Torch::ValueTensorType resultType;
                  Value lhs, rhs;
                  if (binder.tensorOperands(lhs, rhs) ||
                      binder.tensorResultType(resultType)) {
                    return failure();
                  }
                  rewriter.replaceOpWithNewOp<Torch::AtenMulTensorOp>(
                      binder.op, resultType, lhs, rhs);
                  return success();
                });
  patterns.onOp("NonZero", 13,
                [](OpBinder binder, ConversionPatternRewriter &rewriter) {
                  Torch::ValueTensorType resultType;
                  Value operand;
                  if (binder.tensorOperand(operand) ||
                      binder.tensorResultType(resultType)) {
                    return failure();
                  }
                  rewriter.replaceOpWithNewOp<Torch::AtenNonzeroOp>(
                      binder.op, resultType, operand);
                  return success();
                });
  patterns.onOp(
      "MaxPool", 12, [](OpBinder binder, ConversionPatternRewriter &rewriter) {
        std::string autoPad;
        if (binder.customOpNameStringAttr(autoPad, "auto_pad", "NOTSET"))
          return rewriter.notifyMatchFailure(binder.op,
                                             "auto_pad bind failure");
        if (autoPad != "NOTSET")
          return rewriter.notifyMatchFailure(
              binder.op, "unsupported conversion: auto_pad != NOTSET");

        Torch::ValueTensorType resultType;
        Value operand;
        bool ceilMode;
        int64_t storageOrder;
        // TODO: Add support for indices output and storage_order
        if (binder.tensorOperand(operand) ||
            binder.s64BoolAttr(ceilMode, "ceil_mode", false) ||
            binder.s64IntegerAttr(storageOrder, "storage_order", 0) ||
            binder.tensorResultType(resultType))
          return rewriter.notifyMatchFailure(
              binder.op,
              "operand/ceil_mode/storage_order/resultType bind failure");
        if (storageOrder != 0)
          return rewriter.notifyMatchFailure(
              binder.op, "storage_order setting is not supported.");
        // Determine the rank of input tensor.
        std::optional<unsigned> maybeRank = Torch::getTensorRank(operand);
        if (!maybeRank)
          return rewriter.notifyMatchFailure(binder.op,
                                             "Unimplemented: unranked tensor");
        int64_t rank = *maybeRank;
        int64_t spatial = rank - 2;

        SmallVector<int64_t> kernel, padding, strides, dilations;
        if (binder.s64IntegerArrayAttr(kernel, "kernel_shape", {}))
          return rewriter.notifyMatchFailure(binder.op,
                                             "kernel_shape bind failure");
        if (kernel.size() != static_cast<size_t>(spatial))
          return rewriter.notifyMatchFailure(
              binder.op, "kernel list size does not match the number of axes");
        if (binder.s64IntegerArrayAttr(padding, "pads", {}))
          return rewriter.notifyMatchFailure(binder.op, "pads bind failure");
        if (!padding.empty() &&
            padding.size() != static_cast<size_t>(2 * spatial))
          return rewriter.notifyMatchFailure(
              binder.op, "padding list must contain (begin,end) pair for each "
                         "spatial axis");
        if (binder.s64IntegerArrayAttr(strides, "strides", {}))
          return rewriter.notifyMatchFailure(binder.op, "strides bind failure");
        if (!strides.empty() && strides.size() != static_cast<size_t>(spatial))
          return rewriter.notifyMatchFailure(
              binder.op, "strides list size does not match the number of axes");
        if (binder.s64IntegerArrayAttr(dilations, "dilations", {}))
          return rewriter.notifyMatchFailure(binder.op,
                                             "dilations bind failure");

        if (padding.empty())
          padding.resize(spatial, 0);
        if (strides.empty())
          strides.resize(spatial, 1);
        if (dilations.empty())
          dilations.resize(spatial, 1);

        // If the padding is symmetric we can push the padding operation to the
        // torch operator.
        if (padding.size() == static_cast<size_t>(2 * spatial)) {
          bool equal = true;
          for (int i = 0; i < spatial; ++i) {
            equal = equal && (padding[i] == padding[i + spatial]);
          }
          if (equal)
            padding.resize(spatial);
        }

        // Torch pool operators require equal padding on each size of each
        // dimension so we materialize the padding behavior explicitly and set
        // the padding to 0.
        if (padding.size() == static_cast<size_t>(2 * spatial)) {
          auto operandTy = cast<Torch::ValueTensorType>(operand.getType());
          llvm::SmallVector<int64_t> shuffledPadding(spatial * 2);
          llvm::SmallVector<int64_t> paddedShape(operandTy.getSizes());
          shuffledPadding.resize(2 * rank);
          for (int i = 0; i < spatial; ++i) {
            paddedShape[i + 2] += padding[i] + padding[i + spatial];
            shuffledPadding[2 * i] = padding[i];
            shuffledPadding[2 * i + 1] = padding[i + spatial];
          }

          Value shuffledPaddingList =
              createConstantIntList(binder, rewriter, padding);
          Value zero;
          if (resultType.getDtype().isa<FloatType>()) {
            zero = rewriter.create<Torch::ConstantFloatOp>(
                binder.getLoc(), rewriter.getType<Torch::FloatType>(),
                rewriter.getF64FloatAttr(
                    std::numeric_limits<double>::lowest()));
          } else if (resultType.getDtype().isa<IntegerType>()) {
            zero = rewriter.create<Torch::ConstantIntOp>(
                binder.getLoc(), rewriter.getI64IntegerAttr(
                                     std::numeric_limits<int64_t>::lowest()));
          }

          auto paddedInputTy = rewriter.getType<Torch::ValueTensorType>(
              paddedShape, operandTy.getDtype());
          operand = rewriter.create<Torch::AtenConstantPadNdOp>(
              binder.getLoc(), paddedInputTy, operand, shuffledPaddingList,
              zero);
          padding.clear();
          padding.resize(spatial, 0);
        }

        Value kernelSizeList = createConstantIntList(binder, rewriter, kernel);
        Value paddingList = createConstantIntList(binder, rewriter, padding);
        Value stridesList = createConstantIntList(binder, rewriter, strides);
        Value dilationsList =
            createConstantIntList(binder, rewriter, dilations);
        Value cstCeilMode =
            rewriter.create<Torch::ConstantBoolOp>(binder.getLoc(), ceilMode);

        if (rank == 3)
          return rewriter.notifyMatchFailure(binder.op,
                                             "Unimplemented: AtenMaxPool1dOp");
        if (rank == 4) {
          rewriter.replaceOpWithNewOp<Torch::AtenMaxPool2dOp>(
              binder.op, resultType, operand, kernelSizeList, stridesList,
              paddingList, dilationsList, cstCeilMode);
          return success();
        }
        if (rank == 5) {
          rewriter.replaceOpWithNewOp<Torch::AtenMaxPool3dOp>(
              binder.op, resultType, operand, kernelSizeList, stridesList,
              paddingList, dilationsList, cstCeilMode);
          return success();
        }
        return rewriter.notifyMatchFailure(binder.op, "No rank is matched.");
      });
  patterns.onOp("Greater", 16,
                [](OpBinder binder, ConversionPatternRewriter &rewriter) {
                  Torch::ValueTensorType resultType;
                  Value lhs, rhs;
                  std::string direction;
                  if (binder.tensorOperands(lhs, rhs) ||
                      binder.tensorResultType(resultType))
                    return failure();
                  rewriter.replaceOpWithNewOp<Torch::AtenGtTensorOp>(
                      binder.op, resultType, lhs, rhs);
                  return success();
                });
  patterns.onOp("GreaterOrEqual", 16,
                [](OpBinder binder, ConversionPatternRewriter &rewriter) {
                  Torch::ValueTensorType resultType;
                  Value lhs, rhs;
                  std::string direction;
                  if (binder.tensorOperands(lhs, rhs) ||
                      binder.tensorResultType(resultType))
                    return failure();
                  rewriter.replaceOpWithNewOp<Torch::AtenGeTensorOp>(
                      binder.op, resultType, lhs, rhs);
                  return success();
                });
  patterns.onOp(
      "InstanceNormalization", 6,
      [](OpBinder binder, ConversionPatternRewriter &rewriter) {
        Torch::ValueTensorType resultType;
        llvm::SmallVector<Value> operands;
        float eps;

        if (binder.tensorOperands(operands, 3) ||
            binder.tensorResultType(resultType) || operands.size() != 3 ||
            binder.f32FloatAttr(eps, "epsilon", 1e-05f)) {
          return failure();
        }
        Value none = rewriter.create<Torch::ConstantNoneOp>(binder.getLoc());
        Value boolTrue =
            rewriter.create<Torch::ConstantBoolOp>(binder.getLoc(), true);
        Value boolFalse =
            rewriter.create<Torch::ConstantBoolOp>(binder.getLoc(), false);
        auto epsValue = rewriter.create<Torch::ConstantFloatOp>(
            binder.getLoc(), rewriter.getF64FloatAttr(eps));

        auto momentum = rewriter.create<Torch::ConstantFloatOp>(
            binder.getLoc(), rewriter.getF64FloatAttr(0.0f));
        rewriter.replaceOpWithNewOp<Torch::AtenInstanceNormOp>(
            binder.op, resultType, /* input */ operands[0],
            /* weight */ operands[1],
            /* bias */ operands[2], /* running mean */ none,
            /* running var */ none,
            /* use input stats */ boolTrue, momentum, epsValue,
            /* cudnn enabled */ boolFalse);
        return success();
      });
  patterns.onOp(
      "Max", 1, [](OpBinder binder, ConversionPatternRewriter &rewriter) {
        Torch::ValueTensorType resultType;
        llvm::SmallVector<Value> operands;
        if (binder.tensorOperandsList(operands) ||
            binder.tensorResultType(resultType) || operands.size() == 0) {
          return failure();
        }
        Value result = operands[0];
        for (uint64_t i = 1; i < operands.size(); i++) {
          result = rewriter.create<Torch::AtenMaximumOp>(
              binder.getLoc(), resultType, result, operands[i]);
        }
        rewriter.replaceOp(binder.op, result.getDefiningOp());
        return success();
      });
  patterns.onOp(
      "Min", 1, [](OpBinder binder, ConversionPatternRewriter &rewriter) {
        Torch::ValueTensorType resultType;
        llvm::SmallVector<Value> operands;
        if (binder.tensorOperandsList(operands) ||
            binder.tensorResultType(resultType) || operands.size() == 0) {
          return failure();
        }
        Value result = operands[0];
        for (uint64_t i = 1; i < operands.size(); i++) {
          result = rewriter.create<Torch::AtenMinimumOp>(
              binder.getLoc(), resultType, result, operands[i]);
        }
        rewriter.replaceOp(binder.op, result.getDefiningOp());
        return success();
      });
  patterns.onOp("Neg", 1,
                [](OpBinder binder, ConversionPatternRewriter &rewriter) {
                  Torch::ValueTensorType resultType;
                  Value operand;
                  if (binder.tensorOperand(operand) ||
                      binder.tensorResultType(resultType)) {
                    return failure();
                  }
                  rewriter.replaceOpWithNewOp<Torch::AtenNegOp>(
                      binder.op, resultType, operand);
                  return success();
                });
  patterns.onOp(
      "Not", 1, [](OpBinder binder, ConversionPatternRewriter &rewriter) {
        Torch::ValueTensorType resultType;
        Value operand;
        if (binder.tensorOperand(operand) ||
            binder.tensorResultType(resultType)) {
          return failure();
        }

        auto loc = binder.getLoc();
        auto operandTy = cast<Torch::ValueTensorType>(operand.getType());
        auto eTy = operandTy.getDtype();

        if (!eTy.isInteger(1)) {
          auto i1ty = rewriter.getI1Type();
          auto ty = rewriter.getType<Torch::ValueTensorType>(
              operandTy.getSizes(), i1ty);
          auto torchqTy = Torch::getScalarTypeForType(i1ty);
          Value tyConst = rewriter.create<Torch::ConstantIntOp>(
              binder.getLoc(), rewriter.getType<Torch::IntType>(),
              rewriter.getIntegerAttr(rewriter.getIntegerType(64),
                                      static_cast<int64_t>(torchqTy)));
          Value none = rewriter.create<Torch::ConstantNoneOp>(loc);
          Value cstFalse = rewriter.create<Torch::ConstantBoolOp>(loc, false);
          operand = rewriter.create<Torch::AtenToDtypeOp>(
              loc, ty, operand, tyConst,
              /*non_blocking=*/cstFalse, /*copy=*/cstFalse,
              /*memory_format=*/none);
        }
        rewriter.replaceOpWithNewOp<Torch::AtenBitwiseNotOp>(
            binder.op, resultType, operand);
        return success();
      });
  patterns.onOp("Or", 1,
                [](OpBinder binder, ConversionPatternRewriter &rewriter) {
                  Torch::ValueTensorType resultType;
                  Value lhs, rhs;
                  if (binder.tensorOperands(lhs, rhs) ||
                      binder.tensorResultType(resultType)) {
                    return failure();
                  }
                  rewriter.replaceOpWithNewOp<Torch::AtenBitwiseOrTensorOp>(
                      binder.op, resultType, lhs, rhs);
                  return success();
                });
  patterns.onOp(
      "GatherND", 13, [](OpBinder binder, ConversionPatternRewriter &rewriter) {
        Torch::ValueTensorType resultType;
        Value data, indices;
        int64_t batchDimCount;
        if (binder.tensorOperandAtIndex(data, 0) ||
            binder.tensorOperandAtIndex(indices, 1) ||
            binder.tensorResultType(resultType) ||
            binder.s64IntegerAttr(batchDimCount, "batch_dims", 0))
          return failure();

        Location loc = binder.getLoc();
        auto dataTy = cast<Torch::ValueTensorType>(data.getType());
        auto indicesTy = cast<Torch::ValueTensorType>(indices.getType());
        if (!dataTy || !dataTy.hasSizes())
          return failure();
        if (!indicesTy || !indicesTy.hasSizes())
          return failure();

        // step 1. Get shapes and ranks of data and indices. The last dimension
        // of indices is expected to be static.
        ArrayRef<int64_t> dataShape = dataTy.getSizes();
        int64_t dataRank = dataShape.size();
        ArrayRef<int64_t> indicesShape = indicesTy.getSizes();
        int64_t indicesRank = indicesShape.size();
        int64_t indicesLastDim = indicesShape.back();
        // Given data tensor of rank r >= 1, indices tensor of rank q >= 1, and
        // batch_dims integer b, onnx.gather_nd gathers slices of data into an
        // output tensor of rank q + r - indices_shape[-1] - 1 - b.
        // indices_shape[-1] must be static to have deterministic output rank.
        if (dataRank < 1 || indicesRank < 1)
          return rewriter.notifyMatchFailure(
              binder.op, "expected data and indices rank to be >= 1");
        if (batchDimCount >= std::min(dataRank, indicesRank))
          return rewriter.notifyMatchFailure(
              binder.op, "batch_dims should be strictly less than "
                         "min(rank(data), rank(indices))");
        if (indicesLastDim == Torch::kUnknownSize)
          return rewriter.notifyMatchFailure(
              binder.op, "expected last dimension of indices to be static");

        // step 2. Get dimension list of data.
        SmallVector<int64_t> batchShape;
        SmallVector<Value> batchDims;
        SmallVector<Value> dataDims;
        for (int64_t i = 0; i < dataRank; ++i) {
          Value k = rewriter.create<Torch::ConstantIntOp>(binder.getLoc(), i);
          Value dataDim = rewriter.create<Torch::AtenSizeIntOp>(loc, data, k);
          dataDims.push_back(dataDim);
          if (i < batchDimCount) {
            batchShape.push_back(dataShape[i]);
            batchDims.push_back(dataDim);
          }
        }

        // step 3. Get dimension list of indices.
        Value constZero = rewriter.create<Torch::ConstantIntOp>(
            loc, rewriter.getI64IntegerAttr(0));
        Value constOne = rewriter.create<Torch::ConstantIntOp>(
            loc, rewriter.getI64IntegerAttr(1));
        SmallVector<Value> indicesDimsMinusOne;
        SmallVector<Value> unflattenIndicesDims;
        Value indicesFlattenDim = constOne;
        for (int64_t i = 0; i < indicesRank - 1; ++i) {
          Value k = rewriter.create<Torch::ConstantIntOp>(binder.getLoc(), i);
          Value indicesDim =
              rewriter.create<Torch::AtenSizeIntOp>(loc, indices, k);
          indicesDimsMinusOne.push_back(indicesDim);
          if (i >= batchDimCount) {
            unflattenIndicesDims.push_back(indicesDim);
            indicesFlattenDim = rewriter.create<Torch::AtenMulIntOp>(
                loc, indicesFlattenDim, indicesDim);
          }
        }
        ArrayRef<int64_t> indicesShapeMinusOne = indicesShape.drop_back();

        // Algorithm: We can not directly perform torch.gather as it requires
        // the ranks of data(`r`) and indices(`q`) to be same. So we will
        // perform collapse and reshape operations to match the ranks of data
        // and indices(making sure the semantics of the onnx.gather_nd are
        // preserved), perform torch.gather operation, later unflatten the
        // gather result to match onnx.gather_nd output. For example, assuming
        // indices is of shape (4, 5, 3, 2), data is (4, 10, 11, 7, 4) and
        // batch_dims(`b`)=1. Firstly, modify indices to 1-D indexing as the
        // torch.gather op supports only single dimensional indexing. (this
        // algorithm would have been simpler if we can get a torch op that
        // supports indexing at multiple dimensions simultaneously). 1-D indexed
        // indices will be of shape (4, 5, 3, 1), now materialize it to
        // `r-b-indices_shape[-1]` dimension of data i.e. reshaping it to the
        // shape (4, 5, 3, 1, 1). Next step is to flatten+expand the indices and
        // flatten the data to (4, 15, 7, 4) and (4, 110, 7, 4) shapes
        // respectively and then perform the torch.gather operation. Post the
        // gather operation, unflatten the indices dimensions of result to (4,
        // 5, 3, 7, 4) which is our required result.

        // step 4. Convert indices_shape[-1] dimensional indexing to 1D
        // indexing.
        Value sliceDim = rewriter.create<Torch::ConstantIntOp>(
            loc, rewriter.getI64IntegerAttr(indicesRank - 1));
        SmallVector<int64_t> indicesSliceShape(indicesShapeMinusOne);
        indicesSliceShape.push_back(1);
        auto indicesSliceTy = rewriter.getType<Torch::ValueTensorType>(
            indicesSliceShape, indicesTy.getOptionalDtype());

        Value start = constZero;
        Value updatedIndices;
        for (int64_t i = 0; i < indicesLastDim; ++i) {
          Value end = rewriter.create<Torch::ConstantIntOp>(
              loc, rewriter.getI64IntegerAttr(i + 1));
          Value indicesSlice = rewriter.create<Torch::AtenSliceTensorOp>(
              loc, indicesSliceTy, indices, sliceDim, start, end,
              /*step=*/constOne);
          start = end;
          // Apply bounds checking on the indices slice.
          auto boolTy = rewriter.getType<Torch::ValueTensorType>(
              indicesSliceShape, rewriter.getI1Type());
          Value lt = rewriter.create<Torch::AtenLtScalarOp>(
              loc, boolTy, indicesSlice, constZero);
          Value add = rewriter.create<Torch::AtenAddScalarOp>(
              loc, indicesSliceTy, indicesSlice, dataDims[batchDimCount + i],
              /*alpha=*/constOne);
          indicesSlice = rewriter.create<Torch::AtenWhereSelfOp>(
              loc, indicesSliceTy, lt, add, indicesSlice);
          if (i == 0) {
            updatedIndices = indicesSlice;
            continue;
          }
          updatedIndices = rewriter.create<Torch::AtenAddTensorOp>(
              loc, indicesSliceTy, indicesSlice, updatedIndices,
              dataDims[batchDimCount + i]);
        }

        // step 5. Compute all the required result types here.
        SmallVector<int64_t> reshapeIndicesShape(indicesShapeMinusOne);
        SmallVector<Value> reshapeIndicesDims(indicesDimsMinusOne);
        // Determine the collapsed dim size of indices(index_shape[-1] is not
        // part of collapsing as we already removed it by 1-D indexing).
        SmallVector<int64_t> flattenIndicesShape(batchShape);
        auto indicesCt = 1;
        for (int64_t i = batchDimCount; i < indicesRank - 1; ++i) {
          if (indicesShape[i] == Torch::kUnknownSize) {
            indicesCt = Torch::kUnknownSize;
            break;
          }
          indicesCt *= indicesShape[i];
        }
        flattenIndicesShape.push_back(indicesCt);
        // Determine the collapsed dim size of data.
        SmallVector<int64_t> flattenDataShape(batchShape);
        auto dataCt = 1;
        for (int64_t i = 0; i < indicesLastDim; ++i) {
          int64_t sz = dataShape[i + batchDimCount];
          if (sz == Torch::kUnknownSize) {
            dataCt = Torch::kUnknownSize;
            break;
          }
          dataCt *= sz;
        }
        flattenDataShape.push_back(dataCt);
        // Compute the shape of expand op.
        SmallVector<Value> expandIndicesDims(batchDims);
        expandIndicesDims.push_back(indicesFlattenDim);
        SmallVector<int64_t> expandIndicesShape(batchShape);
        expandIndicesShape.push_back(indicesCt);
        // Append `r-b-indices_shape[-1]` unit or data dims appropriately to all
        // result types.
        for (int64_t i = batchDimCount + indicesLastDim; i < dataRank; ++i) {
          reshapeIndicesShape.push_back(1);
          flattenIndicesShape.push_back(1);
          flattenDataShape.push_back(dataShape[i]);
          expandIndicesShape.push_back(dataShape[i]);
          reshapeIndicesDims.push_back(constOne);
          expandIndicesDims.push_back(dataDims[i]);
        }

        // step 6. Reshape 1-D indexed indices to match the rank of flattened
        // data by inserting unit dimensions.
        auto intListTy = rewriter.getType<Torch::ListType>(
            rewriter.getType<Torch::IntType>());
        Value reshapeIndicesSizeList =
            rewriter.create<Torch::PrimListConstructOp>(loc, intListTy,
                                                        reshapeIndicesDims);
        auto reshapeIndicesTy = rewriter.getType<Torch::ValueTensorType>(
            reshapeIndicesShape, indicesTy.getOptionalDtype());
        Value reshapedIndices = rewriter.create<Torch::AtenViewOp>(
            loc, reshapeIndicesTy, updatedIndices, reshapeIndicesSizeList);

        // step 7. Flatten `q-b-1` dimensions of the indices.
        auto flattenIndicesTy = rewriter.getType<Torch::ValueTensorType>(
            flattenIndicesShape, indicesTy.getOptionalDtype());
        Value batchDimCountVal = rewriter.create<Torch::ConstantIntOp>(
            loc, rewriter.getI64IntegerAttr(batchDimCount));
        Value flattenedIndices = reshapedIndices;
        if (indicesRank == 1) {
          flattenedIndices = rewriter.create<Torch::AtenUnsqueezeOp>(
              loc, flattenIndicesTy, reshapedIndices, constZero);
        } else if (indicesRank > 1) {
          Value endDim = rewriter.create<Torch::ConstantIntOp>(
              loc, rewriter.getI64IntegerAttr(indicesRank - 2));
          flattenedIndices = rewriter.create<Torch::AtenFlattenUsingIntsOp>(
              loc, flattenIndicesTy, reshapedIndices, batchDimCountVal, endDim);
        }

        // step 8. Expand `r-b-indices_shape[-1]` dims of flattened indices.
        auto expandIndicesTy = rewriter.getType<Torch::ValueTensorType>(
            expandIndicesShape, indicesTy.getOptionalDtype());
        Value expandIndicesSizeList =
            rewriter.create<Torch::PrimListConstructOp>(loc, intListTy,
                                                        expandIndicesDims);
        Value constFalse = rewriter.create<Torch::ConstantBoolOp>(
            loc, rewriter.getType<Torch::BoolType>(),
            rewriter.getBoolAttr(false));
        Value expandedIndices = rewriter.create<Torch::AtenExpandOp>(
            loc, expandIndicesTy, flattenedIndices, expandIndicesSizeList,
            /*implicit=*/constFalse);

        // step 9. Flatten indices_shape[-1] dimensions of data.
        auto flattenDataTy = rewriter.getType<Torch::ValueTensorType>(
            flattenDataShape, dataTy.getOptionalDtype());
        Value endDim = rewriter.create<Torch::ConstantIntOp>(
            loc,
            rewriter.getI64IntegerAttr(batchDimCount + indicesLastDim - 1));
        Value flattenedData = rewriter.create<Torch::AtenFlattenUsingIntsOp>(
            loc, flattenDataTy, data, batchDimCountVal, endDim);

        // step 10. Now we have flattenedData and expandedIndices of same rank
        // to perform gather operation.
        auto gatherTy = rewriter.getType<Torch::ValueTensorType>(
            expandIndicesShape, dataTy.getOptionalDtype());
        Value gather = rewriter.create<Torch::AtenGatherOp>(
            loc, gatherTy, flattenedData, batchDimCountVal, expandedIndices,
            /*sparseGrad=*/constFalse);

        // step 11. Unflatten the collapsed indices dims of gather result.
        if (indicesRank == 1) {
          rewriter.replaceOpWithNewOp<Torch::AtenSqueezeDimOp>(
              binder.op, resultType, gather, /*dim=*/constZero);
          return success();
        }
        Value unflattenSizeList = rewriter.create<Torch::PrimListConstructOp>(
            loc, intListTy, unflattenIndicesDims);
        rewriter.replaceOpWithNewOp<Torch::AtenUnflattenIntOp>(
            binder.op, resultType, gather, batchDimCountVal, unflattenSizeList);
        return success();
      });
  patterns.onOp(
      "Gather", 13, [](OpBinder binder, ConversionPatternRewriter &rewriter) {
        Torch::ValueTensorType resultType;
        Value data, indices;
        int64_t axis;
        if (binder.tensorOperandAtIndex(data, 0) ||
            binder.tensorOperandAtIndex(indices, 1) ||
            binder.tensorResultType(resultType) ||
            binder.s64IntegerAttr(axis, "axis", 0))
          return failure();
        Location loc = binder.getLoc();
        auto ctx = binder.op->getContext();
        auto indicesTy = cast<Torch::ValueTensorType>(indices.getType());
        auto dataTy = cast<Torch::ValueTensorType>(data.getType());
        if (!dataTy || !dataTy.hasSizes() || !indicesTy.hasSizes())
          return failure();

        int64_t dataRank = dataTy.getSizes().size();
        int64_t indicesRank = indicesTy.getSizes().size();
        axis = axis < 0 ? axis + dataRank : axis;

        Value index = rewriter.create<Torch::ConstantIntOp>(
            loc, Torch::IntType::get(ctx), rewriter.getI64IntegerAttr(axis));

        // Apply bounds checking on the input:
        auto intTy = rewriter.getType<Torch::IntType>();
        auto boolTy = rewriter.getType<Torch::ValueTensorType>(
            indicesTy.getSizes(), rewriter.getI1Type());
        Value zero = rewriter.create<Torch::ConstantIntOp>(
            loc, intTy, rewriter.getI64IntegerAttr(0));
        Value one = rewriter.create<Torch::ConstantIntOp>(
            loc, intTy, rewriter.getI64IntegerAttr(1));
        Value lt =
            rewriter.create<Torch::AtenLtScalarOp>(loc, boolTy, indices, zero);
        Value dim =
            rewriter.create<Torch::AtenSizeIntOp>(loc, intTy, data, index);
        Value add = rewriter.create<Torch::AtenAddScalarOp>(loc, indicesTy,
                                                            indices, dim, one);
        indices = rewriter.create<Torch::AtenWhereSelfOp>(loc, indicesTy, lt,
                                                          add, indices);

        auto intListTy = rewriter.getType<Torch::ListType>(
            rewriter.getType<Torch::IntType>());

        llvm::SmallVector<Value> indicesDims;
        for (int i = 0, s = indicesTy.getSizes().size(); i < s; ++i) {
          Value k = rewriter.create<Torch::ConstantIntOp>(binder.getLoc(), i);
          indicesDims.push_back(rewriter.create<Torch::AtenSizeIntOp>(
              binder.getLoc(), indices, k));
        }

        Value indicesSizeList = rewriter.create<Torch::PrimListConstructOp>(
            binder.getLoc(), intListTy, indicesDims);

        // Determine the collapsed dim size:
        auto indicesCt = 1;
        for (auto sz : indicesTy.getSizes()) {
          if (sz == Torch::kUnknownSize) {
            indicesCt = Torch::kUnknownSize;
            break;
          }

          indicesCt *= sz;
        }

        auto flattenTy = rewriter.getType<Torch::ValueTensorType>(
            SmallVector<int64_t>{indicesCt}, indicesTy.getOptionalDtype());

        if (indicesRank == 0) {
          indices = rewriter.create<Torch::AtenUnsqueezeOp>(
              binder.getLoc(), flattenTy, indices, zero);
        } else if (indicesRank > 1) {
          Value rank = rewriter.create<Torch::AtenDimOp>(loc, intTy, indices);
          Value end = rewriter.create<Torch::AtenSubIntOp>(loc, rank, one);
          indices = rewriter.create<Torch::AtenFlattenUsingIntsOp>(
              loc, flattenTy, indices, zero, end);
        }

        llvm::SmallVector<int64_t> gatherShape(dataTy.getSizes());
        gatherShape[axis] = indicesCt;
        auto gatherTy = rewriter.getType<Torch::ValueTensorType>(
            gatherShape, dataTy.getOptionalDtype());
        Value gather = rewriter.create<Torch::AtenIndexSelectOp>(
            loc, gatherTy, data, index, indices);

        if (indicesRank == 1) {
          rewriter.replaceOp(binder.op, gather);
          return success();
        }

        if (indicesRank > 1) {
          gather = rewriter.replaceOpWithNewOp<Torch::AtenUnflattenIntOp>(
              binder.op, resultType, gather, index, indicesSizeList);
          return success();
        }

        rewriter.replaceOpWithNewOp<Torch::AtenSqueezeOp>(binder.op, resultType,
                                                          gather);
        return success();
      });
  patterns.onOp(
      "GatherElements", 13,
      [](OpBinder binder, ConversionPatternRewriter &rewriter) {
        Torch::ValueTensorType resultType;
        Value data, indices;
        int64_t axis;
        if (binder.tensorOperandAtIndex(data, 0) ||
            binder.tensorOperandAtIndex(indices, 1) ||
            binder.tensorResultType(resultType) ||
            binder.s64IntegerAttr(axis, "axis", 0))
          return failure();
        Value constAxis = rewriter.create<Torch::ConstantIntOp>(
            binder.getLoc(), rewriter.getType<Torch::IntType>(),
            rewriter.getIntegerAttr(rewriter.getIntegerType(64), axis));
        Value sparseGrad = rewriter.create<Torch::ConstantBoolOp>(
            binder.getLoc(), rewriter.getType<Torch::BoolType>(),
            rewriter.getBoolAttr(false));
        rewriter.replaceOpWithNewOp<Torch::AtenGatherOp>(
            binder.op, resultType, data, constAxis, indices, sparseGrad);
        return success();
      });
  patterns.onOp(
      "Gemm", 1, [](OpBinder binder, ConversionPatternRewriter &rewriter) {
        Torch::ValueTensorType resultType;
        Value a, b, c;
        float alpha, beta;
        int64_t transA, transB;
        if (binder.tensorOperandAtIndex(a, 0) ||
            binder.tensorOperandAtIndex(b, 1) ||
            binder.s64IntegerAttr(transA, "transA", 0) ||
            binder.s64IntegerAttr(transB, "transB", 0) ||
            binder.f32FloatAttr(alpha, "alpha", 1.0f) ||
            binder.f32FloatAttr(beta, "beta", 1.0f) ||
            binder.tensorResultType(resultType))
          return failure();

        Value zero = rewriter.create<Torch::ConstantIntOp>(
            binder.getLoc(), rewriter.getType<Torch::IntType>(),
            rewriter.getIntegerAttr(rewriter.getIntegerType(64), 0));
        Value one = rewriter.create<Torch::ConstantIntOp>(
            binder.getLoc(), rewriter.getType<Torch::IntType>(),
            rewriter.getIntegerAttr(rewriter.getIntegerType(64), 1));

        auto transpose = [&](Value m) -> Value {
          auto tty = cast<Torch::ValueTensorType>(m.getType());
<<<<<<< HEAD
          std::optional<ArrayRef<int64_t>> shape = tty.getOptionalSizes();
          llvm::SmallVector<int64_t> newShape;
=======
          auto shape = tty.getOptionalSizes();
>>>>>>> 087fea06
          if (shape.has_value()) {
            newShape.append(shape.value().begin(), shape.value().end());
            std::reverse(newShape.begin(), newShape.end());
            shape = newShape;
          }
          auto oty = Torch::ValueTensorType::get(tty.getContext(), shape,
                                                 tty.getOptionalDtype());
          return rewriter.create<Torch::AtenTransposeIntOp>(binder.getLoc(),
                                                            oty, m, zero, one);
        };

        if (transA) {
          a = transpose(a);
        }

        if (transB) {
          b = transpose(b);
        }

        if (binder.getNumOperands() == 2) {
          rewriter.replaceOpWithNewOp<Torch::AtenMmOp>(binder.op, resultType, a,
                                                       b);
          return success();
        }

        if (binder.tensorOperandAtIndex(c, 2))
          return rewriter.notifyMatchFailure(binder.op,
                                             "Expected either 2 or 3 inputs");

        Value mm =
            rewriter.create<Torch::AtenMmOp>(binder.getLoc(), resultType, a, b);
        if (alpha == 1.0 && beta == 1.0) {
          rewriter.replaceOpWithNewOp<Torch::AtenAddTensorOp>(
              binder.op, resultType, mm, c, one);
          return success();
        }

        if (alpha != 1.0 && beta != 1.0) {
          Value constAlpha = rewriter.create<Torch::ConstantFloatOp>(
              binder.getLoc(), rewriter.getType<Torch::FloatType>(),
              rewriter.getF64FloatAttr(alpha));
          mm = rewriter.create<Torch::AtenMulScalarOp>(
              binder.getLoc(), resultType, mm, constAlpha);
          alpha = 1.0;
        }

        if (alpha != 1.0) {
          std::swap(alpha, beta);
          std::swap(mm, c);
        }

        Value constBeta = rewriter.create<Torch::ConstantFloatOp>(
            binder.getLoc(), rewriter.getType<Torch::FloatType>(),
            rewriter.getF64FloatAttr(beta));
        rewriter.replaceOpWithNewOp<Torch::AtenAddTensorOp>(
            binder.op, resultType, mm, c, constBeta);
        return success();
      });
  patterns.onOp(
      "GlobalAveragePool", 1,
      [](OpBinder binder, ConversionPatternRewriter &rewriter) {
        Torch::ValueTensorType resultType;
        Value operand;
        if (binder.tensorOperand(operand) ||
            binder.tensorResultType(resultType))
          return failure();

        auto inputTensorType = cast<Torch::ValueTensorType>(operand.getType());
        if (!inputTensorType || !inputTensorType.hasSizes()) {
          return rewriter.notifyMatchFailure(
              binder.op, "Expected input type having sizes");
        }
        ArrayRef<int64_t> inputShape = inputTensorType.getSizes();
        unsigned inputRank = inputShape.size();
        if (!resultType || !resultType.hasSizes()) {
          return rewriter.notifyMatchFailure(
              binder.op, "Expected result type having sizes");
        }
        ArrayRef<int64_t> resultShape = resultType.getSizes();

        SmallVector<Value> cstKernel, cstPadding, cstStrides;
        Value cstZero = rewriter.create<Torch::ConstantIntOp>(
            binder.getLoc(), rewriter.getI64IntegerAttr(0));
        Value cstOne = rewriter.create<Torch::ConstantIntOp>(
            binder.getLoc(), rewriter.getI64IntegerAttr(1));
        for (unsigned i = 2; i < inputRank; i++) {
          if (inputShape[i] == Torch::kUnknownSize) {
            Value dim = rewriter.create<Torch::ConstantIntOp>(
                binder.getLoc(), rewriter.getI64IntegerAttr(i));
            Value inputDimSize = rewriter.create<Torch::AtenSizeIntOp>(
                binder.getLoc(), operand, dim);
            cstKernel.push_back(inputDimSize);
          } else {
            int64_t kernelSize = inputShape[i] - resultShape[i] + 1;
            cstKernel.push_back(rewriter.create<Torch::ConstantIntOp>(
                binder.getLoc(), rewriter.getI64IntegerAttr(kernelSize)));
          }
          cstPadding.push_back(cstZero);
          cstStrides.push_back(cstOne);
        }
        Value kernelSizeList = rewriter.create<Torch::PrimListConstructOp>(
            binder.getLoc(),
            Torch::ListType::get(Torch::IntType::get(binder.op->getContext())),
            cstKernel);
        Value paddingList = rewriter.create<Torch::PrimListConstructOp>(
            binder.getLoc(),
            Torch::ListType::get(Torch::IntType::get(binder.op->getContext())),
            cstPadding);
        Value stridesList = rewriter.create<Torch::PrimListConstructOp>(
            binder.getLoc(),
            Torch::ListType::get(Torch::IntType::get(binder.op->getContext())),
            cstStrides);
        Value cstFalse =
            rewriter.create<Torch::ConstantBoolOp>(binder.getLoc(), false);
        Value cstCeilMode = cstFalse;
        Value cstCountIncludePad = cstFalse;
        Value cstNone = rewriter.create<Torch::ConstantNoneOp>(binder.getLoc());

        if (inputRank == 3) {
          rewriter.replaceOpWithNewOp<Torch::AtenAvgPool1dOp>(
              binder.op, resultType, operand, kernelSizeList, stridesList,
              paddingList, cstCeilMode, cstCountIncludePad);
          return success();
        } else if (inputRank == 4) {
          rewriter.replaceOpWithNewOp<Torch::AtenAvgPool2dOp>(
              binder.op, resultType, operand, kernelSizeList, stridesList,
              paddingList, cstCeilMode, cstCountIncludePad,
              /*divisor_override=*/cstNone);
          return success();
        } else if (inputRank == 5) {
          rewriter.replaceOpWithNewOp<Torch::AtenAvgPool3dOp>(
              binder.op, resultType, operand, kernelSizeList, stridesList,
              paddingList, cstCeilMode, cstCountIncludePad,
              /*divisor_override=*/cstNone);
          return success();
        }
        return failure();
      });
  patterns.onOp(
      "LayerNormalization", 17,
      [](OpBinder binder, ConversionPatternRewriter &rewriter) {
        Torch::ValueTensorType yType, meanType, invStdDevType;
        Value x, scale, b;
        int64_t axis, stashType;
        float epsilon;
        if (binder.tensorOperandAtIndex(x, 0) ||
            binder.tensorOperandAtIndex(scale, 1) ||
            binder.tensorOperandAtIndex(b, 2) ||
            binder.tensorResultTypeAtIndex(yType, 0) ||
            binder.s64IntegerAttr(axis, "axis", -1) ||
            binder.f32FloatAttr(epsilon, "epsilon", 0.00001f) ||
            binder.s64IntegerAttr(stashType, "stash_type", 1))
          return failure();
        Value constEpsilon = rewriter.create<Torch::ConstantFloatOp>(
            binder.getLoc(), rewriter.getType<Torch::FloatType>(),
            rewriter.getF64FloatAttr(epsilon));
        unsigned rank = 1;
        if (std::optional<unsigned> maybeRank = Torch::getTensorRank(x))
          rank = *maybeRank;
        SmallVector<Value> normalized;
        axis = Torch::toPositiveDim(axis, rank);
        auto xType = cast<Torch::ValueTensorType>(x.getType());
        if (!xType.hasSizes()) {
          return rewriter.notifyMatchFailure(
              binder.op, "Expected input (X) to have sizes");
        }
        ArrayRef<int64_t> xShape = xType.getSizes();
        for (int64_t n = axis; n < rank; n++) {
          normalized.push_back(rewriter.create<Torch::ConstantIntOp>(
              binder.getLoc(), rewriter.getI64IntegerAttr(xShape[n])));
        }
        Value normalized_shape = rewriter.create<Torch::PrimListConstructOp>(
            binder.getLoc(),
            Torch::ListType::get(Torch::IntType::get(binder.op->getContext())),
            normalized);

        int64_t numResults = binder.op->getNumResults();
        if (numResults == 1) {
          SmallVector<int64_t> reducedShape(rank, 1);
          for (int64_t i = 0; i < axis; i++)
            reducedShape[i] = xShape[i];
          auto reducedType = xType.getWithSizesAndDtype(
              reducedShape, xType.getOptionalDtype());
          Value y = rewriter
                        .create<Torch::AtenNativeLayerNormOp>(
                            binder.getLoc(), yType, /*meanType=*/reducedType,
                            /*invStdDevType=*/reducedType, x, normalized_shape,
                            scale, b, constEpsilon)
                        .getResult0();
          rewriter.replaceOp(binder.op, y);
          return success();
        }
        if (numResults == 3) {
          if (binder.tensorResultTypeAtIndex(meanType, 1) ||
              binder.tensorResultTypeAtIndex(invStdDevType, 2))
            return failure();
          rewriter.replaceOpWithNewOp<Torch::AtenNativeLayerNormOp>(
              binder.op, yType, meanType, invStdDevType, x, normalized_shape,
              scale, b, constEpsilon);
          return success();
        }
        return rewriter.notifyMatchFailure(
            binder.op, "Unimplemented: expected either 1 or 3 results");
      });
  patterns.onOp("LeakyRelu", 1,
                [](OpBinder binder, ConversionPatternRewriter &rewriter) {
                  Torch::ValueTensorType resultType;
                  Value operand;
                  float alpha;
                  if (binder.tensorOperand(operand) ||
                      binder.tensorResultType(resultType) ||
                      binder.f32FloatAttr(alpha, "alpha", 0.01f))
                    return failure();
                  Value constAlpha = rewriter.create<Torch::ConstantFloatOp>(
                      binder.getLoc(), rewriter.getType<Torch::FloatType>(),
                      rewriter.getF64FloatAttr(alpha));
                  rewriter.replaceOpWithNewOp<Torch::AtenLeakyReluOp>(
                      binder.op, resultType, operand, constAlpha);
                  return success();
                });
  patterns.onOp(
      "Pad", 1, [](OpBinder binder, ConversionPatternRewriter &rewriter) {
        Torch::ValueTensorType resultType;
        Value data, pads, axes;
        std::string mode;

        // TODO: The `axes` parameter is not supported yet.
        if (!binder.tensorOperandAtIndex(axes, 3)) {
          return rewriter.notifyMatchFailure(
              binder.op, "The axes parameter is not supported yet");
        }
        if (binder.tensorOperandAtIndex(data, 0) ||
            binder.tensorOperandAtIndex(pads, 1) ||
            binder.tensorResultType(resultType) ||
            binder.customOpNameStringAttr(mode, "mode", "constant"))
          return failure();
        Location loc = binder.getLoc();

        // Get pads shape and rank. The pads tensor is expected to be 1-D
        // tensor.
        auto padsTensorType = cast<Torch::ValueTensorType>(pads.getType());
        if (!padsTensorType || !padsTensorType.hasSizes()) {
          return rewriter.notifyMatchFailure(binder.op,
                                             "Expect non empty pad tensor");
        }
        ArrayRef<int64_t> padsShape = padsTensorType.getSizes();
        int64_t padsRank = padsShape.size();
        if (padsRank != 1)
          return rewriter.notifyMatchFailure(binder.op,
                                             "expect 1-d pad tensor");

        int64_t padsSize = padsShape[0];
        if (padsSize == Torch::kUnknownSize) {
          // As per onnx.Pad documentation, padSize = 2*num_data_axes
          // (if axes param not passed). Need to be updated when adding
          // support for `axes` param.
          auto dataOpTy = cast<Torch::ValueTensorType>(data.getType());
          TensorType dataTensor = dataOpTy.toBuiltinTensor();
          if (!dataTensor || !dataTensor.hasRank())
            return rewriter.notifyMatchFailure(
                binder.op, "pad length unknown and data operand unranked");
          int64_t dataRank = dataTensor.getRank();
          padsSize = 2 * dataRank;
        }

        Value constantValue;
        if (binder.getNumOperands() >= 3) {
          if (!binder.tensorOperandAtIndex(constantValue, 2)) {
            auto constTy =
                dyn_cast<Torch::BaseTensorType>(constantValue.getType());
            if (!constTy || !constTy.hasDtype())
              return rewriter.notifyMatchFailure(
                  binder.op, "constant ty is unsupport type");

            Type scalarTy = rewriter.getType<Torch::IntType>();
            if (isa<FloatType>(constTy.getDtype()))
              scalarTy = rewriter.getType<Torch::FloatType>();
            constantValue = rewriter.create<Torch::AtenItemOp>(loc, scalarTy,
                                                               constantValue);
          }
        }

        if (!constantValue) {
<<<<<<< HEAD
          constantValue = rewriter.create<Torch::ConstantFloatOp>(
              loc, rewriter.getF64FloatAttr(0.0f));
=======
          auto dataTensorType = cast<Torch::ValueTensorType>(data.getType());
          if (dataTensorType.getDtype().isa<IntegerType>())
            constantValue = rewriter.create<Torch::ConstantIntOp>(
                loc, rewriter.getI64IntegerAttr(0));
          if (dataTensorType.getDtype().isa<FloatType>())
            constantValue = rewriter.create<Torch::ConstantFloatOp>(
                loc, rewriter.getF64FloatAttr(0.0f));

          if (!constantValue)
            return rewriter.notifyMatchFailure(
                binder.op, "expected integer or float data tensor");
>>>>>>> 087fea06
        }

        // Extract all the values of 1-D pad tensor and create a list of all
        // these values as torch.pad op expects pad list.
        Value constZero = rewriter.create<Torch::ConstantIntOp>(
            loc, rewriter.getI64IntegerAttr(0));
        SmallVector<Value> padsTensorValue;
        SmallVector<int64_t> emptyShape;
        Type padsElemType =
            Torch::ValueTensorType::get(padsTensorType.getContext(), emptyShape,
                                        padsTensorType.getOptionalDtype());
        for (uint32_t i = 0; i < padsSize; ++i) {
          Value index = rewriter.create<Torch::ConstantIntOp>(
              loc, rewriter.getI64IntegerAttr(i));
          auto select = rewriter.create<Torch::AtenSelectIntOp>(
              loc, padsElemType, pads, constZero, index);
          Value selectInt = rewriter.create<Torch::AtenItemOp>(
              loc, rewriter.getType<Torch::IntType>(), select);
          padsTensorValue.push_back(selectInt);
        }

        // The torch.pad op expects a different arrangement of padding pairs for
        // each dimension as compared to the onnx.pad op. So, rearranging pad
        // tensor to satisfy torch.pad op semantics.
        SmallVector<Value> padsRearrange;
        for (uint32_t i = 0; i < padsSize / 2; i++) {
          padsRearrange.emplace_back(padsTensorValue[i]);
          padsRearrange.emplace_back(padsTensorValue[(padsSize / 2) + i]);
        }

        Value padsSizeList =
            rewriter
                .create<Torch::PrimListConstructOp>(
                    loc,
                    Torch::ListType::get(rewriter.getType<Torch::IntType>()),
                    padsRearrange)
                .getResult();
        Value modeVal = rewriter.create<Torch::ConstantStrOp>(
            loc, rewriter.getStringAttr(mode));

        rewriter.replaceOpWithNewOp<Torch::AtenPadOp>(
            binder.op, resultType, data, padsSizeList, modeVal, constantValue);
        return success();
      });
  patterns.onOp("Pow", 1,
                [](OpBinder binder, ConversionPatternRewriter &rewriter) {
                  Torch::ValueTensorType resultType;
                  Value lhs, rhs;
                  if (binder.tensorOperands(lhs, rhs) ||
                      binder.tensorResultType(resultType)) {
                    return failure();
                  }
                  rewriter.replaceOpWithNewOp<Torch::AtenPowTensorTensorOp>(
                      binder.op, resultType, lhs, rhs);
                  return success();
                });
  patterns.onOp(
      "Identity", 14, [](OpBinder binder, ConversionPatternRewriter &rewriter) {
        Torch::ValueTensorType resultType;
        Value tensor;
        if (binder.tensorOperand(tensor) ||
            binder.tensorResultType(resultType)) {
          return failure();
        }
        Value noneVal = rewriter.create<Torch::ConstantNoneOp>(binder.getLoc());
        rewriter.replaceOpWithNewOp<Torch::AtenCloneOp>(
            binder.op, resultType, tensor, /*memory_format=*/noneVal);
        return success();
      });
  patterns.onOp(
      "Mean", 1, [](OpBinder binder, ConversionPatternRewriter &rewriter) {
        if (binder.op->getNumOperands() == 1) {
          Torch::ValueTensorType resultType;
          Value x;
          if (binder.tensorOperand(x) || binder.tensorResultType(resultType))
            return failure();
          rewriter.replaceOp(binder.op, x);
          return success();
        }
        Torch::ValueTensorType resultType;
        SmallVector<Value> valList;
        int64_t numOperands = binder.op->getNumOperands();
        Value numOperandsConstant = rewriter.create<Torch::ConstantIntOp>(
            binder.getLoc(), rewriter.getType<Torch::IntType>(),
            rewriter.getIntegerAttr(rewriter.getIntegerType(64), numOperands));
        if (binder.tensorOperands(valList, numOperands) ||
            binder.tensorResultType(resultType))
          return failure();
        Value constOne = rewriter.create<Torch::ConstantIntOp>(
            binder.getLoc(), rewriter.getType<Torch::IntType>(),
            rewriter.getIntegerAttr(rewriter.getIntegerType(64), 1));
        // Short circuit to binary add
        Value curr = rewriter.create<Torch::AtenAddTensorOp>(
            binder.getLoc(), resultType, valList[0], valList[1], constOne);
        if (numOperands == 2) {
          rewriter.replaceOpWithNewOp<Torch::AtenDivScalarOp>(
              binder.op, resultType, curr, numOperandsConstant);
          return success();
        }
        // When binder.op->getNumOperands() > 2
        auto baseType = Torch::ValueTensorType::getWithLeastStaticInformation(
            binder.op->getContext());
        for (int i = 2; i < numOperands; i++) {
          if (i == numOperands - 1) {
            curr = rewriter.create<Torch::AtenAddTensorOp>(
                binder.getLoc(), resultType, curr, valList[i], constOne);
          } else {
            curr = rewriter.create<Torch::AtenAddTensorOp>(
                binder.getLoc(), baseType, curr, valList[i], constOne);
          }
        }
        rewriter.replaceOpWithNewOp<Torch::AtenDivScalarOp>(
            binder.op, resultType, curr, numOperandsConstant);
        return success();
      });
  patterns.onOp(
      "IsInf", 10, [](OpBinder binder, ConversionPatternRewriter &rewriter) {
        Torch::ValueTensorType resultType;
        Value tensor;
        int64_t neg;
        int64_t pos;
        if (binder.tensorOperand(tensor) ||
            binder.s64IntegerAttr(neg, "detect_negative", 1) ||
            binder.s64IntegerAttr(pos, "detect_positive", 1) ||
            binder.tensorResultType(resultType)) {
          return failure();
        }
        if (neg == 0) {
          // replace all negative infs with 0
          tensor = rewriter.create<Torch::AtenReluOp>(
              binder.getLoc(),
              dyn_cast<Torch::ValueTensorType>(tensor.getType()), tensor);
        }
        if (pos == 0) {
          // first use neg op to flip positive inf to negative inf. Then relu to
          // replace all positive infs with 0.
          Value flip = rewriter.create<Torch::AtenNegOp>(
              binder.getLoc(),
              dyn_cast<Torch::ValueTensorType>(tensor.getType()), tensor);
          tensor = rewriter.create<Torch::AtenReluOp>(
              binder.getLoc(), dyn_cast<Torch::ValueTensorType>(flip.getType()),
              flip);
        }
        rewriter.replaceOpWithNewOp<Torch::AtenIsinfOp>(binder.op, resultType,
                                                        tensor);
        return success();
      });
  patterns.onOp("IsNaN", 9,
                [](OpBinder binder, ConversionPatternRewriter &rewriter) {
                  Torch::ValueTensorType resultType;
                  Value tensor;
                  if (binder.tensorOperand(tensor) ||
                      binder.tensorResultType(resultType)) {
                    return failure();
                  }
                  rewriter.replaceOpWithNewOp<Torch::AtenIsnanOp>(
                      binder.op, resultType, tensor);
                  return success();
                });
  patterns.onOp("PRelu", 1,
                [](OpBinder binder, ConversionPatternRewriter &rewriter) {
                  Torch::ValueTensorType resultType;
                  Value tensor;
                  Value slope;
                  if (binder.tensorOperands(tensor, slope) ||
                      binder.tensorResultType(resultType)) {
                    return failure();
                  }
                  rewriter.replaceOpWithNewOp<Torch::AtenPreluOp>(
                      binder.op, resultType, tensor, slope);
                  return success();
                });
  patterns.onOp("Mod", 13,
                [](OpBinder binder, ConversionPatternRewriter &rewriter) {
                  Torch::ValueTensorType resultType;
                  Value self, other;
                  int64_t fmod;
                  if (binder.tensorOperands(self, other) ||
                      binder.tensorResultType(resultType) ||
                      binder.s64IntegerAttr(fmod, "fmod", 0)) {
                    return failure();
                  }

                  if (fmod) {
                    rewriter.replaceOpWithNewOp<Torch::AtenFmodTensorOp>(
                        binder.op, resultType, self, other);
                    return success();
                  }

                  rewriter.replaceOpWithNewOp<Torch::AtenRemainderTensorOp>(
                      binder.op, resultType, self, other);
                  return success();
                });
  patterns.onOp("Mish", 18,
                [](OpBinder binder, ConversionPatternRewriter &rewriter) {
                  Torch::ValueTensorType resultType;
                  Value input;
                  if (binder.tensorOperand(input) ||
                      binder.tensorResultType(resultType)) {
                    return failure();
                  }
                  rewriter.replaceOpWithNewOp<Torch::AtenMishOp>(
                      binder.op, resultType, input);
                  return success();
                });
  patterns.onOp(
      "OneHot", 1, [](OpBinder binder, ConversionPatternRewriter &rewriter) {
        llvm::SmallVector<Value> inputs;
        Torch::ValueTensorType resultType;
        if (binder.tensorOperandsList(inputs) ||
            binder.tensorResultType(resultType))
          return failure();

        if (inputs.size() != 3)
          return rewriter.notifyMatchFailure(binder.op, "expected 3 operands");

        int64_t axis;
        if (binder.s64IntegerAttr(axis, "axis", -1))
          return rewriter.notifyMatchFailure(binder.op,
                                             "`axis` attr not found");

        auto loc = binder.getLoc();
        Value indices = inputs[0];
        Value depth = inputs[1];
        Value values = inputs[2];

        auto indicesTy = cast<Torch::ValueTensorType>(indices.getType());
        auto valuesTy = cast<Torch::ValueTensorType>(values.getType());
        auto depthTy = cast<Torch::ValueTensorType>(depth.getType());

        axis = axis < 0 ? axis + indicesTy.getSizes().size() + 1 : axis;

        bool depthIsInt = isa<IntegerType>(depthTy.getDtype());
        Type intTy = rewriter.getType<Torch::IntType>();
        Type floatTy = rewriter.getType<Torch::FloatType>();
        Type depthETy = depthIsInt ? intTy : floatTy;
        depth = rewriter.create<Torch::AtenItemOp>(loc, depthETy, depth);

        if (!depthIsInt)
          depth = rewriter.create<Torch::AtenIntScalarOp>(
              loc, rewriter.getType<Torch::IntType>(), depth);

        auto selectTy = rewriter.getType<Torch::ValueTensorType>(
            llvm::SmallVector<int64_t>{1}, valuesTy.getDtype());

        Value zero = rewriter.create<Torch::ConstantIntOp>(
            loc, rewriter.getI64IntegerAttr(0));
        Value one = rewriter.create<Torch::ConstantIntOp>(
            loc, rewriter.getI64IntegerAttr(1));

        Value off = rewriter.create<Torch::AtenSelectIntOp>(loc, selectTy,
                                                            values, zero, zero);
        off = rewriter.create<Torch::AtenItemOp>(
            loc, rewriter.getType<Torch::IntType>(), off);

        Value on = rewriter.create<Torch::AtenSelectIntOp>(loc, selectTy,
                                                           values, zero, one);
        on = rewriter.create<Torch::AtenItemOp>(
            loc, rewriter.getType<Torch::IntType>(), on);

        auto i32Ty = rewriter.getIntegerType(32, true);
        llvm::SmallVector<int64_t> onehotShape(indicesTy.getSizes());
        onehotShape.push_back(Torch::kUnknownSize);
        auto onehotTy =
            rewriter.getType<Torch::ValueTensorType>(onehotShape, i32Ty);

        Value onehot = rewriter.create<Torch::AtenOneHotOp>(
            binder.getLoc(), onehotTy, indices, depth);

        for (int i = valuesTy.getSizes().size(); i > axis; ++i) {
          std::swap(onehotShape[i - 1], onehotShape[i]);
          Value iv0 = rewriter.create<Torch::ConstantIntOp>(
              loc, rewriter.getI64IntegerAttr(i));
          Value iv1 = rewriter.create<Torch::ConstantIntOp>(
              loc, rewriter.getI64IntegerAttr(i - 1));

          onehotTy =
              rewriter.getType<Torch::ValueTensorType>(onehotShape, i32Ty);
          onehot = rewriter.create<Torch::AtenTransposeIntOp>(loc, onehotTy,
                                                              onehot, iv1, iv0);
        }

        // Change one hot to an array of booleans to select value:
        auto i1Ty = rewriter.getI1Type();
        auto torchqTy = Torch::getScalarTypeForType(i1Ty);
        Value tyConst = rewriter.create<Torch::ConstantIntOp>(
            binder.getLoc(), rewriter.getType<Torch::IntType>(),
            rewriter.getIntegerAttr(rewriter.getIntegerType(64),
                                    static_cast<int64_t>(torchqTy)));

        onehotTy = rewriter.getType<Torch::ValueTensorType>(onehotShape, i1Ty);
        Value none = rewriter.create<Torch::ConstantNoneOp>(loc);
        Value cstFalse = rewriter.create<Torch::ConstantBoolOp>(loc, false);
        onehot = rewriter.create<Torch::AtenToDtypeOp>(
            loc, onehotTy, onehot, tyConst,
            /*non_blocking=*/cstFalse, /*copy=*/cstFalse,
            /*memory_format=*/none);

        onehotTy = rewriter.getType<Torch::ValueTensorType>(
            onehotShape, resultType.getDtype());
        onehot = rewriter.create<Torch::AtenWhereScalarOp>(loc, onehotTy,
                                                           onehot, on, off);

        rewriter.replaceOp(binder.op, onehot);
        return success();
      });
  patterns.onOp("HardSwish", 14,
                [](OpBinder binder, ConversionPatternRewriter &rewriter) {
                  Torch::ValueTensorType resultType;
                  Value input;
                  if (binder.tensorOperand(input) ||
                      binder.tensorResultType(resultType)) {
                    return failure();
                  }
                  rewriter.replaceOpWithNewOp<Torch::AtenHardswishOp>(
                      binder.op, resultType, input);
                  return success();
                });
}<|MERGE_RESOLUTION|>--- conflicted
+++ resolved
@@ -1063,12 +1063,8 @@
 
         auto transpose = [&](Value m) -> Value {
           auto tty = cast<Torch::ValueTensorType>(m.getType());
-<<<<<<< HEAD
           std::optional<ArrayRef<int64_t>> shape = tty.getOptionalSizes();
           llvm::SmallVector<int64_t> newShape;
-=======
-          auto shape = tty.getOptionalSizes();
->>>>>>> 087fea06
           if (shape.has_value()) {
             newShape.append(shape.value().begin(), shape.value().end());
             std::reverse(newShape.begin(), newShape.end());
@@ -1352,22 +1348,8 @@
         }
 
         if (!constantValue) {
-<<<<<<< HEAD
           constantValue = rewriter.create<Torch::ConstantFloatOp>(
               loc, rewriter.getF64FloatAttr(0.0f));
-=======
-          auto dataTensorType = cast<Torch::ValueTensorType>(data.getType());
-          if (dataTensorType.getDtype().isa<IntegerType>())
-            constantValue = rewriter.create<Torch::ConstantIntOp>(
-                loc, rewriter.getI64IntegerAttr(0));
-          if (dataTensorType.getDtype().isa<FloatType>())
-            constantValue = rewriter.create<Torch::ConstantFloatOp>(
-                loc, rewriter.getF64FloatAttr(0.0f));
-
-          if (!constantValue)
-            return rewriter.notifyMatchFailure(
-                binder.op, "expected integer or float data tensor");
->>>>>>> 087fea06
         }
 
         // Extract all the values of 1-D pad tensor and create a list of all
