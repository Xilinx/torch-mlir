//===------------------------------------------------------------*- C++ -*-===//
//
// This file is licensed under the Apache License v2.0 with LLVM Exceptions.
// See https://llvm.org/LICENSE.txt for license information.
// SPDX-License-Identifier: Apache-2.0 WITH LLVM-exception
// Also available under a BSD-style license. See LICENSE.
//
//===----------------------------------------------------------------------===//

#include "torch-mlir/Conversion/TorchOnnxToTorch/Patterns.h"
#include "torch-mlir/Conversion/TorchOnnxToTorch/Utils.h"
#include "torch-mlir/Dialect/Torch/Utils/Utils.h"

using namespace mlir;
using namespace mlir::torch;
using namespace mlir::torch::onnx_c;

// Simple rewrites for the default domain.
// See: https://onnx.ai/onnx/operators/
// For operators that are effectively version invariant, we register with
// sinceVersion==1. We interpret this to include the following spec
// diffs that are irrelevant to this level of lowering:
//   * Supported element types.
//   * Limited broadcasting to full broadcasting support.
//
// There are a lot of spec revisions that basically generalized elementwise
// to be more normal and a direct translation vs a special case. This
// results in a lot of ONNX test cases that all reduce to the exact same
// thing here, so we simplify.
void mlir::torch::onnx_c::populateDefaultDomainGtoP(
    OnnxCustomOpConversionPattern &patterns) {
  patterns.onOp(
      "HardSigmoid", 6,
      [](OpBinder binder, ConversionPatternRewriter &rewriter) {
        Torch::ValueTensorType resultType;
        Value tensorOperand;
        float alpha, beta;
        if (binder.tensorOperand(tensorOperand) ||
            binder.f32FloatAttr(alpha, "alpha", 0.2f) ||
            binder.f32FloatAttr(beta, "beta", 0.5f) ||
            binder.tensorResultType(resultType))
          return failure();

        // HardSigmoid computes the following expression:
        //   max(0, min(1, alpha * x + beta))
        Value constAlpha = rewriter.create<Torch::ConstantFloatOp>(
            binder.getLoc(), rewriter.getType<Torch::FloatType>(),
            rewriter.getF64FloatAttr(alpha));

        Value constBeta = rewriter.create<Torch::ConstantFloatOp>(
            binder.getLoc(), rewriter.getType<Torch::FloatType>(),
            rewriter.getF64FloatAttr(beta));

        // Expression: alpha * x + beta
        Value alpha_x_plus_beta = rewriter.create<Torch::AtenAddScalarOp>(
            binder.getLoc(), resultType, tensorOperand, constBeta,
            /*alpha=*/constAlpha);

        // Expression: min(1, alpha * x + beta)
        Value constantOne = rewriter.create<Torch::ConstantIntOp>(
            binder.getLoc(), rewriter.getI64IntegerAttr(1));
        Value oneTensor = createRank0Tensor(rewriter, binder.getLoc(),
                                            resultType, constantOne);
        Value minExpression = rewriter.create<Torch::AtenMinimumOp>(
            binder.getLoc(), resultType, oneTensor, alpha_x_plus_beta);

        // Expression: max(0, min(1, alpha * x + beta))
        Value constantZero = rewriter.create<Torch::ConstantIntOp>(
            binder.getLoc(), rewriter.getI64IntegerAttr(0));
        Value zeroTensor = createRank0Tensor(rewriter, binder.getLoc(),
                                             resultType, constantZero);
        rewriter.replaceOpWithNewOp<Torch::AtenMaximumOp>(
            binder.op, resultType, zeroTensor, minExpression);
        return success();
      });
  patterns.onOp(
      "Gelu", 20, [](OpBinder binder, ConversionPatternRewriter &rewriter) {
        Value operand;
        Torch::ValueTensorType resultType;
        std::string approximate;

        if (binder.tensorOperand(operand) ||
            binder.tensorResultType(resultType) ||
            binder.customOpNameStringAttr(approximate, "approximate", "none"))
          return failure();

        Value vApproximate = rewriter.create<Torch::ConstantStrOp>(
            binder.getLoc(), rewriter.getType<Torch::StringType>(),
            rewriter.getStringAttr(approximate));

        rewriter.replaceOpWithNewOp<Torch::AtenGeluOp>(binder.op, resultType,
                                                       operand, vApproximate);
        return success();
      });
  patterns.onOp(
      "GridSample", 17,
      [](OpBinder binder, ConversionPatternRewriter &rewriter) {
        Torch::ValueTensorType resultType;
        Value input;
        Value grid;
        if (binder.tensorOperandAtIndex(input, 0) ||
            binder.tensorOperandAtIndex(grid, 1) ||
            binder.tensorResultType(resultType))
          return rewriter.notifyMatchFailure(
              binder.op, "operand grid_sampler bind failure");

        auto inputTensorType = cast<Torch::ValueTensorType>(input.getType());
        ArrayRef<int64_t> inputShape = inputTensorType.getSizes();
        uint32_t inputRank = inputShape.size();
        auto gridTensorType = cast<Torch::ValueTensorType>(grid.getType());
        ArrayRef<int64_t> gridShape = gridTensorType.getSizes();
        uint32_t gridRank = gridShape.size();

        if (inputRank != 4)
          return rewriter.notifyMatchFailure(binder.op,
                                             "only input rank 4 supported");
        if (gridRank != 4)
          return rewriter.notifyMatchFailure(binder.op,
                                             "only grid rank 4 supported");
        if (inputShape[0] != gridShape[0])
          return rewriter.notifyMatchFailure(
              binder.op, "N must be same for input and grid");
        if (gridShape[3] != 2)
          return rewriter.notifyMatchFailure(binder.op,
                                             "gridShape[3] expected to be 2");
        std::string iModeString;
        int64_t iModeInt;
        if (binder.customOpNameStringAttr(iModeString, "mode", "linear"))
          return rewriter.notifyMatchFailure(binder.op, "mode bind failure");

        if (iModeString == "linear" || iModeString == "bilinear") {
          iModeInt = 0;
        } else if (iModeString == "nearest") {
          iModeInt = 1;
        } else {
          return rewriter.notifyMatchFailure(
              binder.op, "currently only mode : linear and nearest supported");
        }

        std::string padding;
        if (binder.customOpNameStringAttr(padding, "padding_mode", "zeros"))
          return rewriter.notifyMatchFailure(binder.op,
                                             "padding_mode bind failure");
        if (padding != "zeros")
          return rewriter.notifyMatchFailure(
              binder.op, "currently only padding_mode : zeros supported");
        int64_t align;
        if (binder.s64IntegerAttr(align, "align_corners", 0))
          return rewriter.notifyMatchFailure(binder.op,
                                             "align_corners bind failure");

        Value interpolationMode = rewriter.create<Torch::ConstantIntOp>(
            binder.getLoc(), rewriter.getType<Torch::IntType>(),
            rewriter.getIntegerAttr(rewriter.getIntegerType(64), iModeInt));

        Value paddingMode = rewriter.create<Torch::ConstantIntOp>(
            binder.getLoc(), rewriter.getType<Torch::IntType>(),
            rewriter.getIntegerAttr(rewriter.getIntegerType(64), 0));

        bool alignMode = align;
        Value alignCorners = rewriter.create<Torch::ConstantBoolOp>(
            binder.getLoc(), rewriter.getType<Torch::BoolType>(),
            rewriter.getBoolAttr(alignMode));

        rewriter.replaceOpWithNewOp<Torch::AtenGridSamplerOp>(
            binder.op, resultType, input, grid, interpolationMode, paddingMode,
            alignCorners);
        return success();
      });
  patterns.onOp(
      "If", 1, [](OpBinder binder, ConversionPatternRewriter &rewriter) {
        Value conditionTensor;
        if (binder.tensorOperand(conditionTensor)) {
          return rewriter.notifyMatchFailure(binder.op,
                                             "condition bind failure");
        }

        auto conditionType =
            cast<Torch::ValueTensorType>(conditionTensor.getType());
        if (!conditionType || conditionType.getSizes().size() != 1)
          return rewriter.notifyMatchFailure(
              binder.op, "condition must have one single element per "
                         "https://onnx.ai/onnx/operators/onnx__If.html");
        auto conditionInt = rewriter.create<Torch::AtenItemOp>(
            binder.getLoc(), rewriter.getType<Torch::IntType>(),
            conditionTensor);
        auto conditionBool = rewriter.create<Torch::AtenBoolIntOp>(
            binder.getLoc(), rewriter.getType<Torch::BoolType>(), conditionInt);

        llvm::SmallVector<mlir::Type> resultTypes;
        if (binder.tensorResultTypes(resultTypes)) {
          return rewriter.notifyMatchFailure(binder.op,
                                             "result type bind failure");
        }

        Region *thenRegion, *elseRegion;
        if (binder.getRegionAtIndex(elseRegion, 0) ||
            binder.getRegionAtIndex(thenRegion, 1)) {
          return rewriter.notifyMatchFailure(binder.op, "region bind failure");
        }

        auto primIfOp = rewriter.create<Torch::PrimIfOp>(
            binder.getLoc(), TypeRange(resultTypes), conditionBool);

        auto inlineIfCase = [&](Region &srcRegion, Region &dstRegion) {
          rewriter.inlineRegionBefore(srcRegion, dstRegion, dstRegion.begin());
        };
        inlineIfCase(*thenRegion, primIfOp.getThenRegion());
        inlineIfCase(*elseRegion, primIfOp.getElseRegion());

        auto replaceTerminator = [&](Region &region) {
          PatternRewriter::InsertionGuard guard(rewriter);
          Operation *terminator = region.front().getTerminator();
          rewriter.setInsertionPoint(terminator);
          rewriter.replaceOpWithNewOp<Torch::PrimIfYieldOp>(
              terminator, terminator->getOperands());
        };
        replaceTerminator(primIfOp.getThenRegion());
        replaceTerminator(primIfOp.getElseRegion());

        rewriter.replaceOp(binder.op, primIfOp.getResults());
        return success();
      });
  patterns.onOp("Less", 13,
                [](OpBinder binder, ConversionPatternRewriter &rewriter) {
                  Torch::ValueTensorType resultType;
                  Value lhs, rhs;
                  if (binder.tensorOperands(lhs, rhs) ||
                      binder.tensorResultType(resultType)) {
                    return failure();
                  }
                  rewriter.replaceOpWithNewOp<Torch::AtenLtTensorOp>(
                      binder.op, resultType, lhs, rhs);
                  return success();
                });
  patterns.onOp("LessOrEqual", 1,
                [](OpBinder binder, ConversionPatternRewriter &rewriter) {
                  Torch::ValueTensorType resultType;
                  Value lhs, rhs;
                  if (binder.tensorOperands(lhs, rhs) ||
                      binder.tensorResultType(resultType)) {
                    return failure();
                  }
                  rewriter.replaceOpWithNewOp<Torch::AtenLeTensorOp>(
                      binder.op, resultType, lhs, rhs);
                  return success();
                });
  patterns.onOp("Log", 1,
                [](OpBinder binder, ConversionPatternRewriter &rewriter) {
                  Torch::ValueTensorType resultType;
                  Value operand;
                  if (binder.tensorOperand(operand) ||
                      binder.tensorResultType(resultType)) {
                    return failure();
                  }
                  rewriter.replaceOpWithNewOp<Torch::AtenLogOp>(
                      binder.op, resultType, operand);
                  return success();
                });
  patterns.onOp("LSTM", 1, onnx_c::OnnxLstmExpander);
  patterns.onOp(
      "LogSoftmax", 13,
      [](OpBinder binder, ConversionPatternRewriter &rewriter) {
        Value input;
        Torch::ValueTensorType resultType;
        if (binder.tensorOperand(input) || binder.tensorResultType(resultType))
          return failure();
        int64_t axis;
        if (binder.s64IntegerAttr(axis, "axis", -1))
          return rewriter.notifyMatchFailure(binder.op, "axis bind failure");
        Value axisConst = rewriter.create<Torch::ConstantIntOp>(
            binder.getLoc(), rewriter.getI64IntegerAttr(axis));
        Value none = rewriter.create<Torch::ConstantNoneOp>(binder.getLoc());
        rewriter.replaceOpWithNewOp<Torch::AtenLogSoftmaxIntOp>(
            binder.op, resultType, input, axisConst, none);
        return success();
      });
  patterns.onOp(
      "LogSoftmax", 1,
      [](OpBinder binder, ConversionPatternRewriter &rewriter) {
        Value input;
        Torch::ValueTensorType resultType;
        if (binder.tensorOperand(input) || binder.tensorResultType(resultType))
          return failure();

        int64_t axis;
        if (binder.s64IntegerAttr(axis, "axis", 1))
          return rewriter.notifyMatchFailure(binder.op, "axis bind failure");
        std::optional<unsigned> maybeRank = Torch::getTensorRank(input);
        if (!maybeRank)
          return rewriter.notifyMatchFailure(binder.op,
                                             "Unsupported: unranked tensor");
        int64_t rank = *maybeRank;
        // if negative axis is provided, then flip it to a positive axis
        if (axis < 0) {
          axis = rank + axis;
        }
        // need input type and sizes to flatten/unflatten later.
        auto inputTy = cast<Torch::ValueTensorType>(input.getType());
        if (!inputTy || !inputTy.hasSizes())
          return rewriter.notifyMatchFailure(
              binder.op, "failed to get input type or sizes");

        Value axisConst = rewriter.create<Torch::ConstantIntOp>(
            binder.getLoc(), rewriter.getI64IntegerAttr(axis));
        Value none = rewriter.create<Torch::ConstantNoneOp>(binder.getLoc());
        Value cstEnd = rewriter.create<Torch::ConstantIntOp>(
            binder.getLoc(), rewriter.getI64IntegerAttr(rank - 1));

        // The old version of LogSoftmax flattens post-axis dims, performs
        // LogSoftmax on the flattened dim, then unflattens back to the original
        // shape.

        // this section gets some size information necessary for
        // flattening/unflattening
        if (!inputTy || !inputTy.hasSizes())
          return failure();
        llvm::ArrayRef<int64_t> allDims(inputTy.getSizes());
        llvm::ArrayRef<int64_t> rightDims(allDims.begin() + axis,
                                          allDims.end());
        llvm::SmallVector<int64_t> leftDims(allDims.begin(),
                                            allDims.begin() + axis);
        int64_t prodRightSizes = 1;
        llvm::SmallVector<Value> rightDimConsts;
        for (int64_t n : rightDims) {
          rightDimConsts.push_back(rewriter.create<Torch::ConstantIntOp>(
              binder.getLoc(), rewriter.getI64IntegerAttr(n)));
          if (n == Torch::kUnknownSize) {
            prodRightSizes = -1;
            break;
          }
          prodRightSizes *= n;
        }
        leftDims.push_back(prodRightSizes);
        // the following list will be used to unflatten the right side
        Value rightDimsPrimList = rewriter.create<Torch::PrimListConstructOp>(
            binder.getLoc(),
            rewriter.getType<Torch::ListType>(
                rewriter.getType<Torch::IntType>()),
            rightDimConsts);
        auto flatRightTy = rewriter.getType<Torch::ValueTensorType>(
            leftDims, inputTy.getOptionalDtype());
        // flatten input
        Value inputFlatRight = rewriter.create<Torch::AtenFlattenUsingIntsOp>(
            binder.getLoc(), flatRightTy, input, axisConst, cstEnd);
        // compute lsm over flattened index
        Value outputFlatRight = rewriter.create<Torch::AtenLogSoftmaxIntOp>(
            binder.getLoc(), flatRightTy, inputFlatRight, axisConst, none);
        // unflatten
        rewriter.replaceOpWithNewOp<Torch::AtenUnflattenIntOp>(
            binder.op, resultType, outputFlatRight, axisConst,
            rightDimsPrimList);
        return success();
      });
  patterns.onOp("MatMul", 13,
                [](OpBinder binder, ConversionPatternRewriter &rewriter) {
                  Torch::ValueTensorType resultType;
                  Value lhs, rhs;
                  if (binder.tensorOperands(lhs, rhs) ||
                      binder.tensorResultType(resultType))
                    return failure();
                  rewriter.replaceOpWithNewOp<Torch::AtenMatmulOp>(
                      binder.op, resultType, lhs, rhs);
                  return success();
                });
  patterns.onOp(
      "MatMulInteger", 10,
      [](OpBinder binder, ConversionPatternRewriter &rewriter) {
        Torch::ValueTensorType resultType;
        Value lhs, rhs, lhsZp, rhsZp;
        if (binder.tensorOperandAtIndex(lhs, 0) ||
            binder.tensorOperandAtIndex(rhs, 1) ||
            binder.tensorResultType(resultType))
          return failure();

        auto lhsTy = dyn_cast<Torch::ValueTensorType>(lhs.getType());
        auto rhsTy = dyn_cast<Torch::ValueTensorType>(rhs.getType());

        if (binder.tensorOperandAtIndex(lhsZp, 2)) {
          lhsZp = rewriter.create<Torch::ConstantIntOp>(
              binder.getLoc(), rewriter.getType<Torch::IntType>(),
              rewriter.getIntegerAttr(rewriter.getIntegerType(64), 0));
        }

        if (binder.tensorOperandAtIndex(rhsZp, 3)) {
          rhsZp = rewriter.create<Torch::ConstantIntOp>(
              binder.getLoc(), rewriter.getType<Torch::IntType>(),
              rewriter.getIntegerAttr(rewriter.getIntegerType(64), 0));
        }

        if (auto zpTy = dyn_cast<Torch::ValueTensorType>(lhsZp.getType())) {
          for (auto dim : zpTy.getSizes())
            if (dim != 1)
              return failure();
          lhsZp = rewriter.create<Torch::AtenItemOp>(
              binder.getLoc(), rewriter.getType<Torch::IntType>(), lhsZp);
        }

        if (auto zpTy = dyn_cast<Torch::ValueTensorType>(rhsZp.getType())) {
          for (auto dim : zpTy.getSizes())
            if (dim != 1)
              return failure();
          rhsZp = rewriter.create<Torch::AtenItemOp>(
              binder.getLoc(), rewriter.getType<Torch::IntType>(), rhsZp);
        }

        Value scale = rewriter.create<Torch::ConstantFloatOp>(
            binder.getLoc(), rewriter.getType<Torch::FloatType>(),
            rewriter.getF64FloatAttr(1.0));

        auto q = [&](Type qty) -> Type {
          if (qty.isSignedInteger(8))
            return rewriter.getType<Torch::QInt8Type>();
          if (qty.isUnsignedInteger(8))
            return rewriter.getType<Torch::QUInt8Type>();
          if (qty.isSignedInteger(32))
            return rewriter.getType<Torch::QInt32Type>();
          return {};
        };

        Type lhsQTy = rewriter.getType<Torch::ValueTensorType>(
            lhsTy.getOptionalSizes(), q(lhsTy.getDtype()));
        Type rhsQTy = rewriter.getType<Torch::ValueTensorType>(
            rhsTy.getOptionalSizes(), q(rhsTy.getDtype()));

        lhs = rewriter.create<Torch::Aten_MakePerTensorQuantizedTensorOp>(
            binder.getLoc(), lhsQTy, lhs, scale, lhsZp);
        rhs = rewriter.create<Torch::Aten_MakePerTensorQuantizedTensorOp>(
            binder.getLoc(), rhsQTy, rhs, scale, rhsZp);

        rewriter.replaceOpWithNewOp<Torch::AtenMatmulOp>(binder.op, resultType,
                                                         lhs, rhs);
        return success();
      });
  patterns.onOp("Mul", 7,
                [](OpBinder binder, ConversionPatternRewriter &rewriter) {
                  Torch::ValueTensorType resultType;
                  Value lhs, rhs;
                  if (binder.tensorOperands(lhs, rhs) ||
                      binder.tensorResultType(resultType)) {
                    return failure();
                  }
                  rewriter.replaceOpWithNewOp<Torch::AtenMulTensorOp>(
                      binder.op, resultType, lhs, rhs);
                  return success();
                });
  patterns.onOp("NonZero", 13,
                [](OpBinder binder, ConversionPatternRewriter &rewriter) {
                  Torch::ValueTensorType resultType;
                  Value operand;
                  if (binder.tensorOperand(operand) ||
                      binder.tensorResultType(resultType)) {
                    return failure();
                  }
                  rewriter.replaceOpWithNewOp<Torch::AtenNonzeroOp>(
                      binder.op, resultType, operand);
                  return success();
                });
  patterns.onOp(
      "MaxPool", 12, [](OpBinder binder, ConversionPatternRewriter &rewriter) {
        std::string autoPad;
        if (binder.customOpNameStringAttr(autoPad, "auto_pad", "NOTSET"))
          return rewriter.notifyMatchFailure(binder.op,
                                             "auto_pad bind failure");
        if (autoPad != "NOTSET")
          return rewriter.notifyMatchFailure(
              binder.op, "unsupported conversion: auto_pad != NOTSET");

        Torch::ValueTensorType resultTypeOut;
        Value operand;
        int64_t ceilMode, storageOrder;
        // TODO: Add support for indices output and storage_order
        if (binder.tensorOperand(operand) ||
            binder.s64IntegerAttr(ceilMode, "ceil_mode", 0) ||
            binder.s64IntegerAttr(storageOrder, "storage_order", 0) ||
            binder.tensorResultTypeAtIndex(resultTypeOut, 0))
          return rewriter.notifyMatchFailure(
              binder.op,
              "operand/ceil_mode/storage_order/resultType bind failure");
        if (storageOrder != 0)
          return rewriter.notifyMatchFailure(
              binder.op, "storage_order setting is not supported.");
        // Determine the rank of input tensor.
        std::optional<unsigned> maybeRank = Torch::getTensorRank(operand);
        if (!maybeRank)
          return rewriter.notifyMatchFailure(binder.op,
                                             "Unimplemented: unranked tensor");
        int64_t rank = *maybeRank;
        int64_t spatial = rank - 2;

        SmallVector<int64_t> kernel, padding, strides, dilations;
        if (binder.s64IntegerArrayAttr(kernel, "kernel_shape", {}))
          return rewriter.notifyMatchFailure(binder.op,
                                             "kernel_shape bind failure");
        if (kernel.size() != static_cast<size_t>(spatial))
          return rewriter.notifyMatchFailure(
              binder.op, "kernel list size does not match the number of axes");
        if (binder.s64IntegerArrayAttr(padding, "pads", {}))
          return rewriter.notifyMatchFailure(binder.op, "pads bind failure");
        if (!padding.empty() &&
            padding.size() != static_cast<size_t>(2 * spatial))
          return rewriter.notifyMatchFailure(
              binder.op, "padding list must contain (begin,end) pair for each "
                         "spatial axis");
        if (binder.s64IntegerArrayAttr(strides, "strides", {}))
          return rewriter.notifyMatchFailure(binder.op, "strides bind failure");
        if (!strides.empty() && strides.size() != static_cast<size_t>(spatial))
          return rewriter.notifyMatchFailure(
              binder.op, "strides list size does not match the number of axes");
        if (binder.s64IntegerArrayAttr(dilations, "dilations", {}))
          return rewriter.notifyMatchFailure(binder.op,
                                             "dilations bind failure");

        if (padding.empty())
          padding.resize(spatial, 0);
        if (strides.empty())
          strides.resize(spatial, 1);
        if (dilations.empty())
          dilations.resize(spatial, 1);

        // If the padding is symmetric we can push the padding operation to the
        // torch operator.
        if (padding.size() == static_cast<size_t>(2 * spatial)) {
          bool equal = true;
          for (int i = 0; i < spatial; ++i) {
            equal = equal && (padding[i] == padding[i + spatial]);
          }
          if (equal)
            padding.resize(spatial);
        }

        // Torch pool operators require equal padding on each size of each
        // dimension so we materialize the padding behavior explicitly and set
        // the padding to 0.
        if (padding.size() == static_cast<size_t>(2 * spatial)) {
          auto operandTy = cast<Torch::ValueTensorType>(operand.getType());
          llvm::SmallVector<int64_t> shuffledPadding(spatial * 2);
          llvm::SmallVector<int64_t> paddedShape(operandTy.getSizes());
          shuffledPadding.resize(2 * rank);
          for (int i = 0; i < spatial; ++i) {
            paddedShape[i + 2] += padding[i] + padding[i + spatial];
            shuffledPadding[2 * i] = padding[i];
            shuffledPadding[2 * i + 1] = padding[i + spatial];
          }

          Value shuffledPaddingList =
              createConstantIntList(binder, rewriter, padding);
          Value zero;
          if (isa<FloatType>(resultTypeOut.getDtype())) {
            zero = rewriter.create<Torch::ConstantFloatOp>(
                binder.getLoc(), rewriter.getType<Torch::FloatType>(),
                rewriter.getF64FloatAttr(
                    std::numeric_limits<double>::lowest()));
          } else if (isa<IntegerType>(resultTypeOut.getDtype())) {
            zero = rewriter.create<Torch::ConstantIntOp>(
                binder.getLoc(), rewriter.getI64IntegerAttr(
                                     std::numeric_limits<int64_t>::lowest()));
          }

          auto paddedInputTy = rewriter.getType<Torch::ValueTensorType>(
              paddedShape, operandTy.getDtype());
          operand = rewriter.create<Torch::AtenConstantPadNdOp>(
              binder.getLoc(), paddedInputTy, operand, shuffledPaddingList,
              zero);
          padding.clear();
          padding.resize(spatial, 0);
        }

        Value kernelSizeList = createConstantIntList(binder, rewriter, kernel);
        Value paddingList = createConstantIntList(binder, rewriter, padding);
        Value stridesList = createConstantIntList(binder, rewriter, strides);
        Value dilationsList =
            createConstantIntList(binder, rewriter, dilations);
        Value cstCeilMode =
            rewriter.create<Torch::ConstantBoolOp>(binder.getLoc(), ceilMode);

        if (rank == 3)
          return rewriter.notifyMatchFailure(binder.op,
                                             "Unimplemented: AtenMaxPool1dOp");

        if (binder.op->getNumResults() == 2) {
          Torch::ValueTensorType resultTypeIndices;
          if (binder.tensorResultTypeAtIndex(resultTypeIndices, 1))
            return failure();

          if (rank == 4) {
            rewriter.replaceOpWithNewOp<Torch::AtenMaxPool2dWithIndicesOp>(
                binder.op, resultTypeOut, resultTypeIndices, operand,
                kernelSizeList, stridesList, paddingList, dilationsList,
                cstCeilMode);
            return success();
          }
          if (rank == 5) {
            rewriter.replaceOpWithNewOp<Torch::AtenMaxPool3dWithIndicesOp>(
                binder.op, resultTypeOut, resultTypeIndices, operand,
                kernelSizeList, stridesList, paddingList, dilationsList,
                cstCeilMode);
            return success();
          }
        } else {
          if (rank == 4) {
            rewriter.replaceOpWithNewOp<Torch::AtenMaxPool2dOp>(
                binder.op, resultTypeOut, operand, kernelSizeList, stridesList,
                paddingList, dilationsList, cstCeilMode);
            return success();
          }
          if (rank == 5) {
            rewriter.replaceOpWithNewOp<Torch::AtenMaxPool3dOp>(
                binder.op, resultTypeOut, operand, kernelSizeList, stridesList,
                paddingList, dilationsList, cstCeilMode);
            return success();
          }
        }
        return rewriter.notifyMatchFailure(binder.op, "No rank is matched.");
      });
  patterns.onOp("Greater", 16,
                [](OpBinder binder, ConversionPatternRewriter &rewriter) {
                  Torch::ValueTensorType resultType;
                  Value lhs, rhs;
                  std::string direction;
                  if (binder.tensorOperands(lhs, rhs) ||
                      binder.tensorResultType(resultType))
                    return failure();
                  rewriter.replaceOpWithNewOp<Torch::AtenGtTensorOp>(
                      binder.op, resultType, lhs, rhs);
                  return success();
                });
  patterns.onOp("GreaterOrEqual", 16,
                [](OpBinder binder, ConversionPatternRewriter &rewriter) {
                  Torch::ValueTensorType resultType;
                  Value lhs, rhs;
                  std::string direction;
                  if (binder.tensorOperands(lhs, rhs) ||
                      binder.tensorResultType(resultType))
                    return failure();
                  rewriter.replaceOpWithNewOp<Torch::AtenGeTensorOp>(
                      binder.op, resultType, lhs, rhs);
                  return success();
                });
  patterns.onOp(
      "InstanceNormalization", 6,
      [](OpBinder binder, ConversionPatternRewriter &rewriter) {
        Torch::ValueTensorType resultType;
        llvm::SmallVector<Value> operands;
        float eps;

        if (binder.tensorOperands(operands, 3) ||
            binder.tensorResultType(resultType) || operands.size() != 3 ||
            binder.f32FloatAttr(eps, "epsilon", 1e-05f)) {
          return failure();
        }
        Value none = rewriter.create<Torch::ConstantNoneOp>(binder.getLoc());
        Value boolTrue =
            rewriter.create<Torch::ConstantBoolOp>(binder.getLoc(), true);
        Value boolFalse =
            rewriter.create<Torch::ConstantBoolOp>(binder.getLoc(), false);
        auto epsValue = rewriter.create<Torch::ConstantFloatOp>(
            binder.getLoc(), rewriter.getF64FloatAttr(eps));

        auto momentum = rewriter.create<Torch::ConstantFloatOp>(
            binder.getLoc(), rewriter.getF64FloatAttr(0.0f));
        rewriter.replaceOpWithNewOp<Torch::AtenInstanceNormOp>(
            binder.op, resultType, /* input */ operands[0],
            /* weight */ operands[1],
            /* bias */ operands[2], /* running mean */ none,
            /* running var */ none,
            /* use input stats */ boolTrue, momentum, epsValue,
            /* cudnn enabled */ boolFalse);
        return success();
      });
  patterns.onOp(
      "Max", 1, [](OpBinder binder, ConversionPatternRewriter &rewriter) {
        Torch::ValueTensorType resultType;
        llvm::SmallVector<Value> operands;
        if (binder.tensorOperandsList(operands) ||
            binder.tensorResultType(resultType) || operands.size() == 0) {
          return failure();
        }
        Value result = operands[0];
        for (uint64_t i = 1; i < operands.size(); i++) {
          result = rewriter.create<Torch::AtenMaximumOp>(
              binder.getLoc(), resultType, result, operands[i]);
        }
        rewriter.replaceOp(binder.op, result);
        return success();
      });
  patterns.onOp(
      "Min", 1, [](OpBinder binder, ConversionPatternRewriter &rewriter) {
        Torch::ValueTensorType resultType;
        llvm::SmallVector<Value> operands;
        if (binder.tensorOperandsList(operands) ||
            binder.tensorResultType(resultType) || operands.size() == 0) {
          return failure();
        }
        Value result = operands[0];
        for (uint64_t i = 1; i < operands.size(); i++) {
          result = rewriter.create<Torch::AtenMinimumOp>(
              binder.getLoc(), resultType, result, operands[i]);
        }
        rewriter.replaceOp(binder.op, result);
        return success();
      });
  patterns.onOp("Neg", 1,
                [](OpBinder binder, ConversionPatternRewriter &rewriter) {
                  Torch::ValueTensorType resultType;
                  Value operand;
                  if (binder.tensorOperand(operand) ||
                      binder.tensorResultType(resultType)) {
                    return failure();
                  }
                  rewriter.replaceOpWithNewOp<Torch::AtenNegOp>(
                      binder.op, resultType, operand);
                  return success();
                });
  patterns.onOp(
      "Not", 1, [](OpBinder binder, ConversionPatternRewriter &rewriter) {
        Torch::ValueTensorType resultType;
        Value operand;
        if (binder.tensorOperand(operand) ||
            binder.tensorResultType(resultType)) {
          return failure();
        }

        auto loc = binder.getLoc();
        auto operandTy = cast<Torch::ValueTensorType>(operand.getType());
        auto eTy = operandTy.getDtype();

        if (!eTy.isInteger(1)) {
          auto i1ty = rewriter.getI1Type();
          auto ty = rewriter.getType<Torch::ValueTensorType>(
              operandTy.getSizes(), i1ty);
          auto torchqTy = Torch::getScalarTypeForType(i1ty);
          Value tyConst = rewriter.create<Torch::ConstantIntOp>(
              binder.getLoc(), rewriter.getType<Torch::IntType>(),
              rewriter.getIntegerAttr(rewriter.getIntegerType(64),
                                      static_cast<int64_t>(torchqTy)));
          Value none = rewriter.create<Torch::ConstantNoneOp>(loc);
          Value cstFalse = rewriter.create<Torch::ConstantBoolOp>(loc, false);
          operand = rewriter.create<Torch::AtenToDtypeOp>(
              loc, ty, operand, tyConst,
              /*non_blocking=*/cstFalse, /*copy=*/cstFalse,
              /*memory_format=*/none);
        }
        rewriter.replaceOpWithNewOp<Torch::AtenBitwiseNotOp>(
            binder.op, resultType, operand);
        return success();
      });
  patterns.onOp("Or", 1,
                [](OpBinder binder, ConversionPatternRewriter &rewriter) {
                  Torch::ValueTensorType resultType;
                  Value lhs, rhs;
                  if (binder.tensorOperands(lhs, rhs) ||
                      binder.tensorResultType(resultType)) {
                    return failure();
                  }
                  rewriter.replaceOpWithNewOp<Torch::AtenBitwiseOrTensorOp>(
                      binder.op, resultType, lhs, rhs);
                  return success();
                });
  patterns.onOp(
      "GatherND", 13, [](OpBinder binder, ConversionPatternRewriter &rewriter) {
        Torch::ValueTensorType resultType;
        Value data, indices;
        int64_t batchDimCount;
        if (binder.tensorOperandAtIndex(data, 0) ||
            binder.tensorOperandAtIndex(indices, 1) ||
            binder.tensorResultType(resultType) ||
            binder.s64IntegerAttr(batchDimCount, "batch_dims", 0))
          return failure();

        Location loc = binder.getLoc();
        auto dataTy = cast<Torch::ValueTensorType>(data.getType());
        auto indicesTy = cast<Torch::ValueTensorType>(indices.getType());
        if (!dataTy || !dataTy.hasSizes())
          return failure();
        if (!indicesTy || !indicesTy.hasSizes())
          return failure();

        // step 1. Get shapes and ranks of data and indices. The last dimension
        // of indices is expected to be static.
        ArrayRef<int64_t> dataShape = dataTy.getSizes();
        int64_t dataRank = dataShape.size();
        ArrayRef<int64_t> indicesShape = indicesTy.getSizes();
        int64_t indicesRank = indicesShape.size();
        int64_t indicesLastDim = indicesShape.back();
        // Given data tensor of rank r >= 1, indices tensor of rank q >= 1, and
        // batch_dims integer b, onnx.gather_nd gathers slices of data into an
        // output tensor of rank q + r - indices_shape[-1] - 1 - b.
        // indices_shape[-1] must be static to have deterministic output rank.
        if (dataRank < 1 || indicesRank < 1)
          return rewriter.notifyMatchFailure(
              binder.op, "expected data and indices rank to be >= 1");
        if (batchDimCount >= std::min(dataRank, indicesRank))
          return rewriter.notifyMatchFailure(
              binder.op, "batch_dims should be strictly less than "
                         "min(rank(data), rank(indices))");
        if (indicesLastDim == Torch::kUnknownSize)
          return rewriter.notifyMatchFailure(
              binder.op, "expected last dimension of indices to be static");

        // step 2. Get dimension list of data.
        SmallVector<int64_t> batchShape;
        SmallVector<Value> batchDims;
        SmallVector<Value> dataDims;
        for (int64_t i = 0; i < dataRank; ++i) {
          Value k = rewriter.create<Torch::ConstantIntOp>(binder.getLoc(), i);
          Value dataDim = rewriter.create<Torch::AtenSizeIntOp>(loc, data, k);
          dataDims.push_back(dataDim);
          if (i < batchDimCount) {
            batchShape.push_back(dataShape[i]);
            batchDims.push_back(dataDim);
          }
        }

        // step 3. Get dimension list of indices.
        Value constZero = rewriter.create<Torch::ConstantIntOp>(
            loc, rewriter.getI64IntegerAttr(0));
        Value constOne = rewriter.create<Torch::ConstantIntOp>(
            loc, rewriter.getI64IntegerAttr(1));
        SmallVector<Value> indicesDimsMinusOne;
        SmallVector<Value> unflattenIndicesDims;
        Value indicesFlattenDim = constOne;
        for (int64_t i = 0; i < indicesRank - 1; ++i) {
          Value k = rewriter.create<Torch::ConstantIntOp>(binder.getLoc(), i);
          Value indicesDim =
              rewriter.create<Torch::AtenSizeIntOp>(loc, indices, k);
          indicesDimsMinusOne.push_back(indicesDim);
          if (i >= batchDimCount) {
            unflattenIndicesDims.push_back(indicesDim);
            indicesFlattenDim = rewriter.create<Torch::AtenMulIntOp>(
                loc, indicesFlattenDim, indicesDim);
          }
        }
        ArrayRef<int64_t> indicesShapeMinusOne = indicesShape.drop_back();

        // Algorithm: We can not directly perform torch.gather as it requires
        // the ranks of data(`r`) and indices(`q`) to be same. So we will
        // perform collapse and reshape operations to match the ranks of data
        // and indices(making sure the semantics of the onnx.gather_nd are
        // preserved), perform torch.gather operation, later unflatten the
        // gather result to match onnx.gather_nd output. For example, assuming
        // indices is of shape (4, 5, 3, 2), data is (4, 10, 11, 7, 4) and
        // batch_dims(`b`)=1. Firstly, modify indices to 1-D indexing as the
        // torch.gather op supports only single dimensional indexing. (this
        // algorithm would have been simpler if we can get a torch op that
        // supports indexing at multiple dimensions simultaneously). 1-D indexed
        // indices will be of shape (4, 5, 3, 1), now materialize it to
        // `r-b-indices_shape[-1]` dimension of data i.e. reshaping it to the
        // shape (4, 5, 3, 1, 1). Next step is to flatten+expand the indices and
        // flatten the data to (4, 15, 7, 4) and (4, 110, 7, 4) shapes
        // respectively and then perform the torch.gather operation. Post the
        // gather operation, unflatten the indices dimensions of result to (4,
        // 5, 3, 7, 4) which is our required result.

        // step 4. Convert indices_shape[-1] dimensional indexing to 1D
        // indexing.
        Value sliceDim = rewriter.create<Torch::ConstantIntOp>(
            loc, rewriter.getI64IntegerAttr(indicesRank - 1));
        SmallVector<int64_t> indicesSliceShape(indicesShapeMinusOne);
        indicesSliceShape.push_back(1);
        auto indicesSliceTy = rewriter.getType<Torch::ValueTensorType>(
            indicesSliceShape, indicesTy.getOptionalDtype());

        Value start = constZero;
        Value updatedIndices;
        for (int64_t i = 0; i < indicesLastDim; ++i) {
          Value end = rewriter.create<Torch::ConstantIntOp>(
              loc, rewriter.getI64IntegerAttr(i + 1));
          Value indicesSlice = rewriter.create<Torch::AtenSliceTensorOp>(
              loc, indicesSliceTy, indices, sliceDim, start, end,
              /*step=*/constOne);
          start = end;
          // Apply bounds checking on the indices slice.
          auto boolTy = rewriter.getType<Torch::ValueTensorType>(
              indicesSliceShape, rewriter.getI1Type());
          Value lt = rewriter.create<Torch::AtenLtScalarOp>(
              loc, boolTy, indicesSlice, constZero);
          Value add = rewriter.create<Torch::AtenAddScalarOp>(
              loc, indicesSliceTy, indicesSlice, dataDims[batchDimCount + i],
              /*alpha=*/constOne);
          indicesSlice = rewriter.create<Torch::AtenWhereSelfOp>(
              loc, indicesSliceTy, lt, add, indicesSlice);
          if (i == 0) {
            updatedIndices = indicesSlice;
            continue;
          }
          updatedIndices = rewriter.create<Torch::AtenAddTensorOp>(
              loc, indicesSliceTy, indicesSlice, updatedIndices,
              dataDims[batchDimCount + i]);
        }

        // step 5. Compute all the required result types here.
        SmallVector<int64_t> reshapeIndicesShape(indicesShapeMinusOne);
        SmallVector<Value> reshapeIndicesDims(indicesDimsMinusOne);
        // Determine the collapsed dim size of indices(index_shape[-1] is not
        // part of collapsing as we already removed it by 1-D indexing).
        SmallVector<int64_t> flattenIndicesShape(batchShape);
        auto indicesCt = 1;
        for (int64_t i = batchDimCount; i < indicesRank - 1; ++i) {
          if (indicesShape[i] == Torch::kUnknownSize) {
            indicesCt = Torch::kUnknownSize;
            break;
          }
          indicesCt *= indicesShape[i];
        }
        flattenIndicesShape.push_back(indicesCt);
        // Determine the collapsed dim size of data.
        SmallVector<int64_t> flattenDataShape(batchShape);
        auto dataCt = 1;
        for (int64_t i = 0; i < indicesLastDim; ++i) {
          int64_t sz = dataShape[i + batchDimCount];
          if (sz == Torch::kUnknownSize) {
            dataCt = Torch::kUnknownSize;
            break;
          }
          dataCt *= sz;
        }
        flattenDataShape.push_back(dataCt);
        // Compute the shape of expand op.
        SmallVector<Value> expandIndicesDims(batchDims);
        expandIndicesDims.push_back(indicesFlattenDim);
        SmallVector<int64_t> expandIndicesShape(batchShape);
        expandIndicesShape.push_back(indicesCt);
        // Append `r-b-indices_shape[-1]` unit or data dims appropriately to all
        // result types.
        for (int64_t i = batchDimCount + indicesLastDim; i < dataRank; ++i) {
          reshapeIndicesShape.push_back(1);
          flattenIndicesShape.push_back(1);
          flattenDataShape.push_back(dataShape[i]);
          expandIndicesShape.push_back(dataShape[i]);
          reshapeIndicesDims.push_back(constOne);
          expandIndicesDims.push_back(dataDims[i]);
        }

        // step 6. Reshape 1-D indexed indices to match the rank of flattened
        // data by inserting unit dimensions.
        auto intListTy = rewriter.getType<Torch::ListType>(
            rewriter.getType<Torch::IntType>());
        Value reshapeIndicesSizeList =
            rewriter.create<Torch::PrimListConstructOp>(loc, intListTy,
                                                        reshapeIndicesDims);
        auto reshapeIndicesTy = rewriter.getType<Torch::ValueTensorType>(
            reshapeIndicesShape, indicesTy.getOptionalDtype());
        Value reshapedIndices = rewriter.create<Torch::AtenViewOp>(
            loc, reshapeIndicesTy, updatedIndices, reshapeIndicesSizeList);

        // step 7. Flatten `q-b-1` dimensions of the indices.
        auto flattenIndicesTy = rewriter.getType<Torch::ValueTensorType>(
            flattenIndicesShape, indicesTy.getOptionalDtype());
        Value batchDimCountVal = rewriter.create<Torch::ConstantIntOp>(
            loc, rewriter.getI64IntegerAttr(batchDimCount));
        Value flattenedIndices = reshapedIndices;
        if (indicesRank == 1) {
          flattenedIndices = rewriter.create<Torch::AtenUnsqueezeOp>(
              loc, flattenIndicesTy, reshapedIndices, constZero);
        } else if (indicesRank > 1) {
          Value endDim = rewriter.create<Torch::ConstantIntOp>(
              loc, rewriter.getI64IntegerAttr(indicesRank - 2));
          flattenedIndices = rewriter.create<Torch::AtenFlattenUsingIntsOp>(
              loc, flattenIndicesTy, reshapedIndices, batchDimCountVal, endDim);
        }

        // step 8. Expand `r-b-indices_shape[-1]` dims of flattened indices.
        auto expandIndicesTy = rewriter.getType<Torch::ValueTensorType>(
            expandIndicesShape, indicesTy.getOptionalDtype());
        Value expandIndicesSizeList =
            rewriter.create<Torch::PrimListConstructOp>(loc, intListTy,
                                                        expandIndicesDims);
        Value constFalse = rewriter.create<Torch::ConstantBoolOp>(
            loc, rewriter.getType<Torch::BoolType>(),
            rewriter.getBoolAttr(false));
        Value expandedIndices = rewriter.create<Torch::AtenExpandOp>(
            loc, expandIndicesTy, flattenedIndices, expandIndicesSizeList,
            /*implicit=*/constFalse);

        // step 9. Flatten indices_shape[-1] dimensions of data.
        auto flattenDataTy = rewriter.getType<Torch::ValueTensorType>(
            flattenDataShape, dataTy.getOptionalDtype());
        Value endDim = rewriter.create<Torch::ConstantIntOp>(
            loc,
            rewriter.getI64IntegerAttr(batchDimCount + indicesLastDim - 1));
        Value flattenedData = rewriter.create<Torch::AtenFlattenUsingIntsOp>(
            loc, flattenDataTy, data, batchDimCountVal, endDim);

        // step 10. Now we have flattenedData and expandedIndices of same rank
        // to perform gather operation.
        auto gatherTy = rewriter.getType<Torch::ValueTensorType>(
            expandIndicesShape, dataTy.getOptionalDtype());
        Value gather = rewriter.create<Torch::AtenGatherOp>(
            loc, gatherTy, flattenedData, batchDimCountVal, expandedIndices,
            /*sparseGrad=*/constFalse);

        // step 11. Unflatten the collapsed indices dims of gather result.
        if (indicesRank == 1) {
          rewriter.replaceOpWithNewOp<Torch::AtenSqueezeDimOp>(
              binder.op, resultType, gather, /*dim=*/constZero);
          return success();
        }
        Value unflattenSizeList = rewriter.create<Torch::PrimListConstructOp>(
            loc, intListTy, unflattenIndicesDims);
        rewriter.replaceOpWithNewOp<Torch::AtenUnflattenIntOp>(
            binder.op, resultType, gather, batchDimCountVal, unflattenSizeList);
        return success();
      });
  patterns.onOp(
      "Gather", 13, [](OpBinder binder, ConversionPatternRewriter &rewriter) {
        Torch::ValueTensorType resultType;
        Value data, indices;
        int64_t axis;
        if (binder.tensorOperandAtIndex(data, 0) ||
            binder.tensorOperandAtIndex(indices, 1) ||
            binder.tensorResultType(resultType) ||
            binder.s64IntegerAttr(axis, "axis", 0))
          return failure();
        Location loc = binder.getLoc();
        auto ctx = binder.op->getContext();
        auto indicesTy = cast<Torch::ValueTensorType>(indices.getType());
        auto dataTy = cast<Torch::ValueTensorType>(data.getType());
        if (!dataTy || !dataTy.hasSizes() || !indicesTy.hasSizes())
          return failure();

        int64_t dataRank = dataTy.getSizes().size();
        int64_t indicesRank = indicesTy.getSizes().size();
        axis = axis < 0 ? axis + dataRank : axis;

        Value index = rewriter.create<Torch::ConstantIntOp>(
            loc, Torch::IntType::get(ctx), rewriter.getI64IntegerAttr(axis));

        // Apply bounds checking on the input:
        auto intTy = rewriter.getType<Torch::IntType>();
        auto boolTy = rewriter.getType<Torch::ValueTensorType>(
            indicesTy.getSizes(), rewriter.getI1Type());
        Value zero = rewriter.create<Torch::ConstantIntOp>(
            loc, intTy, rewriter.getI64IntegerAttr(0));
        Value one = rewriter.create<Torch::ConstantIntOp>(
            loc, intTy, rewriter.getI64IntegerAttr(1));
        Value lt =
            rewriter.create<Torch::AtenLtScalarOp>(loc, boolTy, indices, zero);
        Value dim =
            rewriter.create<Torch::AtenSizeIntOp>(loc, intTy, data, index);
        Value add = rewriter.create<Torch::AtenAddScalarOp>(loc, indicesTy,
                                                            indices, dim, one);
        indices = rewriter.create<Torch::AtenWhereSelfOp>(loc, indicesTy, lt,
                                                          add, indices);

        auto intListTy = rewriter.getType<Torch::ListType>(
            rewriter.getType<Torch::IntType>());

        llvm::SmallVector<Value> indicesDims;
        for (int i = 0, s = indicesTy.getSizes().size(); i < s; ++i) {
          Value k = rewriter.create<Torch::ConstantIntOp>(binder.getLoc(), i);
          indicesDims.push_back(rewriter.create<Torch::AtenSizeIntOp>(
              binder.getLoc(), indices, k));
        }

        Value indicesSizeList = rewriter.create<Torch::PrimListConstructOp>(
            binder.getLoc(), intListTy, indicesDims);

        // Determine the collapsed dim size:
        auto indicesCt = 1;
        for (auto sz : indicesTy.getSizes()) {
          if (sz == Torch::kUnknownSize) {
            indicesCt = Torch::kUnknownSize;
            break;
          }

          indicesCt *= sz;
        }

        auto flattenTy = rewriter.getType<Torch::ValueTensorType>(
            SmallVector<int64_t>{indicesCt}, indicesTy.getOptionalDtype());

        if (indicesRank == 0) {
          indices = rewriter.create<Torch::AtenUnsqueezeOp>(
              binder.getLoc(), flattenTy, indices, zero);
        } else if (indicesRank > 1) {
          Value rank = rewriter.create<Torch::AtenDimOp>(loc, intTy, indices);
          Value end = rewriter.create<Torch::AtenSubIntOp>(loc, rank, one);
          indices = rewriter.create<Torch::AtenFlattenUsingIntsOp>(
              loc, flattenTy, indices, zero, end);
        }

        llvm::SmallVector<int64_t> gatherShape(dataTy.getSizes());
        gatherShape[axis] = indicesCt;
        auto gatherTy = rewriter.getType<Torch::ValueTensorType>(
            gatherShape, dataTy.getOptionalDtype());
        Value gather = rewriter.create<Torch::AtenIndexSelectOp>(
            loc, gatherTy, data, index, indices);

        if (indicesRank == 1) {
          rewriter.replaceOp(binder.op, gather);
          return success();
        }

        if (indicesRank > 1) {
          gather = rewriter.replaceOpWithNewOp<Torch::AtenUnflattenIntOp>(
              binder.op, resultType, gather, index, indicesSizeList);
          return success();
        }

        rewriter.replaceOpWithNewOp<Torch::AtenSqueezeOp>(binder.op, resultType,
                                                          gather);
        return success();
      });
  patterns.onOp(
      "GatherElements", 13,
      [](OpBinder binder, ConversionPatternRewriter &rewriter) {
        Torch::ValueTensorType resultType;
        Value data, indices;
        int64_t axis;
        if (binder.tensorOperandAtIndex(data, 0) ||
            binder.tensorOperandAtIndex(indices, 1) ||
            binder.tensorResultType(resultType) ||
            binder.s64IntegerAttr(axis, "axis", 0))
          return failure();
        Value constAxis = rewriter.create<Torch::ConstantIntOp>(
            binder.getLoc(), rewriter.getType<Torch::IntType>(),
            rewriter.getIntegerAttr(rewriter.getIntegerType(64), axis));
        Value sparseGrad = rewriter.create<Torch::ConstantBoolOp>(
            binder.getLoc(), rewriter.getType<Torch::BoolType>(),
            rewriter.getBoolAttr(false));
        rewriter.replaceOpWithNewOp<Torch::AtenGatherOp>(
            binder.op, resultType, data, constAxis, indices, sparseGrad);
        return success();
      });
  patterns.onOp(
      "Gemm", 1, [](OpBinder binder, ConversionPatternRewriter &rewriter) {
        Torch::ValueTensorType resultType;
        Value a, b, c;
        float alpha, beta;
        int64_t transA, transB;
        if (binder.tensorOperandAtIndex(a, 0) ||
            binder.tensorOperandAtIndex(b, 1) ||
            binder.s64IntegerAttr(transA, "transA", 0) ||
            binder.s64IntegerAttr(transB, "transB", 0) ||
            binder.f32FloatAttr(alpha, "alpha", 1.0f) ||
            binder.f32FloatAttr(beta, "beta", 1.0f) ||
            binder.tensorResultType(resultType))
          return failure();

        Value zero = rewriter.create<Torch::ConstantIntOp>(
            binder.getLoc(), rewriter.getType<Torch::IntType>(),
            rewriter.getIntegerAttr(rewriter.getIntegerType(64), 0));
        Value one = rewriter.create<Torch::ConstantIntOp>(
            binder.getLoc(), rewriter.getType<Torch::IntType>(),
            rewriter.getIntegerAttr(rewriter.getIntegerType(64), 1));

        auto transpose = [&](Value m) -> Value {
          auto tty = cast<Torch::ValueTensorType>(m.getType());
          std::optional<ArrayRef<int64_t>> shape = tty.getOptionalSizes();
          llvm::SmallVector<int64_t> newShape;
          if (shape.has_value()) {
            newShape.append(shape.value().begin(), shape.value().end());
            std::reverse(newShape.begin(), newShape.end());
            shape = newShape;
          }
          auto oty = Torch::ValueTensorType::get(tty.getContext(), shape,
                                                 tty.getOptionalDtype());
          return rewriter.create<Torch::AtenTransposeIntOp>(binder.getLoc(),
                                                            oty, m, zero, one);
        };

        if (transA) {
          a = transpose(a);
        }

        if (transB) {
          b = transpose(b);
        }

        if (binder.getNumOperands() == 2) {
          rewriter.replaceOpWithNewOp<Torch::AtenMmOp>(binder.op, resultType, a,
                                                       b);
          return success();
        }

        if (binder.tensorOperandAtIndex(c, 2))
          return rewriter.notifyMatchFailure(binder.op,
                                             "Expected either 2 or 3 inputs");

        Value mm =
            rewriter.create<Torch::AtenMmOp>(binder.getLoc(), resultType, a, b);
        if (alpha == 1.0 && beta == 1.0) {
          rewriter.replaceOpWithNewOp<Torch::AtenAddTensorOp>(
              binder.op, resultType, mm, c, one);
          return success();
        }

        if (alpha != 1.0 && beta != 1.0) {
          Value constAlpha = rewriter.create<Torch::ConstantFloatOp>(
              binder.getLoc(), rewriter.getType<Torch::FloatType>(),
              rewriter.getF64FloatAttr(alpha));
          mm = rewriter.create<Torch::AtenMulScalarOp>(
              binder.getLoc(), resultType, mm, constAlpha);
          alpha = 1.0;
        }

        if (alpha != 1.0) {
          std::swap(alpha, beta);
          std::swap(mm, c);
        }

        Value constBeta = rewriter.create<Torch::ConstantFloatOp>(
            binder.getLoc(), rewriter.getType<Torch::FloatType>(),
            rewriter.getF64FloatAttr(beta));
        rewriter.replaceOpWithNewOp<Torch::AtenAddTensorOp>(
            binder.op, resultType, mm, c, constBeta);
        return success();
      });
  patterns.onOp(
      "GlobalAveragePool", 1,
      [](OpBinder binder, ConversionPatternRewriter &rewriter) {
        Torch::ValueTensorType resultType;
        Value operand;
        if (binder.tensorOperand(operand) ||
            binder.tensorResultType(resultType))
          return failure();

        auto inputTensorType = cast<Torch::ValueTensorType>(operand.getType());
        if (!inputTensorType || !inputTensorType.hasSizes()) {
          return rewriter.notifyMatchFailure(
              binder.op, "Expected input type having sizes");
        }
        ArrayRef<int64_t> inputShape = inputTensorType.getSizes();
        unsigned inputRank = inputShape.size();
        if (!resultType || !resultType.hasSizes()) {
          return rewriter.notifyMatchFailure(
              binder.op, "Expected result type having sizes");
        }
        ArrayRef<int64_t> resultShape = resultType.getSizes();

        SmallVector<Value> cstKernel, cstPadding, cstStrides;
        Value cstZero = rewriter.create<Torch::ConstantIntOp>(
            binder.getLoc(), rewriter.getI64IntegerAttr(0));
        Value cstOne = rewriter.create<Torch::ConstantIntOp>(
            binder.getLoc(), rewriter.getI64IntegerAttr(1));
        for (unsigned i = 2; i < inputRank; i++) {
          if (inputShape[i] == Torch::kUnknownSize) {
            Value dim = rewriter.create<Torch::ConstantIntOp>(
                binder.getLoc(), rewriter.getI64IntegerAttr(i));
            Value inputDimSize = rewriter.create<Torch::AtenSizeIntOp>(
                binder.getLoc(), operand, dim);
            cstKernel.push_back(inputDimSize);
          } else {
            int64_t kernelSize = inputShape[i] - resultShape[i] + 1;
            cstKernel.push_back(rewriter.create<Torch::ConstantIntOp>(
                binder.getLoc(), rewriter.getI64IntegerAttr(kernelSize)));
          }
          cstPadding.push_back(cstZero);
          cstStrides.push_back(cstOne);
        }
        Value kernelSizeList = rewriter.create<Torch::PrimListConstructOp>(
            binder.getLoc(),
            Torch::ListType::get(Torch::IntType::get(binder.op->getContext())),
            cstKernel);
        Value paddingList = rewriter.create<Torch::PrimListConstructOp>(
            binder.getLoc(),
            Torch::ListType::get(Torch::IntType::get(binder.op->getContext())),
            cstPadding);
        Value stridesList = rewriter.create<Torch::PrimListConstructOp>(
            binder.getLoc(),
            Torch::ListType::get(Torch::IntType::get(binder.op->getContext())),
            cstStrides);
        Value cstFalse =
            rewriter.create<Torch::ConstantBoolOp>(binder.getLoc(), false);
        Value cstCeilMode = cstFalse;
        Value cstCountIncludePad = cstFalse;
        Value cstNone = rewriter.create<Torch::ConstantNoneOp>(binder.getLoc());

        if (inputRank == 3) {
          rewriter.replaceOpWithNewOp<Torch::AtenAvgPool1dOp>(
              binder.op, resultType, operand, kernelSizeList, stridesList,
              paddingList, cstCeilMode, cstCountIncludePad);
          return success();
        } else if (inputRank == 4) {
          rewriter.replaceOpWithNewOp<Torch::AtenAvgPool2dOp>(
              binder.op, resultType, operand, kernelSizeList, stridesList,
              paddingList, cstCeilMode, cstCountIncludePad,
              /*divisor_override=*/cstNone);
          return success();
        } else if (inputRank == 5) {
          rewriter.replaceOpWithNewOp<Torch::AtenAvgPool3dOp>(
              binder.op, resultType, operand, kernelSizeList, stridesList,
              paddingList, cstCeilMode, cstCountIncludePad,
              /*divisor_override=*/cstNone);
          return success();
        }
        return failure();
      });
  patterns.onOp(
      "GlobalMaxPool", 1,
      [](OpBinder binder, ConversionPatternRewriter &rewriter) {
        Torch::ValueTensorType resultType;
        Value operand;
        if (binder.tensorOperand(operand) ||
            binder.tensorResultType(resultType))
          return failure();

        auto inputTensorType = cast<Torch::ValueTensorType>(operand.getType());
        if (!inputTensorType || !inputTensorType.hasSizes()) {
          return rewriter.notifyMatchFailure(
              binder.op, "Expected input type having sizes");
        }
        ArrayRef<int64_t> inputShape = inputTensorType.getSizes();
        unsigned inputRank = inputShape.size();
        if (!resultType || !resultType.hasSizes()) {
          return rewriter.notifyMatchFailure(
              binder.op, "Expected result type having sizes");
        }
        SmallVector<Value> cstKernel, cstPadding, cstStrides, cstDilations;
        Value cstZero = rewriter.create<Torch::ConstantIntOp>(
            binder.getLoc(), rewriter.getI64IntegerAttr(0));
        Value cstOne = rewriter.create<Torch::ConstantIntOp>(
            binder.getLoc(), rewriter.getI64IntegerAttr(1));
        for (unsigned i = 2; i < inputRank; i++) {
          if (inputShape[i] == Torch::kUnknownSize) {
            Value dim = rewriter.create<Torch::ConstantIntOp>(
                binder.getLoc(), rewriter.getI64IntegerAttr(i));
            Value inputDimSize = rewriter.create<Torch::AtenSizeIntOp>(
                binder.getLoc(), operand, dim);
            cstKernel.push_back(inputDimSize);
          } else {
            cstKernel.push_back(rewriter.create<Torch::ConstantIntOp>(
                binder.getLoc(), rewriter.getI64IntegerAttr(inputShape[i])));
          }
          cstPadding.push_back(cstZero);
          cstDilations.push_back(cstOne);
          cstStrides.push_back(cstOne);
        }
        Value kernelSizeList = rewriter.create<Torch::PrimListConstructOp>(
            binder.getLoc(),
            Torch::ListType::get(Torch::IntType::get(binder.op->getContext())),
            cstKernel);
        Value paddingList = rewriter.create<Torch::PrimListConstructOp>(
            binder.getLoc(),
            Torch::ListType::get(Torch::IntType::get(binder.op->getContext())),
            cstPadding);
        Value dilationsList = rewriter.create<Torch::PrimListConstructOp>(
            binder.getLoc(),
            Torch::ListType::get(Torch::IntType::get(binder.op->getContext())),
            cstDilations);
        Value stridesList = rewriter.create<Torch::PrimListConstructOp>(
            binder.getLoc(),
            Torch::ListType::get(Torch::IntType::get(binder.op->getContext())),
            cstStrides);
        Value cstCeilMode =
            rewriter.create<Torch::ConstantBoolOp>(binder.getLoc(), false);

        if (inputRank == 3) {
          rewriter.replaceOpWithNewOp<Torch::AtenMaxPool1dOp>(
              binder.op, resultType, operand, kernelSizeList, stridesList,
              paddingList, dilationsList, cstCeilMode);
          return success();
        } else if (inputRank == 4) {
          rewriter.replaceOpWithNewOp<Torch::AtenMaxPool2dOp>(
              binder.op, resultType, operand, kernelSizeList, stridesList,
              paddingList, dilationsList, cstCeilMode);
          return success();
        } else if (inputRank == 5) {
          rewriter.replaceOpWithNewOp<Torch::AtenMaxPool3dOp>(
              binder.op, resultType, operand, kernelSizeList, stridesList,
              paddingList, dilationsList, cstCeilMode);
          return success();
        }
        return failure();
      });
  patterns.onOp(
      "LayerNormalization", 17,
      [](OpBinder binder, ConversionPatternRewriter &rewriter) {
        Torch::ValueTensorType yType, meanType, invStdDevType;
        Value x, scale, b;
        int64_t axis, stashType;
        float epsilon;
        if (binder.tensorOperandAtIndex(x, 0) ||
            binder.tensorOperandAtIndex(scale, 1) ||
            binder.tensorOperandAtIndex(b, 2) ||
            binder.tensorResultTypeAtIndex(yType, 0) ||
            binder.s64IntegerAttr(axis, "axis", -1) ||
            binder.f32FloatAttr(epsilon, "epsilon", 0.00001f) ||
            binder.s64IntegerAttr(stashType, "stash_type", 1))
          return failure();
        Value constEpsilon = rewriter.create<Torch::ConstantFloatOp>(
            binder.getLoc(), rewriter.getType<Torch::FloatType>(),
            rewriter.getF64FloatAttr(epsilon));
        unsigned rank = 1;
        if (std::optional<unsigned> maybeRank = Torch::getTensorRank(x))
          rank = *maybeRank;
        SmallVector<Value> normalized;
        axis = Torch::toPositiveDim(axis, rank);
        auto xType = cast<Torch::ValueTensorType>(x.getType());
        if (!xType.hasSizes()) {
          return rewriter.notifyMatchFailure(
              binder.op, "Expected input (X) to have sizes");
        }
        ArrayRef<int64_t> xShape = xType.getSizes();
        for (int64_t n = axis; n < rank; n++) {
          normalized.push_back(rewriter.create<Torch::ConstantIntOp>(
              binder.getLoc(), rewriter.getI64IntegerAttr(xShape[n])));
        }
        Value normalized_shape = rewriter.create<Torch::PrimListConstructOp>(
            binder.getLoc(),
            Torch::ListType::get(Torch::IntType::get(binder.op->getContext())),
            normalized);

        int64_t numResults = binder.op->getNumResults();
        if (numResults == 1) {
          SmallVector<int64_t> reducedShape(rank, 1);
          for (int64_t i = 0; i < axis; i++)
            reducedShape[i] = xShape[i];
          auto reducedType = xType.getWithSizesAndDtype(
              reducedShape, xType.getOptionalDtype());
          Value y = rewriter
                        .create<Torch::AtenNativeLayerNormOp>(
                            binder.getLoc(), yType, /*meanType=*/reducedType,
                            /*invStdDevType=*/reducedType, x, normalized_shape,
                            scale, b, constEpsilon)
                        .getResult0();
          rewriter.replaceOp(binder.op, y);
          return success();
        }
        if (numResults == 3) {
          if (binder.tensorResultTypeAtIndex(meanType, 1) ||
              binder.tensorResultTypeAtIndex(invStdDevType, 2))
            return failure();
          rewriter.replaceOpWithNewOp<Torch::AtenNativeLayerNormOp>(
              binder.op, yType, meanType, invStdDevType, x, normalized_shape,
              scale, b, constEpsilon);
          return success();
        }
        return rewriter.notifyMatchFailure(
            binder.op, "Unimplemented: expected either 1 or 3 results");
      });
  patterns.onOp("LeakyRelu", 1,
                [](OpBinder binder, ConversionPatternRewriter &rewriter) {
                  Torch::ValueTensorType resultType;
                  Value operand;
                  float alpha;
                  if (binder.tensorOperand(operand) ||
                      binder.tensorResultType(resultType) ||
                      binder.f32FloatAttr(alpha, "alpha", 0.01f))
                    return failure();
                  Value constAlpha = rewriter.create<Torch::ConstantFloatOp>(
                      binder.getLoc(), rewriter.getType<Torch::FloatType>(),
                      rewriter.getF64FloatAttr(alpha));
                  rewriter.replaceOpWithNewOp<Torch::AtenLeakyReluOp>(
                      binder.op, resultType, operand, constAlpha);
                  return success();
                });
  patterns.onOp(
      "Pad", 1, [](OpBinder binder, ConversionPatternRewriter &rewriter) {
        Torch::ValueTensorType resultType;
        Value data, pads, axes;
        std::string mode;

        // TODO: The `axes` parameter is not supported yet.
        if (!binder.tensorOperandAtIndex(axes, 3)) {
          return rewriter.notifyMatchFailure(
              binder.op, "The axes parameter is not supported yet");
        }
        if (binder.tensorOperandAtIndex(data, 0) ||
            binder.tensorOperandAtIndex(pads, 1) ||
            binder.tensorResultType(resultType) ||
            binder.customOpNameStringAttr(mode, "mode", "constant"))
          return failure();
        Location loc = binder.getLoc();

        // Get pads shape and rank. The pads tensor is expected to be 1-D
        // tensor.
        auto padsTensorType = cast<Torch::ValueTensorType>(pads.getType());
        if (!padsTensorType || !padsTensorType.hasSizes()) {
          return rewriter.notifyMatchFailure(binder.op,
                                             "Expect non empty pad tensor");
        }
        ArrayRef<int64_t> padsShape = padsTensorType.getSizes();
        int64_t padsRank = padsShape.size();
        if (padsRank != 1)
          return rewriter.notifyMatchFailure(binder.op,
                                             "expect 1-d pad tensor");

        int64_t padsSize = padsShape[0];
        if (padsSize == Torch::kUnknownSize) {
          // As per onnx.Pad documentation, padSize = 2*num_data_axes
          // (if axes param not passed). Need to be updated when adding
          // support for `axes` param.
          auto dataOpTy = cast<Torch::ValueTensorType>(data.getType());
          TensorType dataTensor = dataOpTy.toBuiltinTensor();
          if (!dataTensor || !dataTensor.hasRank())
            return rewriter.notifyMatchFailure(
                binder.op, "pad length unknown and data operand unranked");
          int64_t dataRank = dataTensor.getRank();
          padsSize = 2 * dataRank;
        }

        Value constantValue;
        if (binder.getNumOperands() >= 3) {
          if (!binder.tensorOperandAtIndex(constantValue, 2)) {
            auto constTy =
                dyn_cast<Torch::BaseTensorType>(constantValue.getType());
            if (!constTy || !constTy.hasDtype())
              return rewriter.notifyMatchFailure(
                  binder.op, "constant ty is unsupport type");

            Type scalarTy = rewriter.getType<Torch::IntType>();
            if (isa<FloatType>(constTy.getDtype()))
              scalarTy = rewriter.getType<Torch::FloatType>();
            constantValue = rewriter.create<Torch::AtenItemOp>(loc, scalarTy,
                                                               constantValue);
          }
        }

        if (!constantValue) {
<<<<<<< HEAD
          constantValue = rewriter.create<Torch::ConstantFloatOp>(
              loc, rewriter.getF64FloatAttr(0.0f));
=======
          auto dataTensorType = cast<Torch::ValueTensorType>(data.getType());
          if (isa<IntegerType>(dataTensorType.getDtype()))
            constantValue = rewriter.create<Torch::ConstantIntOp>(
                loc, rewriter.getI64IntegerAttr(0));
          if (isa<FloatType>(dataTensorType.getDtype()))
            constantValue = rewriter.create<Torch::ConstantFloatOp>(
                loc, rewriter.getF64FloatAttr(0.0f));

          if (!constantValue)
            return rewriter.notifyMatchFailure(
                binder.op, "expected integer or float data tensor");
>>>>>>> afca88a0
        }

        // Extract all the values of 1-D pad tensor and create a list of all
        // these values as torch.pad op expects pad list.
        Value constZero = rewriter.create<Torch::ConstantIntOp>(
            loc, rewriter.getI64IntegerAttr(0));
        SmallVector<Value> padsTensorValue;
        SmallVector<int64_t> emptyShape;
        Type padsElemType =
            Torch::ValueTensorType::get(padsTensorType.getContext(), emptyShape,
                                        padsTensorType.getOptionalDtype());
        for (uint32_t i = 0; i < padsSize; ++i) {
          Value index = rewriter.create<Torch::ConstantIntOp>(
              loc, rewriter.getI64IntegerAttr(i));
          auto select = rewriter.create<Torch::AtenSelectIntOp>(
              loc, padsElemType, pads, constZero, index);
          Value selectInt = rewriter.create<Torch::AtenItemOp>(
              loc, rewriter.getType<Torch::IntType>(), select);
          padsTensorValue.push_back(selectInt);
        }

        // The torch.pad op expects a different arrangement of padding pairs for
        // each dimension as compared to the onnx.pad op. So, rearranging pad
        // tensor to satisfy torch.pad op semantics.
        SmallVector<Value> padsRearrange;
        for (uint32_t i = 0; i < padsSize / 2; i++) {
          padsRearrange.emplace_back(padsTensorValue[i]);
          padsRearrange.emplace_back(padsTensorValue[(padsSize / 2) + i]);
        }

        Value padsSizeList =
            rewriter
                .create<Torch::PrimListConstructOp>(
                    loc,
                    Torch::ListType::get(rewriter.getType<Torch::IntType>()),
                    padsRearrange)
                .getResult();
        Value modeVal = rewriter.create<Torch::ConstantStrOp>(
            loc, rewriter.getStringAttr(mode));

        rewriter.replaceOpWithNewOp<Torch::AtenPadOp>(
            binder.op, resultType, data, padsSizeList, modeVal, constantValue);
        return success();
      });
  patterns.onOp("Pow", 1,
                [](OpBinder binder, ConversionPatternRewriter &rewriter) {
                  Torch::ValueTensorType resultType;
                  Value lhs, rhs;
                  if (binder.tensorOperands(lhs, rhs) ||
                      binder.tensorResultType(resultType)) {
                    return failure();
                  }
                  rewriter.replaceOpWithNewOp<Torch::AtenPowTensorTensorOp>(
                      binder.op, resultType, lhs, rhs);
                  return success();
                });
  patterns.onOp(
      "Identity", 14, [](OpBinder binder, ConversionPatternRewriter &rewriter) {
        Torch::ValueTensorType resultType;
        Value tensor;
        if (binder.tensorOperand(tensor) ||
            binder.tensorResultType(resultType)) {
          return failure();
        }
        Value noneVal = rewriter.create<Torch::ConstantNoneOp>(binder.getLoc());
        rewriter.replaceOpWithNewOp<Torch::AtenCloneOp>(
            binder.op, resultType, tensor, /*memory_format=*/noneVal);
        return success();
      });
  patterns.onOp(
      "Mean", 1, [](OpBinder binder, ConversionPatternRewriter &rewriter) {
        if (binder.op->getNumOperands() == 1) {
          Torch::ValueTensorType resultType;
          Value x;
          if (binder.tensorOperand(x) || binder.tensorResultType(resultType))
            return failure();
          rewriter.replaceOp(binder.op, x);
          return success();
        }
        Torch::ValueTensorType resultType;
        SmallVector<Value> valList;
        int64_t numOperands = binder.op->getNumOperands();
        Value numOperandsConstant = rewriter.create<Torch::ConstantIntOp>(
            binder.getLoc(), rewriter.getType<Torch::IntType>(),
            rewriter.getIntegerAttr(rewriter.getIntegerType(64), numOperands));
        if (binder.tensorOperands(valList, numOperands) ||
            binder.tensorResultType(resultType))
          return failure();
        Value constOne = rewriter.create<Torch::ConstantIntOp>(
            binder.getLoc(), rewriter.getType<Torch::IntType>(),
            rewriter.getIntegerAttr(rewriter.getIntegerType(64), 1));
        // Short circuit to binary add
        Value curr = rewriter.create<Torch::AtenAddTensorOp>(
            binder.getLoc(), resultType, valList[0], valList[1], constOne);
        if (numOperands == 2) {
          rewriter.replaceOpWithNewOp<Torch::AtenDivScalarOp>(
              binder.op, resultType, curr, numOperandsConstant);
          return success();
        }
        // When binder.op->getNumOperands() > 2
        auto baseType = Torch::ValueTensorType::getWithLeastStaticInformation(
            binder.op->getContext());
        for (int i = 2; i < numOperands; i++) {
          if (i == numOperands - 1) {
            curr = rewriter.create<Torch::AtenAddTensorOp>(
                binder.getLoc(), resultType, curr, valList[i], constOne);
          } else {
            curr = rewriter.create<Torch::AtenAddTensorOp>(
                binder.getLoc(), baseType, curr, valList[i], constOne);
          }
        }
        rewriter.replaceOpWithNewOp<Torch::AtenDivScalarOp>(
            binder.op, resultType, curr, numOperandsConstant);
        return success();
      });
  patterns.onOp(
      "IsInf", 10, [](OpBinder binder, ConversionPatternRewriter &rewriter) {
        Torch::ValueTensorType resultType;
        Value tensor;
        int64_t neg;
        int64_t pos;
        if (binder.tensorOperand(tensor) ||
            binder.s64IntegerAttr(neg, "detect_negative", 1) ||
            binder.s64IntegerAttr(pos, "detect_positive", 1) ||
            binder.tensorResultType(resultType)) {
          return failure();
        }
        if (neg == 0) {
          // replace all negative infs with 0
          tensor = rewriter.create<Torch::AtenReluOp>(
              binder.getLoc(),
              dyn_cast<Torch::ValueTensorType>(tensor.getType()), tensor);
        }
        if (pos == 0) {
          // first use neg op to flip positive inf to negative inf. Then relu to
          // replace all positive infs with 0.
          Value flip = rewriter.create<Torch::AtenNegOp>(
              binder.getLoc(),
              dyn_cast<Torch::ValueTensorType>(tensor.getType()), tensor);
          tensor = rewriter.create<Torch::AtenReluOp>(
              binder.getLoc(), dyn_cast<Torch::ValueTensorType>(flip.getType()),
              flip);
        }
        rewriter.replaceOpWithNewOp<Torch::AtenIsinfOp>(binder.op, resultType,
                                                        tensor);
        return success();
      });
  patterns.onOp("IsNaN", 9,
                [](OpBinder binder, ConversionPatternRewriter &rewriter) {
                  Torch::ValueTensorType resultType;
                  Value tensor;
                  if (binder.tensorOperand(tensor) ||
                      binder.tensorResultType(resultType)) {
                    return failure();
                  }
                  rewriter.replaceOpWithNewOp<Torch::AtenIsnanOp>(
                      binder.op, resultType, tensor);
                  return success();
                });
  patterns.onOp("PRelu", 1,
                [](OpBinder binder, ConversionPatternRewriter &rewriter) {
                  Torch::ValueTensorType resultType;
                  Value tensor;
                  Value slope;
                  if (binder.tensorOperands(tensor, slope) ||
                      binder.tensorResultType(resultType)) {
                    return failure();
                  }
                  rewriter.replaceOpWithNewOp<Torch::AtenPreluOp>(
                      binder.op, resultType, tensor, slope);
                  return success();
                });
  patterns.onOp("Mod", 13,
                [](OpBinder binder, ConversionPatternRewriter &rewriter) {
                  Torch::ValueTensorType resultType;
                  Value self, other;
                  int64_t fmod;
                  if (binder.tensorOperands(self, other) ||
                      binder.tensorResultType(resultType) ||
                      binder.s64IntegerAttr(fmod, "fmod", 0)) {
                    return failure();
                  }

                  if (fmod) {
                    rewriter.replaceOpWithNewOp<Torch::AtenFmodTensorOp>(
                        binder.op, resultType, self, other);
                    return success();
                  }

                  rewriter.replaceOpWithNewOp<Torch::AtenRemainderTensorOp>(
                      binder.op, resultType, self, other);
                  return success();
                });
  patterns.onOp("Mish", 18,
                [](OpBinder binder, ConversionPatternRewriter &rewriter) {
                  Torch::ValueTensorType resultType;
                  Value input;
                  if (binder.tensorOperand(input) ||
                      binder.tensorResultType(resultType)) {
                    return failure();
                  }
                  rewriter.replaceOpWithNewOp<Torch::AtenMishOp>(
                      binder.op, resultType, input);
                  return success();
                });
  patterns.onOp(
      "OneHot", 1, [](OpBinder binder, ConversionPatternRewriter &rewriter) {
        llvm::SmallVector<Value> inputs;
        Torch::ValueTensorType resultType;
        if (binder.tensorOperandsList(inputs) ||
            binder.tensorResultType(resultType))
          return failure();

        if (inputs.size() != 3)
          return rewriter.notifyMatchFailure(binder.op, "expected 3 operands");

        int64_t axis;
        if (binder.s64IntegerAttr(axis, "axis", -1))
          return rewriter.notifyMatchFailure(binder.op,
                                             "`axis` attr not found");

        auto loc = binder.getLoc();
        Value indices = inputs[0];
        Value depth = inputs[1];
        Value values = inputs[2];

        auto indicesTy = cast<Torch::ValueTensorType>(indices.getType());
        auto valuesTy = cast<Torch::ValueTensorType>(values.getType());
        auto depthTy = cast<Torch::ValueTensorType>(depth.getType());

        axis = axis < 0 ? axis + indicesTy.getSizes().size() + 1 : axis;

        bool depthIsInt = isa<IntegerType>(depthTy.getDtype());
        Type intTy = rewriter.getType<Torch::IntType>();
        Type floatTy = rewriter.getType<Torch::FloatType>();
        Type depthETy = depthIsInt ? intTy : floatTy;
        depth = rewriter.create<Torch::AtenItemOp>(loc, depthETy, depth);

        if (!depthIsInt)
          depth = rewriter.create<Torch::AtenIntScalarOp>(
              loc, rewriter.getType<Torch::IntType>(), depth);

        Type boolTy = rewriter.getType<Torch::ValueTensorType>(
            indicesTy.getSizes(), rewriter.getI1Type());
        Value zero = rewriter.create<Torch::ConstantIntOp>(
            loc, rewriter.getI64IntegerAttr(0));
        Value one = rewriter.create<Torch::ConstantIntOp>(
            loc, rewriter.getI64IntegerAttr(1));
        Value lt =
            rewriter.create<Torch::AtenLtScalarOp>(loc, boolTy, indices, zero);
        Value add = rewriter.create<Torch::AtenAddScalarOp>(
            loc, indicesTy, indices, depth, one);
        indices = rewriter.create<Torch::AtenWhereSelfOp>(loc, indicesTy, lt,
                                                          add, indices);

        auto selectTy = rewriter.getType<Torch::ValueTensorType>(
            llvm::SmallVector<int64_t>{1}, valuesTy.getDtype());

        bool valuesAreInt = isa<IntegerType>(valuesTy.getDtype());
        Type valuesETy = valuesAreInt ? intTy : floatTy;

        Value off = rewriter.create<Torch::AtenSelectIntOp>(loc, selectTy,
                                                            values, zero, zero);
        off = rewriter.create<Torch::AtenItemOp>(loc, valuesETy, off);

        Value on = rewriter.create<Torch::AtenSelectIntOp>(loc, selectTy,
                                                           values, zero, one);
        on = rewriter.create<Torch::AtenItemOp>(loc, valuesETy, on);

        auto i32Ty = rewriter.getIntegerType(32, true);
        llvm::SmallVector<int64_t> onehotShape(indicesTy.getSizes());
        onehotShape.push_back(Torch::kUnknownSize);
        auto onehotTy =
            rewriter.getType<Torch::ValueTensorType>(onehotShape, i32Ty);

        Value onehot = rewriter.create<Torch::AtenOneHotOp>(
            binder.getLoc(), onehotTy, indices, depth);

        for (int i = valuesTy.getSizes().size(); i > axis; ++i) {
          std::swap(onehotShape[i - 1], onehotShape[i]);
          Value iv0 = rewriter.create<Torch::ConstantIntOp>(
              loc, rewriter.getI64IntegerAttr(i));
          Value iv1 = rewriter.create<Torch::ConstantIntOp>(
              loc, rewriter.getI64IntegerAttr(i - 1));

          onehotTy =
              rewriter.getType<Torch::ValueTensorType>(onehotShape, i32Ty);
          onehot = rewriter.create<Torch::AtenTransposeIntOp>(loc, resultType,
                                                              onehot, iv1, iv0);
        }

        // Change one hot to an array of booleans to select value:
        auto i1Ty = rewriter.getI1Type();
        auto torchqTy = Torch::getScalarTypeForType(i1Ty);
        Value tyConst = rewriter.create<Torch::ConstantIntOp>(
            binder.getLoc(), rewriter.getType<Torch::IntType>(),
            rewriter.getIntegerAttr(rewriter.getIntegerType(64),
                                    static_cast<int64_t>(torchqTy)));

        onehotTy = rewriter.getType<Torch::ValueTensorType>(onehotShape, i1Ty);
        Value none = rewriter.create<Torch::ConstantNoneOp>(loc);
        Value cstFalse = rewriter.create<Torch::ConstantBoolOp>(loc, false);
        onehot = rewriter.create<Torch::AtenToDtypeOp>(
            loc, onehotTy, onehot, tyConst,
            /*non_blocking=*/cstFalse, /*copy=*/cstFalse,
            /*memory_format=*/none);

        onehot = rewriter.create<Torch::AtenWhereScalarOp>(loc, resultType,
                                                           onehot, on, off);

        rewriter.replaceOp(binder.op, onehot);
        return success();
      });
  patterns.onOp("HardSwish", 14,
                [](OpBinder binder, ConversionPatternRewriter &rewriter) {
                  Torch::ValueTensorType resultType;
                  Value input;
                  if (binder.tensorOperand(input) ||
                      binder.tensorResultType(resultType)) {
                    return failure();
                  }
                  rewriter.replaceOpWithNewOp<Torch::AtenHardswishOp>(
                      binder.op, resultType, input);
                  return success();
                });

  patterns.onOp(
      "Hardmax", 13, [](OpBinder binder, ConversionPatternRewriter &rewriter) {
        // onnx.Hardmax can be expanded into the following python code:
        //
        // import torch.nn.functional as F
        // def hardmax(tensor, dim=-1):
        //   maximums = torch.argmax(tensor, dim=dim, keepdim=False)
        //   return F.one_hot(maximums)
        //
        // Given an example input:
        // tensor([[1, 2, 3],
        //         [4, 6, 5],
        //         [9, 8, 7]])
        // Above code yields the following:
        // tensor([[0, 0, 1],
        //         [0, 1, 0],
        //         [1, 0, 0]])

        Torch::ValueTensorType resultType;
        int64_t axisValue;
        Value input, axis;
        if (binder.tensorOperand(input) ||
            binder.s64IntegerAttr(axisValue, "axis") ||
            binder.tensorResultType(resultType))
          return failure();

        auto loc = binder.getLoc();

        std::optional<int64_t> axisIntTorch =
            onnxDtypeIntToTorchDtypeInt(axisValue);
        if (!axisIntTorch.has_value())
          return rewriter.notifyMatchFailure(
              binder.op, "unimplemented support for the given axis conversion");
        axis = rewriter.create<Torch::ConstantIntOp>(
            loc, rewriter.getI64IntegerAttr(axisIntTorch.value()));

        // torch.argmax
        Value constKeepDims = rewriter.create<Torch::ConstantBoolOp>(
            loc, rewriter.getType<Torch::BoolType>(),
            rewriter.getBoolAttr(false));
        Value argmax = rewriter.create<Torch::AtenArgmaxOp>(
            loc, resultType, input, axis, constKeepDims);

        // one_hot
        Value oneInt = rewriter.create<Torch::ConstantIntOp>(
            loc, rewriter.getI64IntegerAttr(1));
        rewriter.replaceOpWithNewOp<Torch::AtenOneHotOp>(binder.op, resultType,
                                                         argmax, oneInt);

        return success();
      });
  patterns.onOp(
      "LpNormalization", 1,
      [](OpBinder binder, ConversionPatternRewriter &rewriter) {
        Torch::ValueTensorType resultType;
        int64_t axis, p;
        Value input;
        if (binder.tensorOperand(input) ||
            binder.s64IntegerAttr(axis, "axis", -1) ||
            binder.s64IntegerAttr(p, "p", 2) ||
            binder.tensorResultType(resultType))
          return failure();

        auto loc = binder.getLoc();
        Value cstAxis = rewriter.create<Torch::ConstantIntOp>(
            loc, rewriter.getI64IntegerAttr(axis));
        Value cstP = rewriter.create<Torch::ConstantIntOp>(
            loc, rewriter.getI64IntegerAttr(p));
        Value cstKeepDim = rewriter.create<Torch::ConstantBoolOp>(
            loc, rewriter.getBoolAttr(true));
        Value axisPrimList = rewriter.create<Torch::PrimListConstructOp>(
            binder.getLoc(),
            rewriter.getType<Torch::ListType>(
                rewriter.getType<Torch::IntType>()),
            llvm::ArrayRef<Value>{cstAxis});

        rewriter.replaceOpWithNewOp<Torch::AtenNormScalarOptDimOp>(
            binder.op, resultType, input, cstP, axisPrimList, cstKeepDim);

        return success();
      });
}<|MERGE_RESOLUTION|>--- conflicted
+++ resolved
@@ -1509,22 +1509,8 @@
         }
 
         if (!constantValue) {
-<<<<<<< HEAD
           constantValue = rewriter.create<Torch::ConstantFloatOp>(
               loc, rewriter.getF64FloatAttr(0.0f));
-=======
-          auto dataTensorType = cast<Torch::ValueTensorType>(data.getType());
-          if (isa<IntegerType>(dataTensorType.getDtype()))
-            constantValue = rewriter.create<Torch::ConstantIntOp>(
-                loc, rewriter.getI64IntegerAttr(0));
-          if (isa<FloatType>(dataTensorType.getDtype()))
-            constantValue = rewriter.create<Torch::ConstantFloatOp>(
-                loc, rewriter.getF64FloatAttr(0.0f));
-
-          if (!constantValue)
-            return rewriter.notifyMatchFailure(
-                binder.op, "expected integer or float data tensor");
->>>>>>> afca88a0
         }
 
         // Extract all the values of 1-D pad tensor and create a list of all
