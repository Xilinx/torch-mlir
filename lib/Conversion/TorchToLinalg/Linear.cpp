//===----------------------------------------------------------------------===//
//
// Part of the LLVM Project, under the Apache License v2.0 with LLVM Exceptions.
// See https://llvm.org/LICENSE.txt for license information.
// SPDX-License-Identifier: Apache-2.0 WITH LLVM-exception
// Also available under a BSD-style license. See LICENSE.
//
//===----------------------------------------------------------------------===//

#include "torch-mlir/Conversion/TorchToLinalg/TorchToLinalg.h"

#include "../PassDetail.h"
#include "PopulatePatterns.h"
#include "Utils.h"
#include "mlir/Dialect/Arithmetic/IR/Arithmetic.h"
#include "mlir/Dialect/ControlFlow/IR/ControlFlowOps.h"
#include "mlir/Dialect/Linalg/IR/Linalg.h"
#include "mlir/Dialect/Tensor/IR/Tensor.h"
#include "mlir/IR/Matchers.h"
#include "torch-mlir/Conversion/Utils/Utils.h"
#include "torch-mlir/Dialect/Torch/IR/TorchDialect.h"
#include "torch-mlir/Dialect/Torch/IR/TorchOps.h"
#include "torch-mlir/Dialect/Torch/Utils/TorchUpstream.h"
#include "torch-mlir/Dialect/Torch/Utils/Utils.h"

using namespace mlir;
using namespace mlir::torch;
using namespace mlir::torch::Torch;

namespace {
class ConvertAtenMmOp : public OpConversionPattern<AtenMmOp> {
public:
  using OpConversionPattern::OpConversionPattern;
  LogicalResult
  matchAndRewrite(AtenMmOp op, OpAdaptor adaptor,
                  ConversionPatternRewriter &rewriter) const override {
    Location loc = op->getLoc();
    Value lhs = adaptor.self();
    Value rhs = adaptor.mat2();

    // A user can write an errorneous program where `aten.mm` is in fact called
    // with operands of invalid rank or dtype. We cannot convert to linalg in
    // this case or we will get a verifier error, which corresponds to breaking
    // of *internal* compiler invariants, and for a user manifests as a compiler
    // crash in the worst case (such as we try to canonicalize/fold/print the
    // invalid op before the verifier gets to see it -- also release builds of a
    // mature compiler usually have the verifier turned off for compile time
    // reasons).
    //
    // The compiler cannot crash even if the user wrote an erroneous program!
    if (failed(verifyLinalgCompatibleTypes(op, rewriter)))
      return failure();
    if (lhs.getType().cast<RankedTensorType>().getRank() != 2 ||
        rhs.getType().cast<RankedTensorType>().getRank() != 2) {
      return rewriter.notifyMatchFailure(
          op, "expected both operands to aten.mm to be rank 2");
    }

    Value lhsDim0 = rewriter.create<tensor::DimOp>(loc, lhs, 0);
    Value lhsDim1 = rewriter.create<tensor::DimOp>(loc, lhs, 1);
    Value rhsDim0 = rewriter.create<tensor::DimOp>(loc, rhs, 0);
    Value rhsDim1 = rewriter.create<tensor::DimOp>(loc, rhs, 1);
    Value contractingDimEqual = rewriter.create<arith::CmpIOp>(
        loc, arith::CmpIPredicate::eq, lhsDim1, rhsDim0);
    rewriter.create<cf::AssertOp>(
        loc, contractingDimEqual,
        rewriter.getStringAttr(
            "mismatching contracting dimension for torch.aten.mm"));

    Type newResultType = getTypeConverter()->convertType(op.getType());
    Type elementType = newResultType.cast<TensorType>().getElementType();
    Value initTensor = rewriter.create<linalg::InitTensorOp>(
        loc, ValueRange{lhsDim0, rhsDim1}, elementType);
    Value c0 = rewriter.create<arith::ConstantOp>(
        loc, FloatAttr::get(elementType, 0.0));
    Value zeroFill =
        rewriter.create<linalg::FillOp>(loc, c0, initTensor).getResult(0);
    Value matmul = rewriter
                       .create<linalg::MatmulOp>(loc, zeroFill.getType(),
                                                 ValueRange{lhs, rhs}, zeroFill)
                       .getResult(0);
    // When constructed with just dynamic sizes, InitTensorOp will have a result
    // type which has all `?`'s for dimensions, which might not be the result
    // type of `op`. The constraints on later linalg ops means that the result
    // of the MatmulOp will have this type too. So cast it to the desired type
    // so that in the end we have the original result type.
    rewriter.replaceOpWithNewOp<tensor::CastOp>(op, newResultType, matmul);

    return success();
  }
};
} // namespace

namespace {
class ConvertAtenFlipOp : public OpConversionPattern<AtenFlipOp> {

public:
  using OpConversionPattern::OpConversionPattern;
  LogicalResult
  matchAndRewrite(AtenFlipOp op, OpAdaptor adaptor,
                  ConversionPatternRewriter &rewriter) const override {

    Location loc = op->getLoc();
    MLIRContext *context = op.getContext();
    Value self = adaptor.self();
    auto selfRank = adaptor.self().getType().cast<RankedTensorType>().getRank();
    Type elementType =
        adaptor.self().getType().cast<RankedTensorType>().getElementType();
    Value c1 =
        rewriter.create<arith::ConstantOp>(loc, rewriter.getIndexAttr(1));

    SmallVector<int64_t> axis;
    if (!matchPattern(adaptor.dims(), m_TorchConstantIntList(axis)))
      return rewriter.notifyMatchFailure(op,
                                         "only constant dim lists supported");
    // Only used to calculate flipped values, i.e. those on the flip axes. Other
    // dims won't be used.
    SmallVector<Value> dims = getTensorSizes(rewriter, loc, self);
    for (auto flipDim : axis)
      dims[flipDim] = rewriter.create<arith::SubIOp>(loc, dims[flipDim], c1);

    Value initTensor = createZeroInitTensor(
        rewriter, loc, getTensorSizes(rewriter, loc, self), elementType);

    SmallVector<StringRef> iteratorTypes(selfRank, "parallel");
    SmallVector<AffineMap> indexingMaps(
        2, AffineMap::getMultiDimIdentityMap(selfRank, context));
    Value flipped =
        rewriter
            .create<linalg::GenericOp>(
                loc, self.getType(), self, initTensor, indexingMaps,
                iteratorTypes,
                [&](OpBuilder &b, Location loc, ValueRange args) {
                  SmallVector<Value> indices;
                  for (auto i = 0; i < selfRank; i++)
                    indices.push_back(b.create<linalg::IndexOp>(loc, i));
                  for (auto flipDim : axis) {
                    indices[flipDim] = b.create<arith::SubIOp>(
                        loc, dims[flipDim], indices[flipDim]);
                  }
                  Value res = b.create<tensor::ExtractOp>(loc, self, indices)
                                  .getResult();
                  b.create<linalg::YieldOp>(loc, res);
                })
            .getResult(0);

    rewriter.replaceOpWithNewOp<tensor::CastOp>(op, self.getType(), flipped);

    return success();
  }
};
} // namespace

namespace {
class ConvertAtenMatmulOp : public OpConversionPattern<AtenMatmulOp> {
public:
  using OpConversionPattern::OpConversionPattern;
  LogicalResult
  matchAndRewrite(AtenMatmulOp op, OpAdaptor adaptor,
                  ConversionPatternRewriter &rewriter) const override {
    Location loc = op->getLoc();
    Value lhs = adaptor.self();
    Value rhs = adaptor.other();

    if (failed(verifyLinalgCompatibleTypes(op, rewriter)))
      return failure();
    auto lhsType = lhs.getType().cast<RankedTensorType>();
    auto rhsType = rhs.getType().cast<RankedTensorType>();

    // Get the rank of both matrix.
    unsigned lhsRank = lhsType.getRank();
    unsigned rhsRank = rhsType.getRank();

    Type newResultType = getTypeConverter()->convertType(op.getType());
    auto resultType = newResultType.cast<RankedTensorType>();
    Type elementType = resultType.getElementType();

    // The different cases of torch_matmul op is mentioned here:
    // https://pytorch.org/docs/stable/generated/torch.matmul.html

    // First Case: Dot Product.
    if (lhsRank == 1 && rhsRank == 1) {
      Value lhsDim0 = getDimOp(rewriter, loc, lhs, 0);
      Value rhsDim0 = getDimOp(rewriter, loc, rhs, 0);

      checkDimEqualHelper(rewriter, loc, lhsDim0, rhsDim0);

      Value zeroTensor = createZeroInitTensor(rewriter, loc, {}, elementType);
      Value dotProd =
          rewriter
              .create<linalg::DotOp>(loc, zeroTensor.getType(),
                                     ValueRange{lhs, rhs}, zeroTensor)
              .getResult(0);
      rewriter.replaceOpWithNewOp<tensor::CastOp>(op, newResultType, dotProd);
      return success();
    }

    // Second Case: Vec-Mat Multiplication.
    if (lhsRank == 1 && rhsRank == 2) {
      Value lhsDim0 = getDimOp(rewriter, loc, lhs, 0);
      Value rhsDim0 = getDimOp(rewriter, loc, rhs, 0);
      Value rhsDim1 = getDimOp(rewriter, loc, rhs, 1);
      checkDimEqualHelper(rewriter, loc, lhsDim0, rhsDim0);

      Value zeroTensor =
          createZeroInitTensor(rewriter, loc, ValueRange{rhsDim1}, elementType);
      Value matmul =
          rewriter
              .create<linalg::VecmatOp>(loc, zeroTensor.getType(),
                                        ValueRange{lhs, rhs}, zeroTensor)
              .getResult(0);
      rewriter.replaceOpWithNewOp<tensor::CastOp>(op, newResultType, matmul);
      return success();
    }

    // Third Case: Matrix-Vec Multiplication.
    if (lhsRank == 2 && rhsRank == 1) {
      Value lhsDim0 = getDimOp(rewriter, loc, lhs, 0);
      Value lhsDim1 = getDimOp(rewriter, loc, lhs, 1);
      Value rhsDim0 = getDimOp(rewriter, loc, rhs, 0);
      checkDimEqualHelper(rewriter, loc, lhsDim1, rhsDim0);

      Value zeroTensor =
          createZeroInitTensor(rewriter, loc, ValueRange{lhsDim0}, elementType);
      Value matmul =
          rewriter
              .create<linalg::MatvecOp>(loc, zeroTensor.getType(),
                                        ValueRange{lhs, rhs}, zeroTensor)
              .getResult(0);
      rewriter.replaceOpWithNewOp<tensor::CastOp>(op, newResultType, matmul);
      return success();
    }

    // Fourth Case: Batch-Matrix Multiplication.
    // TODO: Handle batch matrix multiplication when one of the matrix is unity
    // rank and the other has batch dimension.
    if (lhsRank > 1 && rhsRank > 1) {
      unsigned maxRank = std::max(lhsRank, rhsRank);
      unsigned minRank = std::min(lhsRank, rhsRank);
      unsigned batchRank = maxRank - 2;

      // At least one of the matrix must have rank greater than 2.
      if (batchRank <= 0) {
        return rewriter.notifyMatchFailure(op, "expected batch dimensions");
      }

      // The `broadcastedBatchShape` contains batch dimensions of the resultant
      // matrix.
      SmallVector<Value> broadcastedBatchShape(batchRank);
      Value maxRankMatrix = (lhsRank > rhsRank) ? lhs : rhs;
      Value maxDim;
      // Compute broadcasted batch dimensions if the batch dimensions of
      // the matrices are broadcastable.
      for (unsigned i = 1; i <= batchRank; i++) {
        if (i <= minRank - 2) {
          Value lhsDim = getDimOp(rewriter, loc, lhs, lhsRank - 2 - i);
          Value rhsDim = getDimOp(rewriter, loc, rhs, rhsRank - 2 - i);
          maxDim = rewriter.createOrFold<arith::MaxUIOp>(loc, lhsDim, rhsDim);
        } else {
          maxDim = getDimOp(rewriter, loc, maxRankMatrix, maxRank - 2 - i);
        }
        broadcastedBatchShape[batchRank - i] = maxDim;
      }

      Value lhsDim0 = getDimOp(rewriter, loc, lhs, lhsRank - 2);
      Value lhsDim1 = getDimOp(rewriter, loc, lhs, lhsRank - 1);
      Value rhsDim0 = getDimOp(rewriter, loc, rhs, rhsRank - 2);
      Value rhsDim1 = getDimOp(rewriter, loc, rhs, rhsRank - 1);
      checkDimEqualHelper(rewriter, loc, lhsDim1, rhsDim0);

      // Compute broadcasted shape of both the matrices in integer format.
      SmallVector<Value> lhsBroadcastToShape(broadcastedBatchShape);
      lhsBroadcastToShape.push_back(lhsDim0);
      lhsBroadcastToShape.push_back(lhsDim1);
      SmallVector<Value> rhsBroadcastToShape(broadcastedBatchShape);
      rhsBroadcastToShape.push_back(rhsDim0);
      rhsBroadcastToShape.push_back(rhsDim1);
      for (unsigned i = 0; i < maxRank; i++) {
        lhsBroadcastToShape[i] =
            castIndexToInt64(rewriter, loc, lhsBroadcastToShape[i]);
        rhsBroadcastToShape[i] =
            castIndexToInt64(rewriter, loc, rhsBroadcastToShape[i]);
      }

      // Broadcast the batch dimensions of both the matrices.
      Value broadcastedLhs, broadcastedRhs;
      if (failed(torch_to_linalg::broadcastToGivenShape(
              op, rewriter, lhs, lhsBroadcastToShape, broadcastedLhs))) {
        return rewriter.notifyMatchFailure(
            op, "unable to perform broadcast operation");
      }
      if (failed(torch_to_linalg::broadcastToGivenShape(
              op, rewriter, rhs, rhsBroadcastToShape, broadcastedRhs))) {
        return rewriter.notifyMatchFailure(
            op, "unable to perform broadcast operation");
      }

      // Check if the result of the matrix multiplication has more than one
      // dynamic batch dimensions.
      ArrayRef<int64_t> batchDimsInt = resultType.getShape().drop_back(2);
      bool multipleDynamicBatchDims =
          llvm::count(batchDimsInt, kUnknownSize) > 1;

      // TODO: Lowering to `linalg.BatchMatmul` is only possible when there is
      // at most one dynamic batch dimension due to limited support of the
      // `tensor.ExpandShape` op.
      if (!multipleDynamicBatchDims) {
        // Collapse the batch dimensions into one dimension. The resultant rank
        // will always be 3.
        SmallVector<ReassociationIndices> reassociation(3);
        for (unsigned i = 0, j = 0; i < maxRank; i++) {
          if (i >= batchRank)
            j++;
          reassociation[j].push_back(i);
        }
        Value collapsedLhs = rewriter.create<tensor::CollapseShapeOp>(
            op->getLoc(), broadcastedLhs, reassociation);
        Value collapsedRhs = rewriter.create<tensor::CollapseShapeOp>(
            op->getLoc(), broadcastedRhs, reassociation);

        // Compute the result shape after collapsing the batch dimensions.
        SmallVector<Value> collapsedResultShape;
        collapsedResultShape.push_back(broadcastedBatchShape[0]);
        for (unsigned i = 1; i < batchRank; i++) {
          collapsedResultShape[0] = rewriter.createOrFold<arith::MulIOp>(
              loc, collapsedResultShape[0], broadcastedBatchShape[i]);
        }
        collapsedResultShape.push_back(lhsDim0);
        collapsedResultShape.push_back(rhsDim1);
        SmallVector<OpFoldResult> updatedCollapseResultShape =
            getAsOpFoldResult(collapsedResultShape);

        Value initTensor = rewriter.create<linalg::InitTensorOp>(
            loc, updatedCollapseResultShape, elementType);
        Value c0 = rewriter.create<arith::ConstantOp>(
            loc, rewriter.getZeroAttr(elementType));
        Value zeroTensor =
            rewriter.create<linalg::FillOp>(loc, c0, initTensor).getResult(0);

        Value batchMatMul =
            rewriter
                .create<linalg::BatchMatmulOp>(
                    loc, zeroTensor.getType(),
                    ValueRange{collapsedLhs, collapsedRhs}, zeroTensor)
                .getResult(0);
        Value expandResult = rewriter.create<tensor::ExpandShapeOp>(
            loc, resultType, batchMatMul, reassociation);
        rewriter.replaceOpWithNewOp<tensor::CastOp>(op, newResultType,
                                                    expandResult);
        return success();
      }

      SmallVector<AffineExpr> lhsExpr;
      SmallVector<AffineExpr> rhsExpr;
      SmallVector<AffineExpr> outExpr;
      SmallVector<StringRef> iteratorTypes;
      for (unsigned i = 0; i < batchRank; i++) {
        lhsExpr.push_back(rewriter.getAffineDimExpr(i));
        rhsExpr.push_back(rewriter.getAffineDimExpr(i));
        outExpr.push_back(rewriter.getAffineDimExpr(i));
        iteratorTypes.push_back(getParallelIteratorTypeName());
      }
      lhsExpr.insert(lhsExpr.end(), {rewriter.getAffineDimExpr(batchRank),
                                     rewriter.getAffineDimExpr(batchRank + 1)});
      rhsExpr.insert(rhsExpr.end(), {rewriter.getAffineDimExpr(batchRank + 1),
                                     rewriter.getAffineDimExpr(batchRank + 2)});
      outExpr.insert(outExpr.end(), {rewriter.getAffineDimExpr(batchRank),
                                     rewriter.getAffineDimExpr(batchRank + 2)});

      SmallVector<Value> resultShape(broadcastedBatchShape);
      resultShape.insert(resultShape.end(), {lhsDim0, rhsDim1});
      Value zeroTensor =
          createZeroInitTensor(rewriter, loc, resultShape, elementType);
      auto indexingMaps =
          AffineMap::inferFromExprList({lhsExpr, rhsExpr, outExpr});
      iteratorTypes.insert(iteratorTypes.end(),
                           {"parallel", "reduction", "parallel"});

      Value finalRes =
          rewriter
              .create<linalg::GenericOp>(
                  loc, zeroTensor.getType(),
                  ValueRange{broadcastedLhs, broadcastedRhs}, zeroTensor,
                  /*indexingMaps=*/indexingMaps,
                  /*iteratorTypes=*/iteratorTypes,
                  [&](OpBuilder &b, Location loc, ValueRange args) {
                    Value l = args[0], r = args[1], res = args[2];
                    Value mul = b.create<arith::MulFOp>(loc, l, r);
                    Value add = b.create<arith::AddFOp>(loc, mul, res);
                    b.create<linalg::YieldOp>(loc, add);
                  })
              .getResult(0);

      rewriter.replaceOpWithNewOp<tensor::CastOp>(op, newResultType, finalRes);
      return success();
    }
    return failure();
  }
};
} // namespace

namespace {
class ConvertAtenBmmOp : public OpConversionPattern<AtenBmmOp> {
public:
  using OpConversionPattern::OpConversionPattern;
  LogicalResult
  matchAndRewrite(AtenBmmOp op, OpAdaptor adaptor,
                  ConversionPatternRewriter &rewriter) const override {
    if (failed(verifyLinalgCompatibleTypes(op, rewriter)))
      return failure();
    Location loc = op->getLoc();
    Value lhs = adaptor.self();
    Value rhs = adaptor.mat2();
    RankedTensorType lhsType = lhs.getType().cast<RankedTensorType>();
    RankedTensorType rhsType = rhs.getType().cast<RankedTensorType>();

    if (lhsType.getRank() != 3 || rhsType.getRank() != 3) {
      return rewriter.notifyMatchFailure(
          op, "expected both operands to aten.bmm to be rank 3");
    }
    if (!lhsType.getElementType().isa<mlir::FloatType>() ||
        lhsType.getElementType() != rhsType.getElementType())
      return op.emitError(
          "unimplemented: non floating point operands or operands of "
          "different types");

    Value lhsDim0 = getDimOp(rewriter, loc, lhs, 0);
    Value lhsDim1 = getDimOp(rewriter, loc, lhs, 1);
    Value lhsDim2 = getDimOp(rewriter, loc, lhs, 2);
    Value rhsDim0 = getDimOp(rewriter, loc, rhs, 0);
    Value rhsDim1 = getDimOp(rewriter, loc, rhs, 1);
    Value rhsDim2 = getDimOp(rewriter, loc, rhs, 2);

    // Check the batch numbers are equal.
    checkDimEqualHelper(rewriter, loc, lhsDim0, rhsDim0);

    // Check the matrixs shapes are valid for mulplication.
    checkDimEqualHelper(rewriter, loc, lhsDim2, rhsDim1);

    Type newResultType = getTypeConverter()->convertType(op.getType());
    Type elementType = newResultType.cast<TensorType>().getElementType();
    Value initTensor0 = createZeroInitTensor(
        rewriter, loc, ValueRange{lhsDim0, lhsDim1, rhsDim2}, elementType);

    Value bmm =
        rewriter
            .create<linalg::BatchMatmulOp>(loc, initTensor0.getType(),
                                           ValueRange{lhs, rhs}, initTensor0)
            .getResult(0);
    rewriter.replaceOpWithNewOp<tensor::CastOp>(op, newResultType, bmm);
    return success();
  }
};
} // namespace

namespace {
// See comments at in convertMmOp and the heading for this section for general
// considerations. This function needs to be auto-generated.
class ConvertAtenLinearOp : public OpConversionPattern<AtenLinearOp> {
public:
  using OpConversionPattern::OpConversionPattern;
  LogicalResult
  matchAndRewrite(AtenLinearOp op, OpAdaptor adaptor,
                  ConversionPatternRewriter &rewriter) const override {
    MLIRContext *context = op->getContext();
    Location loc = op->getLoc();
    Value input = adaptor.input();
    Value weight = adaptor.weight();
    Value bias = adaptor.bias();
    if (failed(verifyLinalgCompatibleTypes(op, rewriter)))
      return failure();
    auto inputType = input.getType().cast<RankedTensorType>();
    auto weightType = weight.getType().cast<RankedTensorType>();

    if (inputType.getRank() != 2 && inputType.getRank() != 3) {
      return rewriter.notifyMatchFailure(
          op, "expected  input to be rank 2 or rank 3");
    }

    if (!bias.getType().isa<Torch::NoneType>()) {
      auto biasType = bias.getType().cast<RankedTensorType>();
      // Only handle the case of rank 2 `weight` for now.
      // TODO: Insert the appropriate reshape to collapse any leading dimensions.
      if (weightType.getRank() != 2 || biasType.getRank() != 1) {
        return rewriter.notifyMatchFailure(
            op, "expected weight to be rank 2 and bias to be rank 1");
      }
      // TODO: Handle type promotion. What are ATen's promotion rules?
      if (inputType.getElementType() != weightType.getElementType() ||
          inputType.getElementType() != biasType.getElementType()) {
        return rewriter.notifyMatchFailure(op, "unimplemented: type promotion");
      }
      // TODO: We can handle a static size 1 here at some complexity cost, but the
      // dynamic case is not representable in linalg. We don't handle either for
      // now. Biases are generally statically shaped for most models (since for
      // inference they are constants, and for training they don't change shape
      // typically), so this is not too constraining.
      auto biasSize = bias.getType().cast<RankedTensorType>().getShape()[0];
      if (biasSize == 1 || biasSize == ShapedType::kDynamicSize)
        return rewriter.notifyMatchFailure(
            op, "unimplemented: size-1 broadcasting for aten::LinearOp");
    }


    Value batchDim = nullptr;
    int restDim = 0;
    if (inputType.getRank() == 3) {
      batchDim = getDimOp(rewriter, loc, input, 0);
      restDim = 1;
    }

    Value inputDim0 = getDimOp(rewriter, loc, input, restDim + 0);
    Value inputDim1 = getDimOp(rewriter, loc, input, restDim + 1);
    Value weightDim0 = getDimOp(rewriter, loc, weight, 0);
    Value weightDim1 = getDimOp(rewriter, loc, weight, 1);
    Value contractingDimEqual = rewriter.create<arith::CmpIOp>(
        loc, arith::CmpIPredicate::eq, inputDim1, weightDim1);
    rewriter.create<cf::AssertOp>(
        loc, contractingDimEqual,
        rewriter.getStringAttr(
            "mismatching contracting dimension for aten.linear"));

    if (!bias.getType().isa<Torch::NoneType>()) {
      Value biasDim0 = getDimOp(rewriter, loc, bias, 0);
      // Here we take advantage of ruling out the size-1 case above.
      // In the static-size-1 case, we will not emit this check at all.
      Value biasSizeCorrect = rewriter.create<arith::CmpIOp>(
          loc, arith::CmpIPredicate::eq, weightDim0, biasDim0);
      rewriter.create<cf::AssertOp>(
          loc, biasSizeCorrect,
          rewriter.getStringAttr("mismatching bias size for aten.linear"));
    }

    Value initTensor;
    SmallVector<AffineMap> broadcastIndexingMaps;
    Value transposedWeightInitTensor;
    if (inputType.getRank() > 2) {
      initTensor = rewriter.create<linalg::InitTensorOp>(
          loc, ValueRange{batchDim, inputDim0, weightDim0},
          inputType.getElementType());
      transposedWeightInitTensor = rewriter.create<linalg::InitTensorOp>(
          loc, ValueRange{batchDim, weightDim1, weightDim0},
          weightType.getElementType());
      broadcastIndexingMaps = {
          AffineMap::get(
              /*dimCount=*/inputType.getRank(), /*symbolCount=*/0,
              {rewriter.getAffineDimExpr(1 + restDim)}, context),
          rewriter.getMultiDimIdentityMap(inputType.getRank())};
    } else {
      initTensor = rewriter.create<linalg::InitTensorOp>(
          loc, ValueRange{inputDim0, weightDim0},
          inputType.getElementType());
      transposedWeightInitTensor = rewriter.create<linalg::InitTensorOp>(
          loc, ValueRange{weightDim1, weightDim0}, weightType.getElementType());
      broadcastIndexingMaps = {
          AffineMap::get(
              /*dimCount=*/inputType.getRank(), /*symbolCount=*/0,
              {rewriter.getAffineDimExpr(1)}, context),
          rewriter.getMultiDimIdentityMap(inputType.getRank())};
    }

    SmallVector<StringRef> iteratorTypes(inputType.getRank(), "parallel");
    Value broadcasted;
    if (!bias.getType().isa<Torch::NoneType>()) {
      broadcasted =
          rewriter
              .create<linalg::GenericOp>(
                  loc, initTensor.getType(), bias, initTensor,
                  /*indexingMaps=*/broadcastIndexingMaps,
                  /*iteratorTypes=*/iteratorTypes,
                  [](OpBuilder &b, Location loc, ValueRange args) {
                    b.create<linalg::YieldOp>(loc, args[0]);
                  })
              .getResult(0);
    } else {
      Type elementType =
          input.getType().cast<RankedTensorType>().getElementType();
      Value c0float = rewriter.create<arith::ConstantOp>(
          loc, FloatAttr::get(elementType, 0.0));
      broadcasted = rewriter.create<linalg::FillOp>(loc, c0float, initTensor)
                           .getResult(0);
    }
    // We need a matmul with dimension ordering (N, K) * (M, K), so transpose
    // the weights to fit into linalg::MatmulOp which is (N, K) * (K, M).
    // TODO: This whole aten.linear lowering should eventually be generated from
    // a single linalg ODS generator statement. Both the bias and matmul part.
    SmallVector<AffineMap> transposeIndexingMaps = {
        AffineMap::get(
            /*dimCount=*/inputType.getRank(), /*symbolCount=*/0,
            {rewriter.getAffineDimExpr(1 + restDim),
             rewriter.getAffineDimExpr(0 + restDim)},
            context),
        rewriter.getMultiDimIdentityMap(inputType.getRank())};
    Value transposedWeights =
        rewriter
            .create<linalg::GenericOp>(
                loc, transposedWeightInitTensor.getType(), weight,
                transposedWeightInitTensor,
                /*indexingMaps=*/transposeIndexingMaps,
                /*iteratorTypes=*/iteratorTypes,
                [](OpBuilder &b, Location loc, ValueRange args) {
                  b.create<linalg::YieldOp>(loc, args[0]);
                })
            .getResult(0);
    Value matmul;
    if (batchDim)
      matmul = rewriter
                   .create<linalg::BatchMatmulOp>(
                       loc, broadcasted.getType(),
                       ValueRange{input, transposedWeights}, broadcasted)
                   .getResult(0);
    else
      matmul = rewriter
                   .create<linalg::MatmulOp>(
                       loc, broadcasted.getType(),
                       ValueRange{input, transposedWeights}, broadcasted)
                   .getResult(0);

    Type newResultType = getTypeConverter()->convertType(op.getType());
    rewriter.replaceOpWithNewOp<tensor::CastOp>(op, newResultType, matmul);
    return success();
  }
};
} // namespace

namespace {
class ConvertAtenConv2dOp : public OpConversionPattern<AtenConv2dOp> {
public:
  using OpConversionPattern::OpConversionPattern;
  LogicalResult
  matchAndRewrite(AtenConv2dOp op, OpAdaptor adaptor,
                  ConversionPatternRewriter &rewriter) const override {
    Location loc = op->getLoc();
    MLIRContext *context = op->getContext();
    Value input = adaptor.input();   /* in form of N*C*H*W */
    Value weight = adaptor.weight(); /* in form of F*C*H*W */
    Value groups = adaptor.groups();

    Type elementType =
        input.getType().cast<RankedTensorType>().getElementType();
    if (!elementType.isa<mlir::FloatType>())
      return op.emitError("unimplemented: non-floating point type");

    Type intType = IntegerType::get(context, 64);
    auto castIndexToInt = [&](Value v) {
      return rewriter.create<arith::IndexCastOp>(loc, intType, v);
    };

    Value N = getDimOp(rewriter, loc, input, 0);
    Value Hin = getDimOp(rewriter, loc, input, 2);
    Value Win = getDimOp(rewriter, loc, input, 3);
    Value F = getDimOp(rewriter, loc, weight, 0);
    Value weightH = getDimOp(rewriter, loc, weight, 2);
    Value weightW = getDimOp(rewriter, loc, weight, 3);

    // Pattern match against the op's original operands, because otherwise we
    // will get the lowered version of the operands which is harder to pattern
    // match.
    SmallVector<int64_t> paddingInts;
    if (!matchPattern(op.padding(), m_TorchConstantIntList(paddingInts))) {
      return rewriter.notifyMatchFailure(
          op, "only support constant padding values");
    }

    SmallVector<int64_t, 2> strideInts;
    if (!matchPattern(op.stride(), m_TorchConstantIntList(strideInts)))
      return rewriter.notifyMatchFailure(op,
                                         "only support constant int strides");
    SmallVector<int64_t, 2> dilationInts;
    if (!matchPattern(op.dilation(), m_TorchConstantIntList(dilationInts)))
      return rewriter.notifyMatchFailure(op,
                                         "only support constant int dilations");
<<<<<<< HEAD

    Value inBatch = getDimOp(rewriter, loc, input, 0);
    Value inChannels = getDimOp(rewriter, loc, input, 1);
    SmallVector<Value> inDims;
    for (size_t i = 2; i < inRank; i++)
      inDims.push_back(getDimOp(rewriter, loc, input, i));
    Value weightBatch = getDimOp(rewriter, loc, weight, 0);
    Value weightChannels = getDimOp(rewriter, loc, weight, 1);
    SmallVector<Value> weightDims;
    for (size_t i = 2; i < inRank; i++)
      weightDims.push_back(getDimOp(rewriter, loc, weight, i));

    // Guard unused values (transposed)
    bool transposed = true;
    if (!matchPattern(op.transposed(), m_TorchConstantBool(&transposed)) ||
        transposed)
      return rewriter.notifyMatchFailure(
          op, "unimplemented: only non-transposed convolution supported");
=======
    Value c1 =
        rewriter.create<arith::ConstantOp>(loc, IntegerAttr::get(intType, 1));
    Value groupEqual1 = rewriter.create<arith::CmpIOp>(
        loc, arith::CmpIPredicate::eq, groups, c1);
    rewriter.create<cf::AssertOp>(
        loc, groupEqual1, rewriter.getStringAttr("expect groups to be 1"));
>>>>>>> 40443bbe

    // Checks for valid group size
    int64_t groupSize;
    if (!matchPattern(op.groups(), m_TorchConstantInt(&groupSize)))
      return rewriter.notifyMatchFailure(op,
                                         "only constant group size supported.");
    Value groups = castIntToIndex(rewriter, loc, adaptor.groups());

    auto validate = [&](Value toValidate, std::string err) {
      Value c0 =
          rewriter.create<arith::ConstantOp>(loc, rewriter.getIndexAttr(0));
      Value inputValid = rewriter.create<arith::CmpIOp>(
          loc, arith::CmpIPredicate::eq, c0,
          rewriter.create<arith::RemSIOp>(loc, toValidate, groups));
      rewriter.create<cf::AssertOp>(loc, inputValid,
                                    rewriter.getStringAttr(err));
    };
    validate(inChannels,
             "invalid: groups must divide input channel size evenly.");
    validate(weightBatch,
             "invalid: groups must divide weight batch size evenly.");

    SmallVector<Value> paddingIntValues =
        getAsConstantIntValues(rewriter, loc, paddingInts);
    SmallVector<Value> dilationIntValues =
        getAsConstantIntValues(rewriter, loc, dilationInts);
    SmallVector<Value> strideIntValues =
        getAsConstantIntValues(rewriter, loc, strideInts);

<<<<<<< HEAD
    SmallVector<Value> outDims{inBatch, weightBatch};
    for (size_t i = 0; i < inRank - 2; i++)
      outDims.push_back(torch_to_linalg::getOutputDimForConvOps(
          rewriter, loc, inDims[i], paddingIntValues[i], dilationIntValues[i],
          castIndexToInt(weightDims[i]), strideIntValues[i]));
=======
    Value Hout = torch_to_linalg::getOutputDimForConvOps(
        rewriter, loc, Hin, paddingIntValues[0], dilationIntValues[0],
        castIndexToInt(weightH), strideIntValues[0]);
    Value Wout = torch_to_linalg::getOutputDimForConvOps(
        rewriter, loc, Win, paddingIntValues[1], dilationIntValues[1],
        castIndexToInt(weightW), strideIntValues[1]);
>>>>>>> 40443bbe

    Value initTensor = rewriter.create<linalg::InitTensorOp>(
        loc, ValueRange{N, F, Hout, Wout}, elementType);

    Value bias = adaptor.bias();
    Value outputTensor;
    if (bias.getType().isa<Torch::NoneType>()) {
      Value c0float = rewriter.create<arith::ConstantOp>(
          loc, FloatAttr::get(elementType, 0.0));
      outputTensor = rewriter.create<linalg::FillOp>(loc, c0float, initTensor)
                         .getResult(0);
    } else {
      auto biasType = bias.getType().cast<RankedTensorType>();
      if (biasType.getRank() != 1)
        return rewriter.notifyMatchFailure(op, "expect bias to be rank 1");
      if (elementType != biasType.getElementType())
        return rewriter.notifyMatchFailure(op, "unimplemented: type promotion");

      auto resultRank = initTensor.getType().cast<RankedTensorType>().getRank();
      SmallVector<AffineMap> indexingMaps = {
          // bias is used to initialize the channels - dimension 1 of output
          AffineMap::get(/*dimCount=*/resultRank, /*symbolCount=*/0,
                         rewriter.getAffineDimExpr(1), context),
          rewriter.getMultiDimIdentityMap(resultRank)};
      SmallVector<StringRef> iteratorTypes(resultRank,
                                           getParallelIteratorTypeName());
      outputTensor = rewriter
                         .create<linalg::GenericOp>(
                             loc, initTensor.getType(), bias, initTensor,
                             indexingMaps, iteratorTypes,
                             [](OpBuilder &b, Location loc, ValueRange args) {
                               b.create<linalg::YieldOp>(loc, args[0]);
                             })
                         .getResult(0);
    }

    auto stridesAttr = rewriter.getI64VectorAttr(strideInts);
    auto dilationAttr = rewriter.getI64VectorAttr(dilationInts);
<<<<<<< HEAD

    Value inputStride =
        rewriter.create<arith::FloorDivSIOp>(loc, inChannels, groups);
    Value weightStride =
        rewriter.create<arith::FloorDivSIOp>(loc, weightBatch, groups);

    SmallVector<Value> zeroOffsets(inRank, rewriter.create<arith::ConstantOp>(
                                               loc, rewriter.getIndexAttr(0)));
    SmallVector<Value> unitStrides(inRank, rewriter.create<arith::ConstantOp>(
                                               loc, rewriter.getIndexAttr(1)));
    SmallVector<Value> outDimSlice(outDims);
    outDimSlice[1] = weightStride;
    SmallVector<Value> inputSliceSizes{inBatch, inputStride};
    inputSliceSizes.append(inDims);
    SmallVector<Value> weightSliceSizes{weightStride, weightChannels};
    weightSliceSizes.append(weightDims);

    // Pad the input tensor according to padding.
    SmallVector<int64_t, 4> paddingIncludingNC = {0, 0};
    paddingIncludingNC.append(paddingInts);

    // Pad inputSlice
    Value paddedInput = torch_to_linalg::getZeroPaddedTensor(
        op, rewriter, input, paddingIncludingNC);

    Value conv;
    if (groupSize == 1) {
      // TODO: add 1D and 3D case
      conv =
          rewriter
              .create<linalg::Conv2DNchwFchwOp>(
                  loc, outputTensor.getType(), ValueRange{paddedInput, weight},
                  outputTensor, stridesAttr, dilationAttr)
              .getResult(0);
    } else {
      // Special depthwise case
      auto inShape = input.getType().cast<RankedTensorType>().getShape();
      auto weightShape = weight.getType().cast<RankedTensorType>().getShape();
      if (weightShape[0] != kUnknownSize && inShape[1] == groupSize &&
          weightShape[0] % inShape[1] == 0 && weightShape[1] == 1) {
        // Collapse weight shape
        SmallVector<ReassociationIndices, 4> collapsedDims = {{0, 1}, {2}, {3}};
        SmallVector<int64_t> collapsedShape{
            (weightShape[0] == kUnknownSize ? kUnknownSize
                                            : weightShape[0] * weightShape[1]),
            weightShape[2], weightShape[3]};
        Type collapsedType = RankedTensorType::get(collapsedShape, elementType);
        Value collapsedWeight = rewriter.create<tensor::CollapseShapeOp>(
            loc, collapsedType, weight, collapsedDims);

        conv = rewriter
                   .create<linalg::DepthwiseConv2DNchwChwOp>(
                       loc, outputTensor.getType(),
                       ValueRange{paddedInput, collapsedWeight}, outputTensor,
                       stridesAttr, dilationAttr)
                   .getResult(0);

        Type newResultType = getTypeConverter()->convertType(op.getType());
        rewriter.replaceOpWithNewOp<tensor::CastOp>(op, newResultType, conv);
        return success();
      }

      // Grouped case, use the grouped conv linalg op

      auto expandGroups = [&](Value tensor, size_t dim) {
        auto inType = tensor.getType().cast<RankedTensorType>();
        auto inShape = inType.getShape();

        SmallVector<int64_t> outShape;
        for (auto i = 0; i < (long)inShape.size(); i++) {
          if (i == 1) {
            outShape.push_back(groupSize);
          }
          if (i == (long)dim) {
            outShape.push_back(inShape[i] == kUnknownSize
                                   ? kUnknownSize
                                   : inShape[i] / groupSize);
          } else {
            outShape.push_back(inShape[i]);
          }
        }

        SmallVector<ReassociationIndices> indices;
        for (auto i = 0; i <= (long)inShape.size(); i++) {
          if (i == (long)dim) {
            indices.push_back({i, ++i});
            continue;
          }
          indices.push_back({i});
        }

        auto retType = inType.clone(outShape);
        return rewriter.create<tensor::ExpandShapeOp>(loc, retType, tensor,
                                                      indices);
      };

      auto expandWeight = [&](Value tensor) {
        auto inType = tensor.getType().cast<RankedTensorType>();
        auto inShape = inType.getShape();

        SmallVector<int64_t> outShape{
            groupSize, (inShape[0] == kUnknownSize ? kUnknownSize
                                                   : inShape[0] / groupSize)};
        outShape.append(inShape.begin() + 1, inShape.end());

        SmallVector<ReassociationIndices> indices{{0, 1}};
        for (auto i = 2; i <= (long)inShape.size(); i++)
          indices.push_back({i});

        auto retType = inType.clone(outShape);
        return rewriter.create<tensor::ExpandShapeOp>(loc, retType, tensor,
                                                      indices);
      };

      Value paddedInputExpanded = expandGroups(paddedInput, 1);
      Value weightExpanded = expandWeight(weight);
      Value outputTensorExpanded = expandGroups(outputTensor, 1);

      // TODO: add 1D and 3D case
      conv = rewriter
                 .create<linalg::Conv2DNgchwFgchwOp>(
                     loc, outputTensorExpanded.getType(),
                     ValueRange{paddedInputExpanded, weightExpanded},
                     outputTensorExpanded, stridesAttr, dilationAttr)
                 .getResult(0);

      SmallVector<ReassociationIndices> indices{{0}, {1, 2}};
      for (auto dim = 3; dim <= (int64_t)inRank; dim++)
        indices.push_back({dim});
      conv = rewriter.create<tensor::CollapseShapeOp>(
          loc, outputTensor.getType(), conv, indices);
    }

=======
    Value conv2d =
        rewriter
            .create<linalg::Conv2DNchwFchwOp>(
                loc, biasInitTensor.getType(), ValueRange{paddedInput, weight},
                biasInitTensor, stridesAttr, dilationAttr)
            .getResult(0);
>>>>>>> 40443bbe
    Type newResultType = getTypeConverter()->convertType(op.getType());
    rewriter.replaceOpWithNewOp<tensor::CastOp>(op, newResultType, conv2d);
    return success();
  }
};
} // namespace

void mlir::torch::torch_to_linalg::populateLinearPatternsAndLegality(
    TypeConverter &typeConverter, RewritePatternSet &patterns,
    ConversionTarget &target) {
  MLIRContext *context = patterns.getContext();
  target.addIllegalOp<AtenMmOp>();
  patterns.add<ConvertAtenMmOp>(typeConverter, context);
  target.addIllegalOp<AtenFlipOp>();
  patterns.add<ConvertAtenFlipOp>(typeConverter, context);
  target.addIllegalOp<AtenMatmulOp>();
  patterns.add<ConvertAtenMatmulOp>(typeConverter, context);
  target.addIllegalOp<AtenBmmOp>();
  patterns.add<ConvertAtenBmmOp>(typeConverter, context);
  target.addIllegalOp<AtenLinearOp>();
  patterns.add<ConvertAtenLinearOp>(typeConverter, context);
  target.addIllegalOp<AtenConv2dOp>();
  patterns.add<ConvertAtenConv2dOp>(typeConverter, context);
}<|MERGE_RESOLUTION|>--- conflicted
+++ resolved
@@ -670,54 +670,19 @@
     if (!matchPattern(op.dilation(), m_TorchConstantIntList(dilationInts)))
       return rewriter.notifyMatchFailure(op,
                                          "only support constant int dilations");
-<<<<<<< HEAD
-
-    Value inBatch = getDimOp(rewriter, loc, input, 0);
-    Value inChannels = getDimOp(rewriter, loc, input, 1);
-    SmallVector<Value> inDims;
-    for (size_t i = 2; i < inRank; i++)
-      inDims.push_back(getDimOp(rewriter, loc, input, i));
-    Value weightBatch = getDimOp(rewriter, loc, weight, 0);
-    Value weightChannels = getDimOp(rewriter, loc, weight, 1);
-    SmallVector<Value> weightDims;
-    for (size_t i = 2; i < inRank; i++)
-      weightDims.push_back(getDimOp(rewriter, loc, weight, i));
-
-    // Guard unused values (transposed)
-    bool transposed = true;
-    if (!matchPattern(op.transposed(), m_TorchConstantBool(&transposed)) ||
-        transposed)
-      return rewriter.notifyMatchFailure(
-          op, "unimplemented: only non-transposed convolution supported");
-=======
     Value c1 =
         rewriter.create<arith::ConstantOp>(loc, IntegerAttr::get(intType, 1));
     Value groupEqual1 = rewriter.create<arith::CmpIOp>(
         loc, arith::CmpIPredicate::eq, groups, c1);
     rewriter.create<cf::AssertOp>(
         loc, groupEqual1, rewriter.getStringAttr("expect groups to be 1"));
->>>>>>> 40443bbe
-
-    // Checks for valid group size
-    int64_t groupSize;
-    if (!matchPattern(op.groups(), m_TorchConstantInt(&groupSize)))
-      return rewriter.notifyMatchFailure(op,
-                                         "only constant group size supported.");
-    Value groups = castIntToIndex(rewriter, loc, adaptor.groups());
-
-    auto validate = [&](Value toValidate, std::string err) {
-      Value c0 =
-          rewriter.create<arith::ConstantOp>(loc, rewriter.getIndexAttr(0));
-      Value inputValid = rewriter.create<arith::CmpIOp>(
-          loc, arith::CmpIPredicate::eq, c0,
-          rewriter.create<arith::RemSIOp>(loc, toValidate, groups));
-      rewriter.create<cf::AssertOp>(loc, inputValid,
-                                    rewriter.getStringAttr(err));
-    };
-    validate(inChannels,
-             "invalid: groups must divide input channel size evenly.");
-    validate(weightBatch,
-             "invalid: groups must divide weight batch size evenly.");
+
+    // Pad the input tensor according to padding.
+    SmallVector<int64_t, 4> paddingIncludingNC = {0, 0};
+    paddingIncludingNC.insert(paddingIncludingNC.end(), paddingInts.begin(),
+                              paddingInts.end());
+    Value paddedInput = torch_to_linalg::getZeroPaddedTensor(
+        op, rewriter, input, paddingIncludingNC);
 
     SmallVector<Value> paddingIntValues =
         getAsConstantIntValues(rewriter, loc, paddingInts);
@@ -726,31 +691,23 @@
     SmallVector<Value> strideIntValues =
         getAsConstantIntValues(rewriter, loc, strideInts);
 
-<<<<<<< HEAD
-    SmallVector<Value> outDims{inBatch, weightBatch};
-    for (size_t i = 0; i < inRank - 2; i++)
-      outDims.push_back(torch_to_linalg::getOutputDimForConvOps(
-          rewriter, loc, inDims[i], paddingIntValues[i], dilationIntValues[i],
-          castIndexToInt(weightDims[i]), strideIntValues[i]));
-=======
     Value Hout = torch_to_linalg::getOutputDimForConvOps(
         rewriter, loc, Hin, paddingIntValues[0], dilationIntValues[0],
         castIndexToInt(weightH), strideIntValues[0]);
     Value Wout = torch_to_linalg::getOutputDimForConvOps(
         rewriter, loc, Win, paddingIntValues[1], dilationIntValues[1],
         castIndexToInt(weightW), strideIntValues[1]);
->>>>>>> 40443bbe
 
     Value initTensor = rewriter.create<linalg::InitTensorOp>(
         loc, ValueRange{N, F, Hout, Wout}, elementType);
 
     Value bias = adaptor.bias();
-    Value outputTensor;
+    Value biasInitTensor;
     if (bias.getType().isa<Torch::NoneType>()) {
       Value c0float = rewriter.create<arith::ConstantOp>(
           loc, FloatAttr::get(elementType, 0.0));
-      outputTensor = rewriter.create<linalg::FillOp>(loc, c0float, initTensor)
-                         .getResult(0);
+      biasInitTensor = rewriter.create<linalg::FillOp>(loc, c0float, initTensor)
+                           .getResult(0);
     } else {
       auto biasType = bias.getType().cast<RankedTensorType>();
       if (biasType.getRank() != 1)
@@ -764,162 +721,25 @@
           AffineMap::get(/*dimCount=*/resultRank, /*symbolCount=*/0,
                          rewriter.getAffineDimExpr(1), context),
           rewriter.getMultiDimIdentityMap(resultRank)};
-      SmallVector<StringRef> iteratorTypes(resultRank,
-                                           getParallelIteratorTypeName());
-      outputTensor = rewriter
-                         .create<linalg::GenericOp>(
-                             loc, initTensor.getType(), bias, initTensor,
-                             indexingMaps, iteratorTypes,
-                             [](OpBuilder &b, Location loc, ValueRange args) {
-                               b.create<linalg::YieldOp>(loc, args[0]);
-                             })
-                         .getResult(0);
+      SmallVector<StringRef> iteratorTypes(resultRank, "parallel");
+      biasInitTensor = rewriter
+                           .create<linalg::GenericOp>(
+                               loc, initTensor.getType(), bias, initTensor,
+                               indexingMaps, iteratorTypes,
+                               [](OpBuilder &b, Location loc, ValueRange args) {
+                                 b.create<linalg::YieldOp>(loc, args[0]);
+                               })
+                           .getResult(0);
     }
 
     auto stridesAttr = rewriter.getI64VectorAttr(strideInts);
     auto dilationAttr = rewriter.getI64VectorAttr(dilationInts);
-<<<<<<< HEAD
-
-    Value inputStride =
-        rewriter.create<arith::FloorDivSIOp>(loc, inChannels, groups);
-    Value weightStride =
-        rewriter.create<arith::FloorDivSIOp>(loc, weightBatch, groups);
-
-    SmallVector<Value> zeroOffsets(inRank, rewriter.create<arith::ConstantOp>(
-                                               loc, rewriter.getIndexAttr(0)));
-    SmallVector<Value> unitStrides(inRank, rewriter.create<arith::ConstantOp>(
-                                               loc, rewriter.getIndexAttr(1)));
-    SmallVector<Value> outDimSlice(outDims);
-    outDimSlice[1] = weightStride;
-    SmallVector<Value> inputSliceSizes{inBatch, inputStride};
-    inputSliceSizes.append(inDims);
-    SmallVector<Value> weightSliceSizes{weightStride, weightChannels};
-    weightSliceSizes.append(weightDims);
-
-    // Pad the input tensor according to padding.
-    SmallVector<int64_t, 4> paddingIncludingNC = {0, 0};
-    paddingIncludingNC.append(paddingInts);
-
-    // Pad inputSlice
-    Value paddedInput = torch_to_linalg::getZeroPaddedTensor(
-        op, rewriter, input, paddingIncludingNC);
-
-    Value conv;
-    if (groupSize == 1) {
-      // TODO: add 1D and 3D case
-      conv =
-          rewriter
-              .create<linalg::Conv2DNchwFchwOp>(
-                  loc, outputTensor.getType(), ValueRange{paddedInput, weight},
-                  outputTensor, stridesAttr, dilationAttr)
-              .getResult(0);
-    } else {
-      // Special depthwise case
-      auto inShape = input.getType().cast<RankedTensorType>().getShape();
-      auto weightShape = weight.getType().cast<RankedTensorType>().getShape();
-      if (weightShape[0] != kUnknownSize && inShape[1] == groupSize &&
-          weightShape[0] % inShape[1] == 0 && weightShape[1] == 1) {
-        // Collapse weight shape
-        SmallVector<ReassociationIndices, 4> collapsedDims = {{0, 1}, {2}, {3}};
-        SmallVector<int64_t> collapsedShape{
-            (weightShape[0] == kUnknownSize ? kUnknownSize
-                                            : weightShape[0] * weightShape[1]),
-            weightShape[2], weightShape[3]};
-        Type collapsedType = RankedTensorType::get(collapsedShape, elementType);
-        Value collapsedWeight = rewriter.create<tensor::CollapseShapeOp>(
-            loc, collapsedType, weight, collapsedDims);
-
-        conv = rewriter
-                   .create<linalg::DepthwiseConv2DNchwChwOp>(
-                       loc, outputTensor.getType(),
-                       ValueRange{paddedInput, collapsedWeight}, outputTensor,
-                       stridesAttr, dilationAttr)
-                   .getResult(0);
-
-        Type newResultType = getTypeConverter()->convertType(op.getType());
-        rewriter.replaceOpWithNewOp<tensor::CastOp>(op, newResultType, conv);
-        return success();
-      }
-
-      // Grouped case, use the grouped conv linalg op
-
-      auto expandGroups = [&](Value tensor, size_t dim) {
-        auto inType = tensor.getType().cast<RankedTensorType>();
-        auto inShape = inType.getShape();
-
-        SmallVector<int64_t> outShape;
-        for (auto i = 0; i < (long)inShape.size(); i++) {
-          if (i == 1) {
-            outShape.push_back(groupSize);
-          }
-          if (i == (long)dim) {
-            outShape.push_back(inShape[i] == kUnknownSize
-                                   ? kUnknownSize
-                                   : inShape[i] / groupSize);
-          } else {
-            outShape.push_back(inShape[i]);
-          }
-        }
-
-        SmallVector<ReassociationIndices> indices;
-        for (auto i = 0; i <= (long)inShape.size(); i++) {
-          if (i == (long)dim) {
-            indices.push_back({i, ++i});
-            continue;
-          }
-          indices.push_back({i});
-        }
-
-        auto retType = inType.clone(outShape);
-        return rewriter.create<tensor::ExpandShapeOp>(loc, retType, tensor,
-                                                      indices);
-      };
-
-      auto expandWeight = [&](Value tensor) {
-        auto inType = tensor.getType().cast<RankedTensorType>();
-        auto inShape = inType.getShape();
-
-        SmallVector<int64_t> outShape{
-            groupSize, (inShape[0] == kUnknownSize ? kUnknownSize
-                                                   : inShape[0] / groupSize)};
-        outShape.append(inShape.begin() + 1, inShape.end());
-
-        SmallVector<ReassociationIndices> indices{{0, 1}};
-        for (auto i = 2; i <= (long)inShape.size(); i++)
-          indices.push_back({i});
-
-        auto retType = inType.clone(outShape);
-        return rewriter.create<tensor::ExpandShapeOp>(loc, retType, tensor,
-                                                      indices);
-      };
-
-      Value paddedInputExpanded = expandGroups(paddedInput, 1);
-      Value weightExpanded = expandWeight(weight);
-      Value outputTensorExpanded = expandGroups(outputTensor, 1);
-
-      // TODO: add 1D and 3D case
-      conv = rewriter
-                 .create<linalg::Conv2DNgchwFgchwOp>(
-                     loc, outputTensorExpanded.getType(),
-                     ValueRange{paddedInputExpanded, weightExpanded},
-                     outputTensorExpanded, stridesAttr, dilationAttr)
-                 .getResult(0);
-
-      SmallVector<ReassociationIndices> indices{{0}, {1, 2}};
-      for (auto dim = 3; dim <= (int64_t)inRank; dim++)
-        indices.push_back({dim});
-      conv = rewriter.create<tensor::CollapseShapeOp>(
-          loc, outputTensor.getType(), conv, indices);
-    }
-
-=======
     Value conv2d =
         rewriter
             .create<linalg::Conv2DNchwFchwOp>(
                 loc, biasInitTensor.getType(), ValueRange{paddedInput, weight},
                 biasInitTensor, stridesAttr, dilationAttr)
             .getResult(0);
->>>>>>> 40443bbe
     Type newResultType = getTypeConverter()->convertType(op.getType());
     rewriter.replaceOpWithNewOp<tensor::CastOp>(op, newResultType, conv2d);
     return success();
