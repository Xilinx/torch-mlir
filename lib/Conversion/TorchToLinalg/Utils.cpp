//===----------------------------------------------------------------------===//
//
// Part of the LLVM Project, under the Apache License v2.0 with LLVM Exceptions.
// See https://llvm.org/LICENSE.txt for license information.
// SPDX-License-Identifier: Apache-2.0 WITH LLVM-exception
// Also available under a BSD-style license. See LICENSE.
//
//===----------------------------------------------------------------------===//

#include "mlir/Dialect/Tensor/Utils/Utils.h"
#include "../PassDetail.h"
#include "PopulatePatterns.h"
#include "mlir/Dialect/Arith/IR/Arith.h"
#include "mlir/Dialect/ControlFlow/IR/ControlFlowOps.h"
#include "mlir/Dialect/Linalg/IR/Linalg.h"
#include "mlir/Dialect/Tensor/IR/Tensor.h"
#include "mlir/IR/Matchers.h"
#include "torch-mlir/Conversion/TorchToLinalg/Utils.h"
#include "torch-mlir/Conversion/Utils/Utils.h"
#include "torch-mlir/Dialect/Torch/IR/TorchDialect.h"
#include "torch-mlir/Dialect/Torch/IR/TorchOps.h"
#include "torch-mlir/Dialect/Torch/Utils/Utils.h"

using namespace mlir;
using namespace mlir::torch;
using namespace mlir::torch::Torch;

static SmallVector<OpFoldResult>
getIndexIntsAsOpFoldResult(OpBuilder &b, SmallVectorImpl<int64_t> &ints) {
  return llvm::to_vector<4>(llvm::map_range(
      ints, [&](int64_t val) -> OpFoldResult { return b.getIndexAttr(val); }));
}

// Helper function to get the padding tensor given the padding int values.
Value torch_to_linalg::getPaddedTensor(
    Operation *op, OpBuilder &b, Value &input,
    SmallVectorImpl<int64_t> &lowPaddingInts,
    SmallVectorImpl<int64_t> &highPaddingInts, Value pad) {
  Location loc = op->getLoc();
  Type rankedTensorType = tensor::PadOp::inferResultType(
      cast<RankedTensorType>(input.getType()), lowPaddingInts, highPaddingInts);
  SmallVector<OpFoldResult> lowPaddings =
      getIndexIntsAsOpFoldResult(b, lowPaddingInts);
  SmallVector<OpFoldResult> highPaddings =
      getIndexIntsAsOpFoldResult(b, highPaddingInts);
  Value paddedInput =
      b.create<tensor::PadOp>(loc, rankedTensorType, input, /*low=*/lowPaddings,
                              /*high=*/highPaddings, pad);
  return paddedInput;
}

// Helper function to get the padding tensor given the padding int values.
// It's assumed that the padding on the low end and high end are the same,
// and that zero padding is required.
Value torch_to_linalg::getZeroPaddedTensor(
    Operation *op, OpBuilder &b, Value &input,
    SmallVectorImpl<int64_t> &paddingInts) {
  assert(input.getType().isa<RankedTensorType>() &&
         "input must be RankedTensorType");
  Location loc = op->getLoc();
  Value c0 = b.create<arith::ConstantOp>(
      loc,
      b.getZeroAttr(cast<RankedTensorType>(input.getType()).getElementType()));
  return getPaddedTensor(op, b, input, paddingInts, paddingInts, c0);
}

// Helper function that adds dynamic padding to a tensor, ignoring unpaddedDims
// dimensions at the beginning. The high and low padding are the same, and the
// padding value is zero.
Value torch_to_linalg::getDynamicZeroPaddedTensor(
    Operation *op, OpBuilder &b, Value &input, SmallVectorImpl<Value> &padding,
    int unpaddedDims, Value pad) {
  assert(input.getType().isa<RankedTensorType>() &&
         "input must be RankedTensorType");
  unsigned int inRank = cast<RankedTensorType>(input.getType()).getRank();
  Location loc = op->getLoc();

  SmallVector<Value> inputDims = getTensorSizes(b, loc, input);
  Value c0 = b.create<arith::ConstantOp>(loc, b.getI64IntegerAttr(0));
  SmallVector<Value> paddingIncludingUnchanged(unpaddedDims, c0);
  paddingIncludingUnchanged.append(padding);
  assert(unpaddedDims + padding.size() == inRank &&
         "sum of unpaddedDims and padding.size() must equal to inputRank");
  for (auto pad = paddingIncludingUnchanged.begin();
       pad < paddingIncludingUnchanged.end(); pad++)
    *pad = castIntToIndex(b, loc, *pad);

<<<<<<< HEAD
=======
  Type elementType = cast<RankedTensorType>(input.getType()).getElementType();
  // TODO: audit possibility of sparsity on this tensor
  Type inputType =
      RankedTensorType::get(makeShapeLLVMCompatible(llvm::ArrayRef<int64_t>(
                                SmallVector<int64_t>(inRank, kUnknownSize))),
                            elementType);

>>>>>>> 087fea06
  SmallVector<OpFoldResult> paddingValues =
      getAsOpFoldResult(paddingIncludingUnchanged);

  return b.create<tensor::PadOp>(loc, Type{}, input, /*low=*/paddingValues,
                                 /*high=*/paddingValues, pad);
}

Value torch_to_linalg::getOutputDimForConvOps(OpBuilder &b, Location loc,
                                              Value in, Value paddingInt,
                                              Value dilationInt,
                                              Value kernelSizeInt,
                                              Value strideInt, bool ceilMode) {
  Value c1 = b.create<arith::ConstantOp>(loc, b.getI64IntegerAttr(1));
  Value c2 = b.create<arith::ConstantOp>(loc, b.getI64IntegerAttr(2));

  Value doublePadding = b.createOrFold<arith::MulIOp>(loc, paddingInt, c2);
  // in + 2 * padding
  Value inAddDoublePadding = b.createOrFold<arith::AddIOp>(
      loc, castIndexToInt64(b, loc, in), doublePadding);

  // dilation * (kernelSize - 1)
  Value kernelSizeSub1 = b.createOrFold<arith::SubIOp>(loc, kernelSizeInt, c1);
  Value dilationTimesKernelSize =
      b.createOrFold<arith::MulIOp>(loc, dilationInt, kernelSizeSub1);

  Value temp = b.createOrFold<arith::SubIOp>(loc, inAddDoublePadding,
                                             dilationTimesKernelSize);
  Value dividend = b.createOrFold<arith::SubIOp>(loc, temp, c1);
  Value division;
  if (ceilMode)
    division = b.createOrFold<arith::CeilDivSIOp>(loc, dividend, strideInt);
  else
    division = b.createOrFold<arith::FloorDivSIOp>(loc, dividend, strideInt);
  Value out = b.createOrFold<arith::AddIOp>(loc, division, c1);
  return castIntToIndex(b, loc, out);
}

Value torch_to_linalg::getOutputDimForConvTransposeOps(
    OpBuilder &b, Location loc, Value in, Value paddingInt, Value dilationInt,
    Value kernelSizeInt, Value strideInt, Value outputPaddingInt) {
  Value c1 = b.create<arith::ConstantOp>(loc, b.getI64IntegerAttr(1));
  Value c2 = b.create<arith::ConstantOp>(loc, b.getI64IntegerAttr(2));

  // (in - 1) * stride
  Value inStrided =
      b.create<arith::SubIOp>(loc, castIndexToInt64(b, loc, in), c1);
  inStrided = b.create<arith::MulIOp>(loc, inStrided, strideInt);

  // 2 * padding
  Value doublePadding = b.create<arith::MulIOp>(loc, paddingInt, c2);

  // (kernelSize - 1) * dilation
  Value kernelDilated = b.create<arith::SubIOp>(loc, kernelSizeInt, c1);
  kernelDilated = b.create<arith::MulIOp>(loc, kernelDilated, dilationInt);

  Value out = b.create<arith::SubIOp>(loc, inStrided, doublePadding);
  out = b.create<arith::AddIOp>(loc, out, kernelDilated);
  out = b.create<arith::AddIOp>(loc, out, outputPaddingInt);
  out = b.create<arith::AddIOp>(loc, out, c1);

  return castIntToIndex(b, loc, out);
}

Value torch_to_linalg::createReductionLinalgGeneric(
    OpBuilder &b, Location loc, const ReductionOpInfo &opInfo, Value initElem,
    function_ref<void(OpBuilder &, Location, ValueRange)> bodyBuild) {
  auto inputType = cast<RankedTensorType>(opInfo.tensorOperand.getType());

  // Get the result shape by obtaining the size of each
  // dimension in the input tensor that is not getting reduced.
  // If `opInfo.keepDim` is true, the rank of the output tensor
  // is kept the same as the rank of the input tensor, and the
  // reduced dimensions are set to have size 1.
  auto c1 = b.create<arith::ConstantIndexOp>(loc, /*value=*/1);
  SmallVector<Value> resultShape;
  for (int64_t i = 0; i < inputType.getRank(); i++) {
    auto currentDimSize = b.create<tensor::DimOp>(loc, opInfo.tensorOperand, i);
    if (!opInfo.dimSet.contains(i))
      resultShape.push_back(currentDimSize);
    else if (opInfo.keepDim)
      resultShape.push_back(c1);
  }

  // Create the affine expressions that will be used to
  // iterate over the input and output tensors.
  // Here we also set the type of iterator: parallel or reduction.
  SmallVector<AffineExpr> exprs;
  SmallVector<utils::IteratorType> iteratorTypes;
  SmallVector<AffineExpr> resultExprs;
  for (auto size :
       llvm::enumerate(makeShapeTorchCompatible(inputType.getShape()))) {
    exprs.push_back(b.getAffineDimExpr(size.index()));

    if (opInfo.dimSet.contains(size.index())) {
      iteratorTypes.push_back(utils::IteratorType::reduction);
      // If `opInfo.keepDim`, create affine map to the first element
      // in the current dimension.
      if (opInfo.keepDim)
        resultExprs.push_back(b.getAffineConstantExpr(0));
    } else {
      iteratorTypes.push_back(utils::IteratorType::parallel);
      resultExprs.push_back(b.getAffineDimExpr(size.index()));
    }
  }

  auto indexingMaps =
      AffineMap::inferFromExprList({exprs, resultExprs}, b.getContext());
  Value accumulator =
      createInitTensor(b, loc, resultShape, initElem.getType(), initElem);

  return b
      .create<linalg::GenericOp>(
          loc, /*resultTensorTypes=*/accumulator.getType(),
          /*inputs=*/opInfo.tensorOperand,
          /*outputs=*/accumulator, indexingMaps, iteratorTypes, bodyBuild)
      .getResult(0);
}

Value torch_to_linalg::createElementwiseLinalgGeneric(
    OpBuilder &b, Location loc, ValueRange tensorOperands,
    Type resultElementType,
    function_ref<void(OpBuilder &, Location, ValueRange)> bodyBuild) {
  // The overall error handling strategy here is best viewed by thinking about
  // what happens for a single result dimension. This loop not structured that
  // way because it is hard to create the affine maps for each operand unless
  // we structure the loop to iterate over tensor operands as the outer loop
  // instead of inner loop. This pseudocode gives better intuition:
  // ```
  // for each result dimension:
  //   for each tensor operand:
  //     if it doesn't even have high enough rank relative to the result:
  //       continue
  //     if it is a static size-1 along this result dimension:
  //       continue
  //     if this is the first tensor operand that didn't continue above:
  //       take its dimension size as the size of the non-broadcasted
  //       traversal along this dimension (this may include a dynamic size-1,
  //       **non-broadcasted** traversal unless if
  //       isAssumingStrictSymbolicShapes!)
  //     emit error check "if the size does not match the non-broadcasted
  //     traversal size along this dimension, error"
  // ```
  SmallVector<int64_t> operandRanks;
  operandRanks.resize(tensorOperands.size());
  llvm::transform(tensorOperands, operandRanks.begin(), [](Value tensor) {
    return dyn_cast<RankedTensorType>(tensor.getType()).getRank();
  });

  auto resultRankIt =
      std::max_element(operandRanks.begin(), operandRanks.end());
  assert(resultRankIt != operandRanks.end() && "Unable to get result rank.");
  int64_t resultRank = *resultRankIt;

  // Initialize the resultShape to all 1's, as a fallback in case
  // all sizes along that result dimension are statically 1.
  auto c1 = b.create<arith::ConstantIndexOp>(loc, /*value=*/1);
  SmallVector<Value> resultShape(resultRank, c1);
  SmallVector<AffineMap> indexingMaps;
  bool elideDynamicBroadcastCheck = isAssumingStrictSymbolicShapes(b);
  for (Value tensorOperand : tensorOperands) {
    SmallVector<AffineExpr> exprs;
    auto type = cast<RankedTensorType>(tensorOperand.getType());
    for (auto size :
         llvm::enumerate(makeShapeTorchCompatible(type.getShape()))) {
      // If the size is statically known to be 1, we don't want any
      // error guards to be spuriously emitted, since we are specifically
      // allowing size-1 broadcasts in this case, as they correspond to a
      // constant-0 indexing map.
      if (size.value() == 1) {
        exprs.push_back(b.getAffineConstantExpr(0));
        continue;
      }

      // The rank of this operand might be smaller than the overall rank of
      // the broadcast. Add an offset to correlate it to the correct
      // dimension of the result.
      auto resultDim = size.index() + (resultRank - type.getRank());

      // The generated linalg op will now be iterating along the full size
      // of this dimension. Record that fact.
      exprs.push_back(b.getAffineDimExpr(resultDim));

      // Now, we need to ensure that such iteration is not going to trigger
      // undefined behavior, by doing appropriate checks against the current
      // dimension size.
      auto currentDimSize = getDimOp(b, loc, tensorOperand, size.index());

      // If the result size of this dimension has so far only hit the
      // statically-known-to-be-1 case above (i.e., we have not yet assigned a
      // new Value to `resultShape[resultDim]`), then we have no other dynamic
      // values to check against, and merely need to record the current
      // dimension size.
      if (resultShape[resultDim] == c1) {
        resultShape[resultDim] = currentDimSize;
        continue;
      }

      // We prohibit the size-1 dynamic broadcasting scenario, so just check
      // for exact equality with the running result size.
      // This is the check which protects against the undefined behavior of
      // the generated linalg op in the case of iterating two operands with
      // dimensions sizes that are expected to match.
      if (!elideDynamicBroadcastCheck) {
        auto equalToRunning =
            b.create<arith::CmpIOp>(loc, arith::CmpIPredicate::eq,
                                    resultShape[resultDim], currentDimSize);
        b.create<cf::AssertOp>(loc, equalToRunning,
                               "mismatched size for broadcast");
      }
    }
    indexingMaps.push_back(AffineMap::get(
        /*dimCount=*/resultRank, /*symbolCount=*/0, exprs, b.getContext()));
  }

  SmallVector<utils::IteratorType> iteratorTypes(resultRank,
                                                 utils::IteratorType::parallel);
  // Add the indexing map for the outs init tensor.
  indexingMaps.push_back(b.getMultiDimIdentityMap(resultRank));

  Value initTensor = b.create<tensor::EmptyOp>(
      loc, getAsOpFoldResult(resultShape), resultElementType);
  return b
      .create<linalg::GenericOp>(loc,
                                 /*resultTensorTypes=*/initTensor.getType(),
                                 /*inputs=*/tensorOperands,
                                 /*outputs=*/initTensor, indexingMaps,
                                 iteratorTypes, bodyBuild)
      .getResult(0);
}

// Broadcasts input tensor based on the broadcastToShape.
LogicalResult torch_to_linalg::broadcastToGivenShape(
    Operation *op, PatternRewriter &rewriter, Value input,
    SmallVector<Value> broadcastToShape, RankedTensorType broadcastType,
    Value &result, SmallVector<bool> useBroadcastToShape) {
  RankedTensorType inputType = cast<RankedTensorType>(input.getType());
  int64_t inputRank = inputType.getRank();
  int64_t outputRank = broadcastToShape.size();
  ArrayRef<int64_t> outputShape = broadcastType.getShape();
  SmallVector<int64_t> inputShape =
      makeShapeTorchCompatible(inputType.getShape());
  if (outputRank < inputRank) {
    return rewriter.notifyMatchFailure(
        op, "invalid shape: broadcastToShape size must not be smaller than the "
            "size of the input shape");
  }

  Type elementType = inputType.getElementType();
  Location loc = op->getLoc();
  SmallVector<OpFoldResult> outShape;
  bool elideDynamicBroadcastCheck = isAssumingStrictSymbolicShapes(rewriter);

  // Vector indicating broadcasted status when assuming strict symbolic shapes.
  SmallVector<bool> broadcastedStatus;

  // Create affine map and shapes for tensor initialization.
  SmallVector<AffineExpr> outExpr;
  Value zero =
      rewriter.create<arith::ConstantOp>(loc, rewriter.getI64IntegerAttr(0));
  Value zeroIndex =
      rewriter.create<arith::ConstantOp>(loc, rewriter.getIndexAttr(0));
  Value oneIndex =
      rewriter.create<arith::ConstantOp>(loc, rewriter.getIndexAttr(1));
  size_t diff = outputRank - inputRank;
  bool hasDynamicNumpyBroadcast = false;
  for (size_t i = 0, e = outputRank; i < e; i++) {
    Value shapeValue = broadcastToShape[i];
    size_t j = i - diff;
    bool isDynamic = i >= diff && inputShape[j] == kUnknownSize;

    // Inherit static output shapes if present.
    if (outputShape[i] != ShapedType::kDynamic) {
      outShape.push_back(rewriter.getIndexAttr(outputShape[i]));
      if (i < diff) {
        if (outputShape[i] < 0) {
          return rewriter.notifyMatchFailure(
              op, "invalid shape: negative values not allowed in new broadcast "
                  "dimensions");
        }
        continue;
      }
      if (isDynamic) {
        hasDynamicNumpyBroadcast = true;
      } else if (inputShape[j] != outputShape[i] && inputShape[j] != 1) {
        return rewriter.notifyMatchFailure(
            op, "invalid shape: static mismatch in input and output broadcast "
                "shapes");
      }

      // If strict symbolic shapes are assumed and the input shape is dynamic,
      // we can assume that dim is not broadcasted.
      broadcastedStatus.push_back(inputShape[j] != outputShape[i] &&
                                  !isDynamic);
      continue;
    }

    if (i < diff) {
      if (!elideDynamicBroadcastCheck) {
        Value isValid = rewriter.create<arith::CmpIOp>(
            loc, arith::CmpIPredicate::sge, shapeValue, zero);
        rewriter.create<cf::AssertOp>(
            loc, isValid,
            rewriter.getStringAttr(
                "negative values not allowed in new dimensions"));
      }
      outShape.push_back(castIntToIndex(rewriter, loc, shapeValue));
      continue;
    }
    if (inputShape[j] == 1) {
      // Broadcast singleton dimension
      Value isNegative = rewriter.create<arith::CmpIOp>(
          loc, arith::CmpIPredicate::slt, shapeValue, zero);
      Value select = rewriter.create<arith::SelectOp>(
          loc, isNegative, oneIndex, castIntToIndex(rewriter, loc, shapeValue));
      outShape.push_back(select);
      broadcastedStatus.push_back(true);
      continue;
    }

    // Case of dynamic input dimension wherein the shape to broadcast will
    // yield us the dimension size of the output.
    Value dim;
    if (!useBroadcastToShape.empty() && useBroadcastToShape[j]) {
      dim = castIntToIndex(rewriter, loc, broadcastToShape[i]);
      if (isDynamic) {
        hasDynamicNumpyBroadcast = true;
      }
      if (!elideDynamicBroadcastCheck) {
        Value isValid = rewriter.create<arith::CmpIOp>(
            loc, arith::CmpIPredicate::sge, shapeValue, zero);
        rewriter.create<cf::AssertOp>(
            loc, isValid,
            rewriter.getStringAttr(
                "unimplemented: dynamic negative broadcast sizes"));
      }
    } else {
      dim = getDimOp(rewriter, loc, input, j);
    }
    // We can safely assume this dimension is not broadcasted with strict
    // symbols.
    broadcastedStatus.push_back(false);
    outShape.push_back(dim);
  }

  Value outTensor =
      rewriter.create<tensor::EmptyOp>(loc, outShape, elementType);

  // If we know there are no ? -> ? broadcasted dims, or we are assuming
  // strict symbols, we can safely use standard linalg style broadcasting
  // semantics.
  if (!hasDynamicNumpyBroadcast || elideDynamicBroadcastCheck) {
    // If no dims are broadcasted and the rank doesn't change, we can just fold
    // the op away entirely.
    if (!llvm::any_of(broadcastedStatus, [](bool b) { return b; }) &&
        inputRank == outputRank) {
      result = rewriter.create<tensor::CastOp>(loc, outTensor.getType(), input);
      return success();
    }

    SmallVector<AffineExpr> inputExprs;
    for (int64_t i = 0, e = inputRank; i < e; ++i) {
      if (broadcastedStatus[i]) {
        inputExprs.push_back(rewriter.getAffineConstantExpr(0));
        continue;
      }
      inputExprs.push_back(rewriter.getAffineDimExpr(i + diff));
    }

    SmallVector<AffineMap> indexingMaps = {
        AffineMap::get(outputRank, 0, inputExprs, rewriter.getContext()),
        rewriter.getMultiDimIdentityMap(outputRank)};
    SmallVector<utils::IteratorType> iteratorTypes(
        outputRank, utils::IteratorType::parallel);
    result = rewriter
                 .create<linalg::GenericOp>(
                     loc, outTensor.getType(), input, outTensor, indexingMaps,
                     iteratorTypes,
                     [&](OpBuilder &b, Location loc, ValueRange args) {
                       b.create<linalg::YieldOp>(loc, args[0]);
                     })
                 .getResult(0);
    return success();
  }

  // Fall back to numpy-style dynamic broadcasting in the form of a single
  // linalg op.
  SmallVector<AffineMap> indexingMaps = {
      rewriter.getMultiDimIdentityMap(outputRank)};
  SmallVector<utils::IteratorType> iteratorTypes(outputRank,
                                                 utils::IteratorType::parallel);
  result = rewriter
               .create<linalg::GenericOp>(
                   loc, outTensor.getType(), ValueRange(), outTensor,
                   indexingMaps, iteratorTypes,
                   [&](OpBuilder &b, Location loc, ValueRange args) {
                     // `loopIndices` contains IV of the linalg loops which
                     // would be used to extract values from the input tensor
                     // later on.
                     SmallVector<Value> loopIndices;
                     for (size_t i = 0, e = outputRank; i < e; ++i) {
                       if (i < diff)
                         continue;
                       loopIndices.push_back(b.create<linalg::IndexOp>(loc, i));
                     }
                     // `inputIndicesToExtract` contains i-th linalg loop IV if
                     // the i-th input dimension is not 1, else it contains a
                     // zero index.
                     SmallVector<Value> inputIndicesToExtract;
                     for (size_t i = 0, n = inputRank; i < n; i++) {
                       if (inputShape[i] == 1) {
                         inputIndicesToExtract.push_back(zeroIndex);
                       } else {
                         Value inputDim = getDimOp(b, loc, input, i);
                         Value isEqual = b.create<arith::CmpIOp>(
                             loc, arith::CmpIPredicate::eq, inputDim, oneIndex);
                         Value select = rewriter.create<arith::SelectOp>(
                             loc, isEqual, zeroIndex, loopIndices[i]);
                         inputIndicesToExtract.push_back(select);
                       }
                     }
                     // Extract and yield the value from input tensor at
                     // `inputIndicesToExtract` indices.
                     Value result = b.create<tensor::ExtractOp>(
                         loc, input, inputIndicesToExtract);
                     b.create<linalg::YieldOp>(loc, result);
                   })
               .getResult(0);

  return success();
}

Value torch_to_linalg::removeSizeInformation(OpBuilder &b, Location loc,
                                             Value tensor) {
  auto tensorType = cast<RankedTensorType>(tensor.getType());
  auto rank = tensorType.getRank();
  SmallVector<int64_t> unknownSizes(rank, kUnknownSize);
  return b.create<tensor::CastOp>(
      loc, tensorType.clone(makeShapeLLVMCompatible(unknownSizes)), tensor);
}

Value torch_to_linalg::convertTensorToElementType(OpBuilder &b, Location loc,
                                                  Value tensor,
                                                  Type elementType) {
  auto dtypePromoteBody = [&](OpBuilder &builder, Location loc,
                              ValueRange payloadArgs) {
    Value elem =
        convertScalarToDtype(builder, loc, payloadArgs[0], elementType);
    builder.create<linalg::YieldOp>(loc, elem);
  };
  return torch_to_linalg::createElementwiseLinalgGeneric(
      b, loc, {tensor}, elementType, dtypePromoteBody);
}

FailureOr<Type> torch_to_linalg::getBackendTypeForScalarType(
    MLIRContext *context, torch_upstream::ScalarType dtypeInt) {
  FailureOr<Type> maybeType =
      getTypeForScalarType(context, (torch_upstream::ScalarType)dtypeInt);
  if (failed(maybeType)) {
    return failure();
  }
  Type type = *maybeType;
  // The linalg-on-tensors backend currently expects integers to be signless.
  if (auto intType = dyn_cast<IntegerType>(type)) {
    type = IntegerType::get(context, intType.getWidth(), IntegerType::Signless);
  }
  return type;
}

bool torch_to_linalg::isUnsignedTorchType(Type type) {
  if (auto tty = dyn_cast<ValueTensorType>(type))
    return isUnsignedTorchType(tty.getDtype());
  if (isa<mlir::FloatType>(type))
    return false;
  if (isa<QInt8Type>(type))
    return false;
  if (isa<QUInt8Type>(type))
    return true;
  if (isa<QInt32Type>(type))
    return false;
  if (auto intTy = dyn_cast<IntegerType>(type))
    return intTy.isUnsigned();
  llvm_unreachable("Unknown type checked for signedness");
  return false;
}

LogicalResult torch_to_linalg::permuteTensor(Operation *op,
                                             PatternRewriter &rewriter,
                                             Location loc,
                                             SmallVector<int64_t> dimensions,
                                             Value input, Value &result) {
  auto inType = cast<RankedTensorType>(input.getType());
  int64_t inputRank = inType.getRank();
  Type elementType = inType.getElementType();

  // Check if the dimensions are a valid constants.
  int64_t numDimensions = dimensions.size();
  if (inputRank != numDimensions)
    return rewriter.notifyMatchFailure(
        op, "size of `dims` must be equal to the rank of the input");
  for (uint32_t i = 0; i < numDimensions; i++) {
    if (dimensions[i] < 0)
      dimensions[i] = toPositiveDim(dimensions[i], inputRank);
    if (!isValidDim(dimensions[i], inputRank))
      return rewriter.notifyMatchFailure(op, "dimension out of range");
  }

  SmallVector<Value> outputDims;
  for (uint32_t i = 0; i < inputRank; i++)
    outputDims.push_back(getDimOp(rewriter, loc, input, dimensions[i]));

  Value outVector = rewriter.create<tensor::EmptyOp>(
      loc, getAsOpFoldResult(outputDims), elementType);
  SmallVector<AffineExpr> idExprs;
  SmallVector<AffineExpr> swapExprs;
  for (uint32_t i = 0; i < inputRank; i++)
    idExprs.push_back(getAffineDimExpr(i, rewriter.getContext()));
  for (uint32_t i = 0; i < inputRank; i++)
    swapExprs.push_back(idExprs[dimensions[i]]);

  AffineMap inputMap =
      AffineMap::get(inputRank, /*symbolCount=*/0, idExprs, op->getContext());
  AffineMap outputMap =
      AffineMap::get(inputRank, /*symbolCount=*/0, swapExprs, op->getContext());
  SmallVector<AffineMap> indexingMaps{inputMap, outputMap};
  SmallVector<utils::IteratorType> iteratorTypes(inputRank,
                                                 utils::IteratorType::parallel);
  result = rewriter
               .create<linalg::GenericOp>(
                   loc, outVector.getType(), input, outVector, indexingMaps,
                   iteratorTypes,
                   [](OpBuilder &b, Location loc, ValueRange args) {
                     b.create<linalg::YieldOp>(loc, args[0]);
                   })
               .getResult(0);
  return success();
}<|MERGE_RESOLUTION|>--- conflicted
+++ resolved
@@ -85,16 +85,6 @@
        pad < paddingIncludingUnchanged.end(); pad++)
     *pad = castIntToIndex(b, loc, *pad);
 
-<<<<<<< HEAD
-=======
-  Type elementType = cast<RankedTensorType>(input.getType()).getElementType();
-  // TODO: audit possibility of sparsity on this tensor
-  Type inputType =
-      RankedTensorType::get(makeShapeLLVMCompatible(llvm::ArrayRef<int64_t>(
-                                SmallVector<int64_t>(inRank, kUnknownSize))),
-                            elementType);
-
->>>>>>> 087fea06
   SmallVector<OpFoldResult> paddingValues =
       getAsOpFoldResult(paddingIncludingUnchanged);
 
