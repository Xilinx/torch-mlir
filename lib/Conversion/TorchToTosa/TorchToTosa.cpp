--- conflicted
+++ resolved
@@ -374,16 +374,11 @@
     }
     auto rhsTensor = rhsTy ? rhs : rhsAsTensor;
     // There is no Lesser operator in TOSA.
-<<<<<<< HEAD
-    auto swapLhsRhs = (std::is_same<AtenOpT, AtenLtTensorOp>() ||
-                       std::is_same<AtenOpT, AtenLtScalarOp>() ||
-                       std::is_same<AtenOpT, AtenLeTensorOp>() ||
-                       std::is_same<AtenOpT, AtenLeScalarOp>() ||
-                       std::is_same<AtenOpT, AtenLeTensorOp>());
-=======
     constexpr auto swapLhsRhs = (std::is_same<AtenOpT, AtenLtTensorOp>() ||
-                                 std::is_same<AtenOpT, AtenLtScalarOp>());
->>>>>>> e0a87e54
+                                 std::is_same<AtenOpT, AtenLtScalarOp>() ||
+                                 std::is_same<AtenOpT, AtenLeTensorOp>() ||
+                                 std::is_same<AtenOpT, AtenLeScalarOp>() ||
+                                 std::is_same<AtenOpT, AtenLeTensorOp>());
 
     // Promote lhs and rhs dtypes for bitwise operators.
     TensorType resultTy = OpConversionPattern<AtenOpT>::getTypeConverter()
