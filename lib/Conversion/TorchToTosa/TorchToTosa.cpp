//===----------------------------------------------------------------------===//
//
// Part of the LLVM Project, under the Apache License v2.0 with LLVM Exceptions.
// See https://llvm.org/LICENSE.txt for license information.
// SPDX-License-Identifier: Apache-2.0 WITH LLVM-exception
// Also available under a BSD-style license. See LICENSE.
//
//===----------------------------------------------------------------------===//

#include "torch-mlir/Conversion/TorchToTosa/TorchToTosa.h"
#include "mlir/IR/BuiltinAttributes.h"
#include "mlir/IR/BuiltinTypeInterfaces.h"
#include "torch-mlir/Conversion/TorchToTosa/TosaLegalizeCommon.h"
#include "torch-mlir/Conversion/TorchToTosa/TosaLegalizeUtils.h"
#include "torch-mlir/Conversion/Utils/Utils.h"

#include "../PassDetail.h"
#include "mlir/Dialect/Arith/IR/Arith.h"
#include "mlir/Dialect/Tensor/IR/Tensor.h"
#include "mlir/Dialect/Tosa/IR/TosaOps.h"
#include "mlir/Dialect/Traits.h"
#include "mlir/IR/Matchers.h"
#include "mlir/Transforms/DialectConversion.h"
#include "torch-mlir/Dialect/Torch/IR/TorchDialect.h"
#include "torch-mlir/Dialect/Torch/IR/TorchOps.h"
#include "torch-mlir/Dialect/Torch/IR/TorchTypes.h"
#include "torch-mlir/Dialect/Torch/Utils/Utils.h"
#include "torch-mlir/Dialect/TorchConversion/IR/TorchConversionDialect.h"
#include "torch-mlir/Dialect/TorchConversion/Transforms/BackendTypeConversion.h"

using namespace mlir;
using namespace mlir::torch;
using namespace mlir::torch::Torch;

namespace {

// These legalizations are for unary ops with only for floating point datatypes.
// There is no supported quantized integer mode for these.
template <typename AtenOpT, typename TosaOpT>
class ConvertAtenUnaryFPOnlyOp : public OpConversionPattern<AtenOpT> {
public:
  using OpConversionPattern<AtenOpT>::OpConversionPattern;
  using OpAdaptor = typename AtenOpT::Adaptor;
  LogicalResult
  matchAndRewrite(AtenOpT op, OpAdaptor adaptor,
                  ConversionPatternRewriter &rewriter) const override {
    Value self = adaptor.getSelf();
    auto selfTy = self.getType().cast<TensorType>();

    if (!selfTy)
      return rewriter.notifyMatchFailure(op,
                                         "Only Tensor types supported in TOSA");

    if (selfTy.getElementType().isa<mlir::FloatType>()) {
      rewriter.replaceOpWithNewOp<TosaOpT>(
          op,
          OpConversionPattern<AtenOpT>::getTypeConverter()->convertType(
              op.getType()),
          self);
      return success();
    } else {
      return rewriter.notifyMatchFailure(
          op, "Only floating-point datatype legalization supported");
    }
  }
};

// These unary op legalizations are identical for floating-point
// or quantized types
template <typename AtenOpT, typename TosaOpT>
class ConvertAtenUnaryOp : public OpConversionPattern<AtenOpT> {
public:
  using OpConversionPattern<AtenOpT>::OpConversionPattern;
  using OpAdaptor = typename AtenOpT::Adaptor;
  LogicalResult
  matchAndRewrite(AtenOpT op, OpAdaptor adaptor,
                  ConversionPatternRewriter &rewriter) const override {
    rewriter.replaceOpWithNewOp<TosaOpT>(
        op,
        OpConversionPattern<AtenOpT>::getTypeConverter()->convertType(
            op.getType()),
        adaptor.getSelf());
    return success();
  }
};

// These binary op legalizations are identical for floating-point
// or quantized types
template <typename AtenOpT, typename TosaOpT>
class ConvertAtenBinaryOp : public OpConversionPattern<AtenOpT> {
public:
  using OpConversionPattern<AtenOpT>::OpConversionPattern;
  using OpAdaptor = typename AtenOpT::Adaptor;
  LogicalResult
  matchAndRewrite(AtenOpT op, OpAdaptor adaptor,
                  ConversionPatternRewriter &rewriter) const override {
    Value lhs = adaptor.getSelf();
    auto lhsTy = lhs.getType().cast<TensorType>();
    Value rhs = adaptor.getOther();
    auto rhsTy = rhs.getType().cast<TensorType>();

    if (!lhsTy || !rhsTy)
      return rewriter.notifyMatchFailure(op,
                                         "Only Tensor types supported in TOSA");

    auto outTy = OpConversionPattern<AtenOpT>::getTypeConverter()
                     ->convertType(op.getType())
                     .template cast<TensorType>();

    auto binaryOp =
        tosa::createBinaryOpAndCast<TosaOpT>(rewriter, op, outTy, lhs, rhs);
    rewriter.replaceOp(op, binaryOp.getResult());
    return success();
  }
};

template <typename T>
static bool isInValidRange(bool isFloat, const double &doubleValue, bool isInt,
                           const int64_t &intValue) {
  if (isFloat) {
    // Do a round-trip check here instead of numeric limits due to
    // compiler warnings around double <-> int conversion.
    return (doubleValue == static_cast<double>(static_cast<T>(doubleValue)));
  } else {
    assert(isInt);
    return (intValue >= std::numeric_limits<T>::min()) &&
           (intValue <= std::numeric_limits<T>::max());
  }
  return true;
}

// FIXME: This will eventually go into a Tosa*Utils file.
LogicalResult torchScalarToTosaTensor(ConversionPatternRewriter &rewriter,
                                      Operation *op, Value torchScalarValue,
                                      Value &tosaTensor, Type dtype,
                                      llvm::ArrayRef<int64_t> dshape) {
  // Retrieve a const float or int value but create the out Tensor with dtype.
  double doubleValue;
  auto isFloat =
      matchPattern(torchScalarValue, m_TorchConstantFloat(&doubleValue));

  int64_t intValue;
  auto isInt = matchPattern(torchScalarValue, m_TorchConstantInt(&intValue));

  if (!isFloat && !isInt)
    return rewriter.notifyMatchFailure(op,
                                       "Unable to extract the scalar constant");

  if (dtype.isa<mlir::FloatType>()) {
    tosaTensor = tosa::getConstTensor<float>(
                     rewriter, op, (isFloat ? doubleValue : intValue), dshape, dtype)
                     .value();
  } else if (auto intType = dtype.dyn_cast<mlir::IntegerType>()) {
    auto w = intType.getWidth();
    if (w!= 1 && w != 32 && w != 64)
      return rewriter.notifyMatchFailure(op, [&](Diagnostic &diag) {
        diag << "Unsupported integer type: " << intType;
      });

    if (w == 1) {
      if (!isInValidRange<bool>(isFloat, doubleValue, isInt, intValue)) {
        return rewriter.notifyMatchFailure(
            op, "Supplied value of scalar constant exceeds limits "
                "of destination type");
      }
      bool d = isFloat ? static_cast<bool>(doubleValue)
                          : static_cast<bool>(intValue);
      tosaTensor =
          tosa::getConstTensor<bool>(rewriter, op, {d}, dshape).value();
    } else if (w == 32) {
      if (!isInValidRange<int32_t>(isFloat, doubleValue, isInt, intValue)) {
        return rewriter.notifyMatchFailure(
            op, "Supplied value of scalar constant exceeds limits "
                "of destination type");
      }
      int32_t d = isFloat ? static_cast<int32_t>(doubleValue)
                          : static_cast<int32_t>(intValue);
      tosaTensor =
          tosa::getConstTensor<int32_t>(rewriter, op, {d}, dshape).value();
    } else if (w == 64) {
      if (!isInValidRange<int64_t>(isFloat, doubleValue, isInt, intValue)) {
        return rewriter.notifyMatchFailure(
            op, "Supplied value of scalar constant exceeds limits "
                "of destination type");
      }
      int64_t d = (isFloat ? static_cast<int64_t>(doubleValue) : intValue);
      tosaTensor =
          tosa::getConstTensor<int64_t>(rewriter, op, {d}, dshape).value();
    }
  } else {
    return rewriter.notifyMatchFailure(op, "Usupported element type");
  }

  return success();
}

LogicalResult torchAlphaToTosaTensor(ConversionPatternRewriter &rewriter,
                                     Operation *op, Value alphaScalar,
                                     Value &alphaTensor, Type dtype,
                                     bool checkForUnity) {
  if (succeeded(torchScalarToTosaTensor(rewriter, op, alphaScalar, alphaTensor,
                                        dtype, {})))
    return success();

  // `alpha` has not been specified.
  int64_t alphaValue;
  if (!matchPattern(alphaScalar, m_TorchConstantInt(&alphaValue)))
    return rewriter.notifyMatchFailure(
        op, "Currently only scalar constants are supported for "
            "alpha in TOSA operation");
  // When no alpha has been specified, this must be 1.
  if (checkForUnity && alphaValue != 1)
    return rewriter.notifyMatchFailure(op,
                                       "Unsupported integer value for alpha");

  alphaTensor = tosa::getConstTensor<float>(
                    rewriter, op, {static_cast<float>(alphaValue)}, {}, dtype)
                    .value();

  return success();
}

// These binary op legalizations are specific to add/sub which have an
// alpha multiplier.
template <typename AtenOpT, typename TosaOpT>
class ConvertAtenAddSubOp : public OpConversionPattern<AtenOpT> {
public:
  using OpConversionPattern<AtenOpT>::OpConversionPattern;
  using OpAdaptor = typename AtenOpT::Adaptor;
  LogicalResult
  matchAndRewrite(AtenOpT op, OpAdaptor adaptor,
                  ConversionPatternRewriter &rewriter) const override {
    // left  : tensor: tensor<i32/i64/f32>
    // right : scalar: i32/i64/f32
    //         tensor: tensor<i32/i64/f32>
    // alpha : scalar: i32/i64/f32
    // output: tensor: tensor<i32/i64/f32>
    Value lhs = adaptor.getSelf();
    auto lhsType = lhs.getType().dyn_cast<TensorType>();
    Value rhs = adaptor.getOther();
    auto rhsType = rhs.getType().dyn_cast<TensorType>();

    if (!lhsType)
      return rewriter.notifyMatchFailure(op,
                                         "Only Tensor types supported in TOSA");

    if (auto lhsElemTy = lhsType.getElementType().dyn_cast<IntegerType>()) {
      if (lhsElemTy.getWidth() > 64)
        return rewriter.notifyMatchFailure(
            op, "Integers with widths greater than 64 are not supported");
    }

    // Get output type: tensor<i32/i64/f32>
    auto outType = OpConversionPattern<AtenOpT>::getTypeConverter()
                       ->convertType(op.getType())
                       .template cast<TensorType>();

    Type outElemTy = outType.getElementType();
    if (!outElemTy.isIntOrFloat()) {
      return rewriter.notifyMatchFailure(
          op, "Only floating-point or integer datatype legalization supported");
    }

    Type rhsAlphaMulElemType;
    if (outElemTy.isa<mlir::FloatType>()) {
      rhsAlphaMulElemType = outElemTy;
    } else {
      // if output type is 64, input type should also be 32
      rhsAlphaMulElemType = rewriter.getIntegerType(32);
    }

    // if right is scalar, rhgType==None, which need to be manually cast to
    // TensorType else right is tensor, rhsType==tensor<i32/i64/f32>
    Value rhsAsTensor;
    if (!rhsType) {
      if (failed(torchScalarToTosaTensor(rewriter, op, op.getOther(),
                                         rhsAsTensor, rhsAlphaMulElemType, {})))
        return rewriter.notifyMatchFailure(
            op, "Currently only scalar constants are supported for "
                "conversion in TOSA operation");
    } else if (rhsType.getElementType() != rhsAlphaMulElemType) {
      // right is tensor, rhsType == tensor<i32/i64/f32>
      // right must be cast to same type as the alpha, so MulOp success
      rhs = rewriter.create<tosa::CastOp>(
          op->getLoc(),
          RankedTensorType::get(rhsType.getShape(), rhsAlphaMulElemType), rhs);
      // reinitialize right value type to tensor<i32/f32>
      rhsType = rhs.getType().dyn_cast<TensorType>();
    }
    auto rhsTensor = rhsType ? rhs : rhsAsTensor;

    // Handle scalar value alpha.
    // It should be either f32/i32
    Value alphaTensor;
    if (failed(torchAlphaToTosaTensor(rewriter, op.getOperation(),
                                      op.getAlpha(), alphaTensor,
                                      rhsAlphaMulElemType,
                                      /*checkForUnity=*/false))) {
      return rewriter.notifyMatchFailure(
          op, "Currently only scalar constants are supported for "
              "alpha in conversion to TOSA operation");
    }

    auto mulAlphaOp = tosa::createMulOpAndCast(
        rewriter, op,
        rhsType ? rhsType : RankedTensorType::get({}, rhsAlphaMulElemType),
        rhsTensor, alphaTensor, /*shift=*/0);

    if (outElemTy.isInteger(64)) {
      // Tosa doesn't support 64-bit elementwise addition and subtraction.
      // if outElemTy tensor<i64>, mulTensor must be tensor<i32>,
      //    left value could be tensor<f32/i32/i64> type, cast left value to
      //    tensor<i32> type
      auto addOrSubi64Op = tosa::createBinaryOpAndCast<TosaOpT>(
          rewriter, op,
          RankedTensorType::get(outType.getShape(), rhsAlphaMulElemType), lhs,
          mulAlphaOp);

      // cast tensor<i32> back to tensor<i64>
      rewriter.replaceOpWithNewOp<tosa::CastOp>(op, outType, addOrSubi64Op);
      return success();
    }

    auto binaryOp = tosa::createBinaryOpAndCast<TosaOpT>(rewriter, op, outType,
                                                         lhs, mulAlphaOp);
    rewriter.replaceOp(op, binaryOp.getResult());
    return success();
  }
}; // namespace

// Binary op legalizations for comparator ops.
template <typename AtenOpT, typename TosaOpT>
class ConvertAtenCompareOp : public OpConversionPattern<AtenOpT> {
public:
  using OpConversionPattern<AtenOpT>::OpConversionPattern;
  using OpAdaptor = typename AtenOpT::Adaptor;
  LogicalResult
  matchAndRewrite(AtenOpT op, OpAdaptor adaptor,
                  ConversionPatternRewriter &rewriter) const override {
    Value lhs = adaptor.getSelf();
    auto lhsTy = lhs.getType().dyn_cast<TensorType>();
    Value rhs = adaptor.getOther();
    auto rhsTy = rhs.getType().dyn_cast<TensorType>();

    if (!lhsTy)
      return rewriter.notifyMatchFailure(op,
                                         "Only Tensor types supported in TOSA");

    auto lhsElemTy = lhsTy.getElementType();
    if (!lhsElemTy.isIntOrFloat())
      return rewriter.notifyMatchFailure(
          op, "Only floating-point or integer datatype legalization supported");

    // For bitwise operators, only integer datatype legalization is supported
    constexpr bool isBitwiseOp =
        std::is_same<AtenOpT, AtenBitwiseAndTensorOp>() ||
        std::is_same<AtenOpT, AtenBitwiseOrTensorOp>() ||
        std::is_same<AtenOpT, AtenBitwiseXorTensorOp>();
    if (lhsElemTy.isa<mlir::FloatType>() && isBitwiseOp) {
      return rewriter.notifyMatchFailure(op,
                                         "For bitwise operators, only integer "
                                         "datatype legalization is supported");
    }

    Value rhsAsTensor;
    if (!rhsTy) {
      if (failed(torchScalarToTosaTensor(rewriter, op, op.getOther(),
                                         rhsAsTensor, lhsElemTy, {})))
        return rewriter.notifyMatchFailure(
            op, "Currently only scalar constants are supported for "
                "conversion in TOSA operation");
    }
    auto rhsTensor = rhsTy ? rhs : rhsAsTensor;
    // There is no Lesser operator in TOSA.
    auto swapLhsRhs = (std::is_same<AtenOpT, AtenLtTensorOp>() ||
                       std::is_same<AtenOpT, AtenLtScalarOp>());

    // Promote lhs and rhs dtypes for bitwise operators.
    TensorType resultTy = OpConversionPattern<AtenOpT>::getTypeConverter()
                              ->convertType(op.getType())
                              .template cast<TensorType>();
    if (isBitwiseOp) {
      lhs = tosa::promoteType(rewriter, lhs, resultTy);
      rhsTensor = tosa::promoteType(rewriter, rhsTensor, resultTy);
    }

    auto resultOp = rewriter.create<TosaOpT>(op.getLoc(), resultTy,
                                             (swapLhsRhs ? rhsTensor : lhs),
                                             (swapLhsRhs ? lhs : rhsTensor));

    // There is no NE operator in TOSA.
    if (std::is_same<AtenOpT, AtenNeTensorOp>() ||
        std::is_same<AtenOpT, AtenNeScalarOp>())
      rewriter.replaceOpWithNewOp<tosa::LogicalNotOp>(op, resultTy,
                                                      resultOp.getResult());
    else
      rewriter.replaceOp(op, resultOp.getResult());

    return success();
  }
};

// Binary op legalizations for Mul variants.
template <typename AtenOpT>
class ConvertAtenMulOp : public OpConversionPattern<AtenOpT> {
public:
  using OpConversionPattern<AtenOpT>::OpConversionPattern;
  using OpAdaptor = typename AtenOpT::Adaptor;
  LogicalResult
  matchAndRewrite(AtenOpT op, OpAdaptor adaptor,
                  ConversionPatternRewriter &rewriter) const override {
    Value lhs = adaptor.getSelf();
    auto lhsType = lhs.getType().dyn_cast<TensorType>();

    if (!lhsType)
      return rewriter.notifyMatchFailure(op,
                                         "Only Tensor types supported in TOSA");

    auto outType = OpConversionPattern<AtenOpT>::getTypeConverter()
                       ->convertType(op.getType())
                       .template cast<TensorType>();

    Type outElemTy = outType.getElementType();
    if (!outElemTy.isIntOrFloat())
      return rewriter.notifyMatchFailure(
          op, "Only floating-point or integer datatype legalization supported");

    Value rhsTensor;
    if (std::is_same<AtenOpT, AtenSquareOp>()) {
      rhsTensor = lhs;
    } else {
      Value rhsAsTensor;
      Value rhs = adaptor.getOther();
      auto rhsType = rhs.getType().dyn_cast<TensorType>();
      if (!rhsType) {
        if (failed(torchScalarToTosaTensor(rewriter, op, op.getOther(),
                                           rhsAsTensor, outElemTy, {}))) {
          return rewriter.notifyMatchFailure(
              op, "Currently only scalar constants are supported for "
                  "conversion in TOSA operation");
        }
      }
      rhsTensor = rhsType ? rhs : rhsAsTensor;
    }

    if (outElemTy.isa<mlir::FloatType>() ||
        outElemTy.isa<mlir::IntegerType>()) {
      auto outType = OpConversionPattern<AtenOpT>::getTypeConverter()
                         ->convertType(op.getType())
                         .template cast<TensorType>();

      auto mulOp = tosa::createMulOpAndCast(rewriter, op, outType, lhs,
                                            rhsTensor, /*shift=*/0);
      rewriter.replaceOp(op, mulOp.getResult());
      return success();
    }

    // Quantized multiplication may need to rescale inputs.
    return rewriter.notifyMatchFailure(
        op, "Only floating-point or integer datatype "
            "legalization currently supported");
  }
};

template <typename AtenOpT>
class ConvertAtenDivOp : public OpConversionPattern<AtenOpT> {
public:
  using OpConversionPattern<AtenOpT>::OpConversionPattern;
  using OpAdaptor = typename AtenOpT::Adaptor;
  LogicalResult
  matchAndRewrite(AtenOpT op, OpAdaptor adaptor,
                  ConversionPatternRewriter &rewriter) const override {
    Value lhs = adaptor.getSelf();
    auto lhsTy = lhs.getType().dyn_cast<TensorType>();
    Value rhs = adaptor.getOther();
    auto rhsTy = rhs.getType().dyn_cast<TensorType>();

    if (!lhsTy)
      return rewriter.notifyMatchFailure(op,
                                         "Only Tensor types supported in TOSA");

    auto lhsElemTy = lhsTy.getElementType();
    if (!lhsElemTy.isIntOrFloat())
      return rewriter.notifyMatchFailure(
          op, "Only floating-point or integer datatype legalization supported");

    Value rhsAsTensor;
    if (!rhsTy) {
      if (failed(torchScalarToTosaTensor(rewriter, op, op.getOther(),
                                         rhsAsTensor, lhsElemTy, {})))
        return rewriter.notifyMatchFailure(
            op, "Currently only scalar constants are supported for "
                "conversion in TOSA operation");
    }
    auto rhsTensor = rhsTy ? rhs : rhsAsTensor;
    auto outType = OpConversionPattern<AtenOpT>::getTypeConverter()
                       ->convertType(op.getType())
                       .template cast<TensorType>();

    // auto result;
    Value result;
    if (outType.getElementType().template isa<mlir::FloatType>()) {
      // The input to the reciprocal is an integer sometimes, and we may need to
      // promote it to a floating point. Per TOSA specification, the input types
      // can only be floating point for tosa::ReciprocalOp.
      Value rhsCasted = tosa::promoteType(rewriter, rhsTensor, outType);
      auto rcpOp = rewriter.create<tosa::ReciprocalOp>(
          op->getLoc(), rhsCasted.getType(), rhsCasted);

      result = tosa::createMulOpAndCast(rewriter, op, outType, lhs,
                                        rcpOp.getResult(), /*shift=*/0)
                   .getResult();
    } else {
      // If the output type of the original operation is an integer then we will
      // apply a tosa div knowing that rounding will occur and truncate to zero.
      result = tosa::createBinaryOpAndCast<tosa::DivOp>(rewriter, op, outType,
                                                        lhs, rhsTensor)
                   .getResult();
    }

    rewriter.replaceOp(op, {result});
    return success();
  }
};

// This defines a template to construct ops whose legalizations are
// specialized.
template <typename AtenOpT>
class ConvertAtenOp : public OpConversionPattern<AtenOpT> {
public:
  using OpConversionPattern<AtenOpT>::OpConversionPattern;
  using OpAdaptor = typename AtenOpT::Adaptor;
  LogicalResult
  matchAndRewrite(AtenOpT op, OpAdaptor adaptor,
                  ConversionPatternRewriter &rewriter) const override;
};

template <>
LogicalResult ConvertAtenOp<AtenTanhOp>::matchAndRewrite(
    AtenTanhOp op, OpAdaptor adaptor,
    ConversionPatternRewriter &rewriter) const {
  Value self = adaptor.getSelf();
  auto selfTy = self.getType().cast<TensorType>();
  if (selfTy && selfTy.getElementType().isa<mlir::FloatType>()) {
    rewriter.replaceOpWithNewOp<tosa::TanhOp>(
        op, getTypeConverter()->convertType(op.getType()), self);
    return success();
  }
  // Sigmoid legalization in TOSA for quantized element-type uses specialized
  // tosa.table construct.
  return rewriter.notifyMatchFailure(
      op, "Only floating-point datatype legalization currently supported");
}

template <>
LogicalResult ConvertAtenOp<AtenSigmoidOp>::matchAndRewrite(
    AtenSigmoidOp op, OpAdaptor adaptor,
    ConversionPatternRewriter &rewriter) const {
  Value self = adaptor.getSelf();
  auto selfTy = self.getType().cast<TensorType>();
  if (selfTy && selfTy.getElementType().isa<mlir::FloatType>()) {
    rewriter.replaceOpWithNewOp<tosa::SigmoidOp>(
        op, getTypeConverter()->convertType(op.getType()), self);
    return success();
  }
  // Sigmoid legalization in TOSA for quantized element-type uses
  // specialized tosa.table construct.
  return rewriter.notifyMatchFailure(
      op, "Only floating-point datatype legalization currently supported");
}

template <>
LogicalResult ConvertAtenOp<AtenReluOp>::matchAndRewrite(
    AtenReluOp op, OpAdaptor adaptor,
    ConversionPatternRewriter &rewriter) const {
  Value self = adaptor.getSelf();
  auto selfTy = self.getType().cast<TensorType>();

  // Maps to tosa.clamp which has both int and fp limits.
  int64_t clampMin = 0;
  Value clampIn = self;
  if (!selfTy) {
    return rewriter.notifyMatchFailure(op,
                                       "Only Tensor types supported in TOSA");
  }

  // Rescale the clampIn for quantized types. TBD
  if (!selfTy.getElementType().isa<mlir::FloatType>()) {
    return rewriter.notifyMatchFailure(
        op, "Only floating-point datatype legalization currently supported");
  }
  rewriter.replaceOpWithNewOp<tosa::ClampOp>(
      op, getTypeConverter()->convertType(op.getType()), clampIn,
      rewriter.getI64IntegerAttr(clampMin),
      rewriter.getI64IntegerAttr(std::numeric_limits<int32_t>::max()),
      rewriter.getF32FloatAttr(0.0f),
      rewriter.getF32FloatAttr(std::numeric_limits<float>::max()));
  return success();
}

template <>
LogicalResult ConvertAtenOp<AtenLeakyReluOp>::matchAndRewrite(
    AtenLeakyReluOp op, OpAdaptor adaptor,
    ConversionPatternRewriter &rewriter) const {

  Value self = adaptor.getSelf();
  auto selfTy = self.getType().cast<TensorType>();
  if (!selfTy.getElementType().isa<mlir::FloatType>()) {
    return rewriter.notifyMatchFailure(
        op, "Only floating-point datatype legalization currently supported");
  }

  Value alphaScalar = op.getNegativeSlope();
  Value alphaTensor;
  if (failed(torchScalarToTosaTensor(rewriter, op.getOperation(), alphaScalar,
                                     alphaTensor, selfTy.getElementType(), {})))
    return rewriter.notifyMatchFailure(
        op, "Negative slope needs to be a scalar constant for conversion to "
            "TOSA LeakyReLU operation");

  auto zero = tosa::getConstTensor<float>(rewriter, op, 0, {}, selfTy.getElementType()).value();
  auto cond = rewriter.create<tosa::GreaterEqualOp>(
      op->getLoc(),
      RankedTensorType::get(selfTy.getShape(), rewriter.getIntegerType(1)),
      self, zero);
  auto mulTensor = rewriter.create<tosa::MulOp>(
      op->getLoc(), getTypeConverter()->convertType(op.getType()), self,
      alphaTensor, /*shift=*/0);

  rewriter.replaceOpWithNewOp<tosa::SelectOp>(
      op, getTypeConverter()->convertType(op.getType()), cond, self, mulTensor);

  return success();
}

using ReductionConvFunc = std::optional<Value> (*)(PatternRewriter &,
                                                   Operation *,
                                                   RankedTensorType, Value,
                                                   ElementsAttr, bool);

// They all constitute a common form invoking the appropriate
// converion function in TosaLegalizeCommon.cpp
template <typename AtenOpT, ReductionConvFunc ConversionFuncT>
class ConvertAtenReductionOp : public OpConversionPattern<AtenOpT> {
public:
  using OpConversionPattern<AtenOpT>::OpConversionPattern;
  using OpAdaptor = typename AtenOpT::Adaptor;

  // Each variant must implement corresponding parameter parsing options
  virtual LogicalResult readReduceDimsAndKeepDims(
      AtenOpT op, OpAdaptor adaptor, ConversionPatternRewriter &rewriter,
      ElementsAttr &reduceDimsAttr, bool &keepDims) const {
    return rewriter.notifyMatchFailure(
        op, "Unimplemented reduce_dims and keep_dims parsing function");
  }

  // Common rewriter for all reduction ops, calls the specific implementation of
  // readReduceDimsAndKeepDims() needed for the op variant.
  LogicalResult
  matchAndRewrite(AtenOpT op, OpAdaptor adaptor,
                  ConversionPatternRewriter &rewriter) const override {
    Value self = adaptor.getSelf();
    auto selfTy = self.getType().cast<TensorType>();

    if (!selfTy)
      return rewriter.notifyMatchFailure(op,
                                         "Only Tensor types supported in TOSA");

    auto outputTy = OpConversionPattern<AtenOpT>::getTypeConverter()
                        ->convertType(op.getType())
                        .template cast<RankedTensorType>();
    if (!outputTy)
      return rewriter.notifyMatchFailure(
          op, "Only ranked tensor type outputs permitted for reduce_mean");

    ElementsAttr reduceDimsAttr;
    bool keepDims;

    if (failed(readReduceDimsAndKeepDims(op, adaptor, rewriter, reduceDimsAttr,
                                         keepDims)))
      return failure();

    std::optional<Value> result =
        ConversionFuncT(rewriter, op, outputTy, self, reduceDimsAttr, keepDims);

    if (!result)
      return failure();

    // TBD - support dtype casting.

    rewriter.replaceOp(op, {result.value()});

    return success();
  }
};

// This reduction op legalization template handles op variants that have
// explicit reduce_dims dimensions (provided as a list) and keep_dims
// parameters.
template <typename AtenOpT, ReductionConvFunc ConversionFuncT>
class ConvertAtenMultipleDimsReductionOp
    : public ConvertAtenReductionOp<AtenOpT, ConversionFuncT> {
  using ConvertAtenReductionOp<AtenOpT,
                               ConversionFuncT>::ConvertAtenReductionOp;
  using OpAdaptor = typename AtenOpT::Adaptor;
  LogicalResult readReduceDimsAndKeepDims(AtenOpT op, OpAdaptor adaptor,
                                          ConversionPatternRewriter &rewriter,
                                          ElementsAttr &reduceDimsAttr,
                                          bool &keepDims) const override {
    SmallVector<int64_t, 4> reduceDims;
    if (!matchPattern(op.getDim(), m_TorchListOfConstantInts(reduceDims)))
      return rewriter.notifyMatchFailure(op,
                                         "non-const dim parameter unsupported");
    int64_t N = reduceDims.size();
    int64_t inputRank =
        adaptor.getSelf().getType().template cast<RankedTensorType>().getRank();
    for (unsigned i = 0; i < N; i++) {
      reduceDims[i] = toPositiveDim(reduceDims[i], inputRank);
      if (!isValidDim(reduceDims[i], inputRank))
        return rewriter.notifyMatchFailure(op,
                                           "reduce dim is statically invalid");
    }
    auto reduceDimsType = RankedTensorType::get({N}, rewriter.getI64Type());
    reduceDimsAttr =
        DenseIntElementsAttr::get(reduceDimsType, llvm::ArrayRef(reduceDims));

    keepDims = false;
    if (!matchPattern(op.getKeepdim(), m_TorchConstantBool(&keepDims)))
      return rewriter.notifyMatchFailure(
          op, "non-const keepdim parameter unsupported");

    return success();
  }
};

// This reduction op legalization template handles op variants that reduce in
// only one explicit dim which is provided as a number (rather than a list), and
// a keep_dims parameter.
template <typename AtenOpT, ReductionConvFunc ConversionFuncT>
class ConvertAtenOneDimReductionOp
    : public ConvertAtenReductionOp<AtenOpT, ConversionFuncT> {
  using ConvertAtenReductionOp<AtenOpT,
                               ConversionFuncT>::ConvertAtenReductionOp;
  using OpAdaptor = typename AtenOpT::Adaptor;
  LogicalResult readReduceDimsAndKeepDims(AtenOpT op, OpAdaptor adaptor,
                                          ConversionPatternRewriter &rewriter,
                                          ElementsAttr &reduceDimsAttr,
                                          bool &keepDims) const override {
    int64_t reduceDim;
    if (!matchPattern(op.getDim(), m_TorchConstantInt(&reduceDim)))
      return rewriter.notifyMatchFailure(op,
                                         "non-const dim parameter unsupported");
    int64_t inputRank =
        adaptor.getSelf().getType().template cast<RankedTensorType>().getRank();
    reduceDim = toPositiveDim(reduceDim, inputRank);
    if (!isValidDim(reduceDim, inputRank))
      return rewriter.notifyMatchFailure(op, "dim is statically invalid");
    auto reduceDimsType = RankedTensorType::get({1}, rewriter.getI64Type());
    reduceDimsAttr =
        DenseIntElementsAttr::get(reduceDimsType, llvm::ArrayRef({reduceDim}));

    keepDims = false;
    if (!matchPattern(op.getKeepdim(), m_TorchConstantBool(&keepDims)))
      return rewriter.notifyMatchFailure(
          op, "non-const keepdim parameter unsupported");

    return success();
  }
};

// This reduction op legalization template handles op variants that reduce all
// dims does not keep dims.
template <typename AtenOpT, ReductionConvFunc ConversionFuncT>
class ConvertAtenAllDimsReductionOp
    : public ConvertAtenReductionOp<AtenOpT, ConversionFuncT> {
public:
  using ConvertAtenReductionOp<AtenOpT,
                               ConversionFuncT>::ConvertAtenReductionOp;
  using OpAdaptor = typename AtenOpT::Adaptor;
  LogicalResult readReduceDimsAndKeepDims(AtenOpT op, OpAdaptor adaptor,
                                          ConversionPatternRewriter &rewriter,
                                          ElementsAttr &reduceDimsAttr,
                                          bool &keepDims) const override {
    auto self = adaptor.getSelf();
    auto selfTy = self.getType().template cast<RankedTensorType>();

    // Select all dims to reduce
    SmallVector<int64_t, 4> reduceDims;
    for (int64_t i = 0; i < selfTy.getRank(); i++)
      reduceDims.push_back(i);
    int64_t N = selfTy.getRank();
    auto reduceDimsType = RankedTensorType::get({N}, rewriter.getI64Type());
    reduceDimsAttr =
        DenseIntElementsAttr::get(reduceDimsType, llvm::ArrayRef(reduceDims));
    keepDims = false;

    return success();
  }
};

template <>
LogicalResult ConvertAtenOp<AtenArgmaxOp>::matchAndRewrite(
    AtenArgmaxOp op, OpAdaptor adaptor,
    ConversionPatternRewriter &rewriter) const {

  Value self = adaptor.getSelf();
  auto selfTy = self.getType().template cast<RankedTensorType>();

  if (!selfTy)
    return rewriter.notifyMatchFailure(
        op, "Only ranked tensor types supported in TOSA argmax");

  int64_t reduceDim;
  if (!matchPattern(op.getDim(), m_TorchConstantInt(&reduceDim))) {
    // NoneType indicates reduce on all dims
    reduceDim = -1;
  } else {
    int64_t inputRank = selfTy.getRank();
    reduceDim = toPositiveDim(reduceDim, inputRank);
    if (!isValidDim(reduceDim, inputRank))
      return rewriter.notifyMatchFailure(op,
                                         "reduce dim is statically invalid");
  }

  bool keepDim = false;
  if (!matchPattern(op.getKeepdim(), m_TorchConstantBool(&keepDim)))
    return rewriter.notifyMatchFailure(
        op, "non-const keepdim parameter unsupported");

  auto resultTy = getTypeConverter()
                      ->convertType(op.getResult().getType())
                      .cast<RankedTensorType>();
  auto outputETy = resultTy.getElementType();

  // Create a single instance of tosa.argmax.
  // Multiple dims require chained construct.
  auto buildArgmax = [&](int64_t reduceDim, Value input) -> Value {
    auto inputTy = input.getType().cast<RankedTensorType>();
    auto inputShape = makeShapeTorchCompatible(inputTy.getShape());
    SmallVector<int64_t> outputShapeArr = {};
    int32_t i = 0;

    for (auto &dim : inputShape) {
      if (i++ != reduceDim) {
        outputShapeArr.push_back(dim);
      } else {
        if (keepDim)
          outputShapeArr.push_back(1);
      }
    }

    // Tosa argmax output is i32, while Torch backend mandates i64.
    auto outputReduceTy = RankedTensorType::get(
        makeShapeLLVMCompatible(ArrayRef<int64_t>(outputShapeArr)),
        rewriter.getI32Type());
    auto reduceDimAttr =
        rewriter.getIntegerAttr(rewriter.getI64Type(), reduceDim);
    return rewriter
        .create<tosa::ArgMaxOp>(op->getLoc(),
                                getTypeConverter()->convertType(outputReduceTy),
                                input, reduceDimAttr)
        .getResult();
  };

  // Convert the final index to i64 for backend finalization, However, i64
  // is not a defined type for tosa.cast, so using arith.extsi instead.
  auto castToInt64 = [&](Value result) -> LogicalResult {
    auto resTy = result.getType().cast<ShapedType>();
    if (!resTy)
      return rewriter.notifyMatchFailure(op,
                                         "Argmax: Result is not a shaped type");

    auto resShape = makeShapeTorchCompatible(resTy.getShape());
    auto outTy =
        RankedTensorType::get(makeShapeLLVMCompatible(resShape), outputETy);

    rewriter.replaceOpWithNewOp<arith::ExtSIOp>(
        op, getTypeConverter()->convertType(outTy), result);

    return success();
  };

  if (reduceDim == -1) { // reducing on all dims
    Value input = self;
    for (int dim = 0; dim < selfTy.getRank(); dim++) {
      // progressively reduce each 0-th dim
      input = buildArgmax(0, input);
    }
    return castToInt64(input);
  } else {
    return castToInt64(buildArgmax(reduceDim, self));
  }

  return success();
}

template <typename AtenOpT>
class ConvertAtenSqueezeOp : public OpConversionPattern<AtenOpT> {
public:
  using OpConversionPattern<AtenOpT>::OpConversionPattern;
  using OpAdaptor = typename AtenOpT::Adaptor;

  // Each variant must implement corresponding parameter parsing options
  virtual LogicalResult
  generateSqueezedShape(AtenOpT op, RankedTensorType selfTy,
                        ConversionPatternRewriter &rewriter,
                        SmallVector<int64_t> &squeezedShape) const {
    return rewriter.notifyMatchFailure(
        op, "Unimplemented dim/dim-list parsing function");
  }

  // Common rewriter for all squeeze ops, calls the specific implementation of
  // generateSqueezedShape() needed for the op variant.
  LogicalResult
  matchAndRewrite(AtenOpT op, OpAdaptor adaptor,
                  ConversionPatternRewriter &rewriter) const override {
    Value self = adaptor.getSelf();
    auto selfTy = self.getType().template cast<RankedTensorType>();

    if (!selfTy)
      return rewriter.notifyMatchFailure(
          op, "Only ranked tensor types supported in TOSA argmax");

    SmallVector<int64_t> newOutputShape;
    if (failed(generateSqueezedShape(op, selfTy, rewriter, newOutputShape)))
      return rewriter.notifyMatchFailure(op,
                                         "Squeeze could not compute new shape");

    auto resultTy = OpConversionPattern<AtenOpT>::getTypeConverter()
                        ->convertType(op.getResult().getType())
                        .template cast<RankedTensorType>();
    auto resultElemTy = resultTy.getElementType();

    auto newOutputTy = RankedTensorType::get(
        makeShapeLLVMCompatible(newOutputShape), resultElemTy);

    auto reshapeOp = rewriter.create<tosa::ReshapeOp>(
        op->getLoc(),
        OpConversionPattern<AtenOpT>::getTypeConverter()->convertType(
            newOutputTy),
        self, rewriter.getDenseI64ArrayAttr(newOutputShape));
    rewriter.replaceOpWithNewOp<tensor::CastOp>(
        op,
        OpConversionPattern<AtenOpT>::getTypeConverter()->convertType(
            newOutputTy),
        reshapeOp);

    return success();
  }
};

template <typename AtenOpT>
class ConvertAtenSqueezeOneDimOp : public ConvertAtenSqueezeOp<AtenOpT> {
  using ConvertAtenSqueezeOp<AtenOpT>::ConvertAtenSqueezeOp;
  using OpAdaptor = typename AtenOpT::Adaptor;

  LogicalResult
  generateSqueezedShape(AtenOpT op, RankedTensorType selfTy,
                        ConversionPatternRewriter &rewriter,
                        SmallVector<int64_t> &squeezedShape) const override {
    int64_t squeezeDim;
    if (!matchPattern(op.getDim(), m_TorchConstantInt(&squeezeDim)))
      return rewriter.notifyMatchFailure(op,
                                         "non-const dim parameter unsupported");

    // Handle negative dim
    if (squeezeDim < 0)
      squeezeDim = squeezeDim + selfTy.getRank();

    auto selfShape = makeShapeTorchCompatible(selfTy.getShape());

    // Only dims statically known to have size=1 are reduced.
    // Dynamic dims are treated as unknowns and will not be squeezed
    // even if dim parameter says it should be.
    uint32_t dimNum = 0;
    for (auto &dim : selfShape) {
      if (dim != 1 || squeezeDim != dimNum)
        squeezedShape.push_back(dim);
      dimNum++;
    }

    return success();
  }
};

template <typename AtenOpT>
class ConvertAtenSqueezeAllDimsOp : public ConvertAtenSqueezeOp<AtenOpT> {
  using ConvertAtenSqueezeOp<AtenOpT>::ConvertAtenSqueezeOp;
  using OpAdaptor = typename AtenOpT::Adaptor;

  LogicalResult
  generateSqueezedShape(AtenOpT op, RankedTensorType selfTy,
                        ConversionPatternRewriter &rewriter,
                        SmallVector<int64_t> &squeezedShape) const override {
    auto selfShape = makeShapeTorchCompatible(selfTy.getShape());

    // Dims that may dynamically resolve to 1 are not reduced here. Only
    // compile-time resolvable dims are handled here.
    for (auto &dim : selfShape) {
      if (dim != 1)
        squeezedShape.push_back(dim);
    }
    return success();
  }
};

template <>
LogicalResult ConvertAtenOp<AtenPowScalarOp>::matchAndRewrite(
    AtenPowScalarOp op, OpAdaptor adaptor,
    ConversionPatternRewriter &rewriter) const {

  Value exp = adaptor.getExponent();
  auto expTy = exp.getType().template dyn_cast<RankedTensorType>();

  if (!expTy)
    return rewriter.notifyMatchFailure(
        op, "Only ranked tensor types supported in TOSA Pow");

  if (!expTy.getElementType().isa<mlir::FloatType>())
    return rewriter.notifyMatchFailure(
        op, "Only floating-point datatype legalization supported");

  Value selfTensor;
  Value selfScalar = op.getSelf();
  if (failed(torchScalarToTosaTensor(rewriter, op, selfScalar, selfTensor,
                                     expTy.getElementType(), {})))
    return rewriter.notifyMatchFailure(
        op, "Currently only scalar constants are supported for "
            "conversion in TOSA Pow operation");

  auto outType =
      getTypeConverter()->convertType(op.getType()).template cast<TensorType>();

  auto powOp = tosa::createBinaryOpAndCast<tosa::PowOp>(rewriter, op, outType,
                                                        selfTensor, exp);
  rewriter.replaceOp(op, powOp.getResult());

  return success();
}

template <>
LogicalResult ConvertAtenOp<AtenPowTensorScalarOp>::matchAndRewrite(
    AtenPowTensorScalarOp op, OpAdaptor adaptor,
    ConversionPatternRewriter &rewriter) const {

  Value self = adaptor.getSelf();
  auto selfTy = self.getType().template cast<RankedTensorType>();

  if (!selfTy)
    return rewriter.notifyMatchFailure(
        op, "Only ranked tensor types supported in TOSA Pow");

  if (!selfTy.getElementType().isa<mlir::FloatType>())
    return rewriter.notifyMatchFailure(
        op, "Only floating-point datatype legalization supported");

  Value expTensor;
  Value expScalar = op.getExponent();
  if (failed(torchScalarToTosaTensor(rewriter, op, expScalar, expTensor,
                                     selfTy.getElementType(), {})))
    return rewriter.notifyMatchFailure(
        op, "Currently only scalar constants are supported for "
            "conversion in TOSA Pow operation");

  auto outType =
      getTypeConverter()->convertType(op.getType()).template cast<TensorType>();

  auto powOp = tosa::createBinaryOpAndCast<tosa::PowOp>(rewriter, op, outType,
                                                        self, expTensor);
  rewriter.replaceOp(op, powOp.getResult());

  return success();
}

// Perform the basic n-dim matmul operation encompassing the handling of
// broadcasting and dynamic shape propagation.
// All PyTorch ops that leverage matrix multiplication will derive this and
// implement their specialized input processing (e.g transpose), and output
// processing, e.g. GEMM or fully connected bias handling.
template <typename AtenOpT>
class ConvertAtenMatmulBaseOp : public OpConversionPattern<AtenOpT> {
public:
  using OpConversionPattern<AtenOpT>::OpConversionPattern;
  using OpAdaptor = typename AtenOpT::Adaptor;
  // Each variant must implement corresponding parameter parsing options.
  // Maintain separate input read functions for each variant because it is not
  // necessarily true with all variants that the first two operands are the lhs
  // and rhs.
  virtual LogicalResult readMatMulInputs(AtenOpT op, OpAdaptor adaptor,
                                         ConversionPatternRewriter &rewriter,
                                         Value &lhs, Value &rhs) const {
    return rewriter.notifyMatchFailure(
        op,
        "Unimplemented matrix multiplication variant input parsing function");
  }
  LogicalResult performMatmul(AtenOpT op, OpAdaptor adaptor,
                              ConversionPatternRewriter &rewriter, Value &lhs,
                              Value &rhs, Value &output) const {

    auto lhsTy = lhs.getType().cast<RankedTensorType>();
    auto rhsTy = rhs.getType().cast<RankedTensorType>();

    auto lhsRank = lhsTy.getRank();
    auto rhsRank = rhsTy.getRank();

    auto lhsShape = makeShapeTorchCompatible(lhsTy.getShape());
    auto rhsShape = makeShapeTorchCompatible(rhsTy.getShape());

    auto lhsElemTy = lhsTy.getElementType();
    auto rhsElemTy = rhsTy.getElementType();

    if (lhsElemTy != rhsElemTy)
      return rewriter.notifyMatchFailure(op,
                                         "Matmul: input datatypes mismatched");

    // Legalization constructs may offer input shapes but expect output shapes
    // to be inferred, e.g.
    // func @forward(%arg0: !torch.vtensor<[14,19],f32>,
    //               %arg1: !torch.vtensor<[19,28],f32>) ->
    //               !torch.vtensor<[?,?],f32>
    // This is tricky with matmul, since TOSA matmul is on 3D inputs.
    // This means the need to reshape potentially both inputs and outputs,
    // and reshape to unknown shape is undefined.

    auto maxInputRank = lhsRank > rhsRank ? lhsRank : rhsRank;
    // If performing dot product on vectors, the RHS is synthetically transposed
    if (maxInputRank == 1)
      maxInputRank++;

    // Obtaining the rank broadcasted shapes of tensors makes it easier to
    // construct the input and output reshaping logic.
    auto getRankBroadcastedShape = [&](Value tensor,
                                       bool isRHS) -> SmallVector<int64_t> {
      auto tensorTy = tensor.getType().cast<TensorType>();
      auto tensorShape = makeShapeTorchCompatible(tensorTy.getShape());
      auto tensorRank = tensorTy.getRank();

      SmallVector<int64_t> bcastedShape;

      auto bcastDims = maxInputRank - tensorRank;

      if (isRHS && (tensorRank == 1) && bcastDims) {
        // RHS with rank1 is special. It be synthetically transposed to dim[:-2]
        for (int32_t i = 0; i < bcastDims - 1; i++)
          bcastedShape.push_back(1);
        bcastedShape.push_back(tensorShape[0]);
        bcastedShape.push_back(1);
      } else {
        if (bcastDims > 0) { // rank broadcast
          for (uint32_t i = 0; i < bcastDims; i++)
            bcastedShape.push_back(1);
        }
        for (auto &dim : tensorShape)
          bcastedShape.push_back(dim);
      }
      return bcastedShape;
    };

    // Step: Rank broadcast the two inputs.
    auto lhsBroadcastedShape = getRankBroadcastedShape(lhs, false);
    auto lhsBroadcastedTy = RankedTensorType::get(
        makeShapeLLVMCompatible(lhsBroadcastedShape), lhsElemTy);
    auto rhsBroadcastedShape = getRankBroadcastedShape(rhs, true);
    auto rhsBroadcastedTy = RankedTensorType::get(
        makeShapeLLVMCompatible(rhsBroadcastedShape), rhsElemTy);

    auto rankBroadcastedLhs =
        lhsRank == maxInputRank
            ? lhs
            : rewriter.create<tosa::ReshapeOp>(
                  op->getLoc(),
                  OpConversionPattern<AtenOpT>::getTypeConverter()->convertType(
                      lhsBroadcastedTy),
                  lhs, rewriter.getDenseI64ArrayAttr(lhsBroadcastedShape));

    auto rankBroadcastedRhs =
        rhsRank == maxInputRank
            ? rhs
            : rewriter.create<tosa::ReshapeOp>(
                  op->getLoc(),
                  OpConversionPattern<AtenOpT>::getTypeConverter()->convertType(
                      rhsBroadcastedTy),
                  rhs, rewriter.getDenseI64ArrayAttr(rhsBroadcastedShape));

    // TOSA matmul is performed on two 3D inputs and generates a 3D output.
    // Lower ranked tensors are dim-1 reshaped up to 3D
    auto reshapeUpTo3DTensor = [&](Value tensor) -> Value {
      auto tensorTy = tensor.getType().cast<TensorType>();
      auto rank = tensorTy.getRank();

      assert(rank <= 3 && "reshapeUpTo3D tensor must receive rank <= 3");
      if (rank == 3)
        return tensor;

      auto shape = makeShapeTorchCompatible(tensorTy.getShape());
      SmallVector<int64_t> newShape({1, 1, 1});

      if (rank == 2) { // batchsize = 1
        newShape[1] = shape[0];
        newShape[2] = shape[1];
      } else { // rank 1
        newShape[2] = shape[0];
      }
      auto newType = RankedTensorType::get(makeShapeLLVMCompatible(newShape),
                                           tensorTy.getElementType());

      return rewriter.create<tosa::ReshapeOp>(
          op->getLoc(),
          OpConversionPattern<AtenOpT>::getTypeConverter()->convertType(
              newType),
          tensor, rewriter.getDenseI64ArrayAttr(newShape));
    };

    // Where broadcasting is required in one or more batch dims, the following
    // is done.
    // Where all batch dims are involved in broadcasting:
    // Given A: 3x1x5x6 and B: 1x4x6x7
    // 1. Reshape A to 1x15x6 (squeeze all batchdims into dim1)
    // 2. Transpose B to 6x1x4x7, Reshape to 1x6x28
    // 3. tosa.Matmul 1x15x6 1x6x28 = 1x15x28
    // 4. Reshape out to 3x5x4x7, Transpose to 3x4x5x7
    // Where there are batch dimensions that are broadcast and not, the
    // treatment is to have dim0 correspond to product of all non-broadcast
    // dimsizes:
    // Given A: 4x8x16x32 B: 8x32x17
    // 1. Reshape A to 8x64x32 (squeeze all unbroadcasted dims into dim0,
    // broadcasted dims into dim1)
    // 2. No transpose or reshape of B as its batchdims are not broadcast to.
    // 3. tosa.Matmul 8x64x32 8x32x17 = 8x64x17
    // 4. Reshape to 8x4x16x17, Transpose to 4x8x16x17

    // Check if we need to perform the broadcast on batch dim
    // Not needed if max rank < 3, or if maxrank == 3 and dim[0] matches
    auto needsBatchDimBroadcast = [&]() -> bool {
      if (maxInputRank < 3) {
        return false;
      } else {
        if (maxInputRank == 3 &&
            lhsBroadcastedShape[0] == rhsBroadcastedShape[0]) {
          return false;
        }
        return true;
      }
    };

    auto performBatchDimBroadcast = needsBatchDimBroadcast();

    // Inputs to the tosa.matmul
    Value matmulLhs, matmulRhs;

    using TensorShape_t = struct {
      int64_t dim;
      int64_t shape;
    };

    // Transpose needs to done if transposeDims are not non-monotonically
    // increasing. E.g. [0, 1, 2, 3]: No transpose [1, 0, 2, 3]: Transpose dim0
    // and dim1 The order need not be sequential, since one or more dims may
    // have been removed due to broadcasting.
    auto isTransposeRequired = [](SmallVector<int32_t> transposedDims) -> bool {
      int32_t lastDim = -1;
      for (auto &dim : transposedDims) {
        if (lastDim > dim)
          return true;
        lastDim = dim;
      }
      return false;
    };

    SmallVector<TensorShape_t> commonElems, lhsSqueezedElems, rhsSqueezedElems;

    if (!performBatchDimBroadcast) {
      // Simple with no broadcasting artifacts. Just reshape up to 3D
      matmulLhs = reshapeUpTo3DTensor(rankBroadcastedLhs);
      matmulRhs = reshapeUpTo3DTensor(rankBroadcastedRhs);

    } else {
      // In this case, either or both input matrices involve broadcasting on
      // their batch dimensions. For example:
      // 4x5x6, 1x6x7 -> 4x5x7
      // 4x1x5x6, 1x3x6x7 -> 4x3x5x7
      // Though maxInputRank is necessarily >=3 here, individual matrices may be
      // lower rank.
      // E.g. 3x4x5x6, 6 -> 3x4x5

      // These are the accumulated products of the shape of each dim:
      // 1. common dimensions: upper dimensions (dims other than two rightmost)
      // whose shapes are the same for both LHS and RHS.
      // 2. LHS squeezed dimensions: all dimensions of LHS that involve
      // broadcasting in either direction, plus the LHS[-2] shape
      // 3. RHS squeezed dimensions: all dimensions of RHS that involve
      // broadcasting in either direction, plus the RHS[-1] shape
      int64_t commonValue = 1, lhsSqueezedValue = 1, rhsSqueezedValue = 1;

      // For both LHS and RHS, the dimensions are separated into the common,
      // squeezed and remaining dim. E.g. given
      // LHS = 3x4x5x6
      // RHS = 1x4x6x7
      // common = {{dim=1, shape=4}}
      // lhs squeezed = {{dim=0, shape=3},
      //                 {dim=2, shape=5}}
      // rhs squeezed = {{dim=0, shape=1},
      //                 {dim=2, shape=7}}
      // The matmul dim is LHS[-1] and RHS[-2], i.e. 6.
      // Once this is obtained, LHS and RHS are expressed as:
      // LHS = {common, lhs_squeezed, matmul_dim}
      // RHS = {common, matmul_dim, rhs_squeezed}
      // The matmul is then performed to obtain output:
      // matmul_out = {common, lhs_squeezed, rhs_squeezed}
      // Finally, we reshape to 'unsqueeze' the LHS and RHS parts and transpose
      // them back to their correct positions.

      SmallVector<int64_t> transposedLhsShape;
      SmallVector<int32_t> transposedLhsDims;

      // Step: generate the common dim/shape information
      bool hasDynamicDims = false;
      for (uint32_t dim = 0; dim < maxInputRank - 2; dim++) {
        bool isDynamicDim = ShapedType::isDynamic(lhsBroadcastedShape[dim]);
        hasDynamicDims |= isDynamicDim;
        if (isDynamicDim ||
            lhsBroadcastedShape[dim] == rhsBroadcastedShape[dim]) {
          commonValue *= lhsBroadcastedShape[dim];
          commonElems.push_back({dim, lhsBroadcastedShape[dim]});
        }
      }
      commonValue = commonValue < 0 ? kUnknownSize : commonValue;

      // TODO: Handle the case when there are dynamic batch dimensions.
      if (hasDynamicDims)
        commonValue = kUnknownSize;

      // Step: generate the LHS squeezed dim/shape information.
      for (uint32_t dim = 0; dim < maxInputRank - 2; dim++) {
        bool isDynamicDim = ShapedType::isDynamic(lhsBroadcastedShape[dim]);
        if (!isDynamicDim &&
            lhsBroadcastedShape[dim] != rhsBroadcastedShape[dim]) {
          lhsSqueezedValue *= lhsBroadcastedShape[dim];
          lhsSqueezedElems.push_back({dim, lhsBroadcastedShape[dim]});
        }
      }
      // including LHS[-2]
      lhsSqueezedElems.push_back(
          {maxInputRank - 2, lhsBroadcastedShape[maxInputRank - 2]});
      lhsSqueezedValue *= lhsBroadcastedShape[maxInputRank - 2];
      lhsSqueezedValue = lhsSqueezedValue < 0 ? kUnknownSize : lhsSqueezedValue;

      // Step: Create the tosa.transpose array. If this array has a
      // non-monotonic series of dims, perform transpose.
      // First the common_elems
      for (uint32_t i = 0; i < commonElems.size(); i++) {
        transposedLhsShape.push_back(commonElems[i].shape);
        transposedLhsDims.push_back(commonElems[i].dim);
      }
      // then the lhs_squeezed elems
      for (uint32_t i = 0; i < lhsSqueezedElems.size(); i++) {
        transposedLhsShape.push_back(lhsSqueezedElems[i].shape);
        transposedLhsDims.push_back(lhsSqueezedElems[i].dim);
      }
      // then the final dim
      transposedLhsDims.push_back(maxInputRank - 1);
      transposedLhsShape.push_back(lhsBroadcastedShape[maxInputRank - 1]);

      bool lhsNeedsTranspose = isTransposeRequired(transposedLhsDims);

      auto lhsReshapeInput = rankBroadcastedLhs;

      if (lhsNeedsTranspose) {
        auto transposedLhsType = RankedTensorType::get(
            makeShapeLLVMCompatible(transposedLhsShape), rhsElemTy);

        std::optional<Value> transposedLhsDimsConst =
            tosa::getConstTensor<int32_t>(
                rewriter, op,
                /*vec=*/transposedLhsDims,
                /*shape=*/{static_cast<int32_t>(transposedLhsDims.size())});

        lhsReshapeInput =
            rewriter
                .create<tosa::TransposeOp>(
                    op->getLoc(),
                    OpConversionPattern<AtenOpT>::getTypeConverter()
                        ->convertType(transposedLhsType),
                    rankBroadcastedLhs, transposedLhsDimsConst.value())
                .getResult();
      }

      // LHS = {common, lhs_squeezed, matmul_dim}
      SmallVector<int64_t> newLhsShape(
          {1, 1, lhsBroadcastedShape[maxInputRank - 1]});
      newLhsShape[0] = commonValue;
      newLhsShape[1] = hasDynamicDims ? kUnknownSize : lhsSqueezedValue;

      auto newLhsType = RankedTensorType::get(
          makeShapeLLVMCompatible(newLhsShape), lhsElemTy);

      matmulLhs = rewriter.create<tosa::ReshapeOp>(
          op->getLoc(),
          OpConversionPattern<AtenOpT>::getTypeConverter()->convertType(
              newLhsType),
          lhsReshapeInput, rewriter.getDenseI64ArrayAttr(newLhsShape));

      SmallVector<int64_t> transposedRhsShape;
      SmallVector<int32_t> transposedRhsDims;

      // Step: Create the RHS transpose sequence
      // RHS = {common, matmul_dim, rhs_squeezed}
      // first the common_dims
      for (uint32_t i = 0; i < commonElems.size(); i++) {
        transposedRhsShape.push_back(commonElems[i].shape);
        transposedRhsDims.push_back(commonElems[i].dim);
      }
      // The matmul_dim of RHS
      transposedRhsDims.push_back(maxInputRank - 2);
      transposedRhsShape.push_back(rhsBroadcastedShape[maxInputRank - 2]);
      // finally all the rhs_squeeze dims
      hasDynamicDims = false;
      for (uint32_t dim = 0; dim < maxInputRank - 2; dim++) {
        bool isDynamicDim = ShapedType::isDynamic(rhsBroadcastedShape[dim]);
        hasDynamicDims |= isDynamicDim;
        if (!isDynamicDim &&
            rhsBroadcastedShape[dim] != lhsBroadcastedShape[dim]) {
          rhsSqueezedElems.push_back({dim, rhsBroadcastedShape[dim]});
          rhsSqueezedValue *= rhsBroadcastedShape[dim];
        }
      }
      rhsSqueezedElems.push_back(
          {maxInputRank - 1, rhsBroadcastedShape[maxInputRank - 1]});
      rhsSqueezedValue *= rhsBroadcastedShape[maxInputRank - 1];
      for (uint32_t i = 0; i < rhsSqueezedElems.size(); i++) {
        transposedRhsShape.push_back(rhsSqueezedElems[i].shape);
        transposedRhsDims.push_back(rhsSqueezedElems[i].dim);
      }

      auto transposedRhsType = RankedTensorType::get(
          makeShapeLLVMCompatible(transposedRhsShape), rhsElemTy);

      if (hasDynamicDims)
        rhsSqueezedValue = kUnknownSize;

      SmallVector<int64_t> newRhsShape(
          {commonValue < 0 ? kUnknownSize : commonValue,
           rhsBroadcastedShape[maxInputRank - 2], rhsSqueezedValue});
      auto newRhsType = RankedTensorType::get(
          makeShapeLLVMCompatible(newRhsShape), rhsElemTy);

      bool rhsNeedsTranspose = isTransposeRequired(transposedRhsDims);

      auto transposedRhsValue = rankBroadcastedRhs;

      if (rhsNeedsTranspose) {
        std::optional<Value> transposedRhsDimsConst =
            tosa::getConstTensor<int32_t>(
                rewriter, op,
                /*vec=*/transposedRhsDims,
                /*shape=*/{static_cast<int32_t>(transposedRhsDims.size())});

        transposedRhsValue =
            rewriter
                .create<tosa::TransposeOp>(
                    op->getLoc(),
                    OpConversionPattern<AtenOpT>::getTypeConverter()
                        ->convertType(transposedRhsType),
                    rankBroadcastedRhs, transposedRhsDimsConst.value())
                .getResult();
      }

      // reshape
      matmulRhs = rewriter.create<tosa::ReshapeOp>(
          op->getLoc(),
          OpConversionPattern<AtenOpT>::getTypeConverter()->convertType(
              newRhsType),
          transposedRhsValue, rewriter.getDenseI64ArrayAttr(newRhsShape));
    }

    auto matmulLhsShape = makeShapeTorchCompatible(
        matmulLhs.getType().template cast<RankedTensorType>().getShape());
    auto matmulRhsShape = makeShapeTorchCompatible(
        matmulRhs.getType().template cast<RankedTensorType>().getShape());

    // The reshape/transpose should ensure the tosa.matmul always has same
    // batch size for either matrix. If if shapes are dynamic, they'll be
    // appropriately handled.
    assert(matmulLhsShape[0] == matmulRhsShape[0] &&
           "tosa.matmul needs same batchsize on LHS and RHS");

    SmallVector<int64_t> matmulOutputShape(
        {matmulLhsShape[0], matmulLhsShape[1], matmulRhsShape[2]});
    Type outputElemTy;
    if (lhsElemTy.isa<mlir::FloatType>()) {
      outputElemTy = lhsElemTy;
    } else { // qint8 emits i32 matmul output
      outputElemTy = rewriter.getIntegerType(32);
    }

    auto mmOutputTy = RankedTensorType::get(
        makeShapeLLVMCompatible(matmulOutputShape), outputElemTy);
    auto mmOpResult =
        rewriter
            .create<tosa::MatMulOp>(
                op->getLoc(),
                OpConversionPattern<AtenOpT>::getTypeConverter()->convertType(
                    mmOutputTy),
                matmulLhs, matmulRhs)
            .getResult();

    // Perform the reshape to output shape. This is always required unless max
    // input rank=3 and there was no broadcasting, in which case the tosa.matmul
    // output itself is correctly shaped.
    bool performOpReshape = !(maxInputRank == 3 && !performBatchDimBroadcast);

    if (performOpReshape) {
      // Since the output shape may be unknown, we construct it
      // independently and reshape. Otherwise reshape may be expressed for
      // an unknown to-be-inferred output shape. The final tensor.cast
      // reshapes the known shape to the desired output shape.
      auto computeOpShape = [&](SmallVector<int64_t> &reshapedOpShape,
                                SmallVector<int32_t> &transposedOpDims,
                                SmallVector<int64_t> &transposedOpShapes) {
        if (maxInputRank == 1)
          return;

        if (maxInputRank == 2) {
          if (lhsRank == 2)
            reshapedOpShape.push_back(lhsShape[0]);
          if (rhsRank == 2)
            reshapedOpShape.push_back(rhsShape[1]);
          return;
        }

        // Step: Construct the output transpose/reshape information
        // First the common_dims
        for (uint32_t i = 0; i < commonElems.size(); i++) {
          reshapedOpShape.push_back(commonElems[i].shape);
          transposedOpDims.push_back(commonElems[i].dim);
        }

        // Then the LHS squeezed dims
        for (uint32_t i = 0; i < lhsSqueezedElems.size() - 1; i++) {
          // Only dims that don't broadcast - broadcasting ones come from the
          // other input.
          if (lhsSqueezedElems[i].shape != 1) {
            reshapedOpShape.push_back(lhsSqueezedElems[i].shape);
            transposedOpDims.push_back(lhsSqueezedElems[i].dim);
          }
        }
        // The last squeezed dim is lhs[-2] which needs to be
        // checked separately for broadcasting
        if (lhsRank > 1) {
          reshapedOpShape.push_back(lhsBroadcastedShape[maxInputRank - 2]);
          transposedOpDims.push_back(maxInputRank - 2);
        }

        // then the RHS squeezed dims except rhs[-1] which is handled like
        // lhs[-2]
        for (uint32_t i = 0; i < rhsSqueezedElems.size() - 1; i++) {
          if (rhsSqueezedElems[i].shape != 1) {
            reshapedOpShape.push_back(rhsSqueezedElems[i].shape);
            transposedOpDims.push_back(rhsSqueezedElems[i].dim);
          }
        }
        // rhs[-1]
        if (rhsRank > 1) {
          reshapedOpShape.push_back(rhsBroadcastedShape[maxInputRank - 1]);
          transposedOpDims.push_back(maxInputRank - 1);
        }

        // Final transposed output shape construction
        for (uint32_t i = 0; i < maxInputRank - 2; i++) {
          if (lhsBroadcastedTy.isDynamicDim(i)) {
            transposedOpShapes.push_back(kUnknownSize);
          } else {
            if (lhsBroadcastedShape[i] == rhsBroadcastedShape[i]) {
              transposedOpShapes.push_back(lhsBroadcastedShape[i]);
            } else {
              transposedOpShapes.push_back(lhsBroadcastedShape[i] == 1
                                               ? rhsBroadcastedShape[i]
                                               : lhsBroadcastedShape[i]);
            }
          }
        }
        if (lhsRank > 1)
          transposedOpShapes.push_back(lhsBroadcastedShape[maxInputRank - 2]);
        if (rhsRank > 1)
          transposedOpShapes.push_back(rhsBroadcastedShape[maxInputRank - 1]);

        return;
      };

      SmallVector<int64_t> reshapedOpShape, transposedOpShape;
      SmallVector<int32_t> transposedOpDims;

      computeOpShape(reshapedOpShape, transposedOpDims, transposedOpShape);

      bool opNeedsTranspose = isTransposeRequired(transposedOpDims);

      // Perform reshape
      auto reshapedOpType = RankedTensorType::get(
          makeShapeLLVMCompatible(reshapedOpShape), outputElemTy);
      auto reshapedOp = rewriter.create<tosa::ReshapeOp>(
          op->getLoc(),
          OpConversionPattern<AtenOpT>::getTypeConverter()->convertType(
              reshapedOpType),
          mmOpResult, rewriter.getDenseI64ArrayAttr(reshapedOpShape));

      if (opNeedsTranspose) {

        std::optional<Value> transposedOpShapeConst =
            tosa::getConstTensor<int32_t>(
                rewriter, op,
                /*vec=*/transposedOpDims,
                /*shape=*/{static_cast<int32_t>(transposedOpDims.size())});

        auto transposedOpType = RankedTensorType::get(
            makeShapeLLVMCompatible(transposedOpShape), outputElemTy);
        output = rewriter
                     .create<tosa::TransposeOp>(
                         op->getLoc(),
                         OpConversionPattern<AtenOpT>::getTypeConverter()
                             ->convertType(transposedOpType),
                         reshapedOp.getResult(), transposedOpShapeConst.value())
                     .getResult();

      } else {
        output = reshapedOp.getResult();
      }
    } else {
      output = mmOpResult;
    }

    return success();
  }
  // The default version just reads two inputs, computes output and returns it.
  // Other versions may add a bias, apply GEMM-style alpha/beta scaling etc.
  virtual LogicalResult
  matchAndRewrite(AtenOpT op, OpAdaptor adaptor,
                  ConversionPatternRewriter &rewriter) const override {

    Value lhs, rhs;

    if (failed(readMatMulInputs(op, adaptor, rewriter, lhs, rhs)))
      return rewriter.notifyMatchFailure(op, "Failed to read matmul inputs");

    Value output;

    if (failed(performMatmul(op, adaptor, rewriter, lhs, rhs, output)))
      return rewriter.notifyMatchFailure(op,
                                         "Failed to perform matmul operation");

    rewriter.replaceOpWithNewOp<tensor::CastOp>(
        op,
        OpConversionPattern<AtenOpT>::getTypeConverter()
            ->convertType(op.getType())
            .template cast<RankedTensorType>(),
        output);

    return success();
  }
};

// Legalizes the torch.matmul op for general n-dim matmul.
template <typename AtenOpT>
class ConvertAtenMatMulOp : public ConvertAtenMatmulBaseOp<AtenOpT> {
public:
  using ConvertAtenMatmulBaseOp<AtenOpT>::ConvertAtenMatmulBaseOp;
  using OpAdaptor = typename AtenOpT::Adaptor;
  LogicalResult readMatMulInputs(AtenOpT op, OpAdaptor adaptor,
                                 ConversionPatternRewriter &rewriter,
                                 Value &lhs, Value &rhs) const override {
    lhs = adaptor.getSelf();
    auto lhsTy = lhs.getType().cast<RankedTensorType>();

    rhs = adaptor.getOther();
    auto rhsTy = rhs.getType().cast<RankedTensorType>();

    if (!lhsTy || !rhsTy)
      return rewriter.notifyMatchFailure(
          op, "Only ranked tensor types supported in TOSA matmul");

    return success();
  }
};

// Implements handling of aten.mm and aten.bmm ops.
template <typename AtenOpT>
class ConvertAtenMmOp : public ConvertAtenMatmulBaseOp<AtenOpT> {
public:
  using ConvertAtenMatmulBaseOp<AtenOpT>::ConvertAtenMatmulBaseOp;
  using OpAdaptor = typename AtenOpT::Adaptor;
  LogicalResult readMatMulInputs(AtenOpT op, OpAdaptor adaptor,
                                 ConversionPatternRewriter &rewriter,
                                 Value &lhs, Value &rhs) const override {

    lhs = adaptor.getSelf();
    auto lhsTy = lhs.getType().cast<RankedTensorType>();

    rhs = adaptor.getMat2();
    auto rhsTy = rhs.getType().cast<RankedTensorType>();

    if (!lhsTy || !rhsTy)
      return rewriter.notifyMatchFailure(
          op, "Only ranked tensor types supported in TOSA matmul");

    auto lhsRank = lhsTy.getRank();
    auto rhsRank = rhsTy.getRank();

    if (isa<AtenMmOp>(op)) {
      // Mm takes two 2D tensors.
      if (lhsRank != 2 || rhsRank != 2)
        return op.emitError("aten.mm called but matrix rank != 2");
    } else if (isa<AtenBmmOp>(op)) {
      // Bmm takes two 3D tensors.
      if (lhsRank != 3 || rhsRank != 3)
        return op.emitError("aten.bmm called but matrix rank != 3");
    }

    return success();
  }
};

// Implements handling of aten.linear op.
template <typename AtenOpT>
class ConvertAtenLinearOp : public ConvertAtenMatmulBaseOp<AtenOpT> {
public:
  using ConvertAtenMatmulBaseOp<AtenOpT>::ConvertAtenMatmulBaseOp;
  using OpAdaptor = typename AtenOpT::Adaptor;
  LogicalResult readMatMulInputs(AtenOpT op, OpAdaptor adaptor,
                                 ConversionPatternRewriter &rewriter,
                                 Value &lhs, Value &rhs) const override {

    lhs = adaptor.getInput();
    auto lhsTy = lhs.getType().cast<RankedTensorType>();

    rhs = adaptor.getWeight();
    auto rhsTy = rhs.getType().cast<RankedTensorType>();

    if (!lhsTy || !rhsTy)
      return rewriter.notifyMatchFailure(
          op, "Only ranked tensor types supported in TOSA matmul");

    auto lhsRank = lhsTy.getRank();
    auto rhsRank = rhsTy.getRank();

    if (lhsRank != 2 && lhsRank != 3)
      return op.emitError("aten.Linear called but input rank not 2 or 3");
    if (rhsRank != 2 && rhsRank != 3)
      return op.emitError("aten.Linear called but weight rank not 2 or 3");

    // Protection against crash due to unguarded code in TOSA->LinAlg.
    // TODO: This should be handled in TOSA->LinAlg instead.
    if (!lhsTy.hasStaticShape() || !rhsTy.hasStaticShape())
      return rewriter.notifyMatchFailure(
          op, "aten.Linear needs statically shaped input");

    return success();
  }
  // Override the default rewriter to perform RHS transpose and bias addition as
  // well.
  LogicalResult
  matchAndRewrite(AtenOpT op, OpAdaptor adaptor,
                  ConversionPatternRewriter &rewriter) const override {

    Value lhs, rhs;

    if (failed(readMatMulInputs(op, adaptor, rewriter, lhs, rhs)))
      return rewriter.notifyMatchFailure(op, "Failed to read matmul inputs");

    // The aten.Linear op has a bias tensor that is added to the matmul output.
    auto bias = adaptor.getBias();
    auto biasTy = bias.getType();

    // TOSA does not mandate that elementwise op tensors need to be ranked.
    if (!biasTy.template isa<Torch::NoneType>() &&
        !biasTy.template isa<TensorType>())
      return rewriter.notifyMatchFailure(
          op, "Only tensor types supported in GEMM to TOSA for bias tensor");

    // RHS must have its last two dims transposed prior to matrix
    // multiplication.
    auto rhsTy = rhs.getType().cast<RankedTensorType>();
    auto rhsRank = rhsTy.getRank();
    auto rhsShape = makeShapeTorchCompatible(rhsTy.getShape());
    auto rhsElemTy = rhsTy.getElementType();

    // Create a non-const shape array to transpose dims.
    SmallVector<int64_t> transposedRhsShape;
    for (auto &shape : rhsShape)
      transposedRhsShape.push_back(shape);
    SmallVector<int32_t> transposedRhsDims;
    for (int32_t i = 0; i < rhsRank; i++)
      transposedRhsDims.push_back(i);

    // Swap the last two dims.
    std::swap(transposedRhsShape[rhsRank - 1], transposedRhsShape[rhsRank - 2]);
    std::swap(transposedRhsDims[rhsRank - 1], transposedRhsDims[rhsRank - 2]);

    std::optional<Value> transposedRhsShapeConst =
        tosa::getConstTensor<int32_t>(
            rewriter, op,
            /*vec=*/transposedRhsDims,
            /*shape=*/{static_cast<int32_t>(transposedRhsDims.size())});

    auto transposedRhsType = RankedTensorType::get(
        makeShapeLLVMCompatible(transposedRhsShape), rhsElemTy);
    rhs = rewriter.create<tosa::TransposeOp>(
        op->getLoc(),
        OpConversionPattern<AtenOpT>::getTypeConverter()->convertType(
            transposedRhsType),
        rhs, transposedRhsShapeConst.value());

    Value matmulOutput;
    if (failed(
            this->performMatmul(op, adaptor, rewriter, lhs, rhs, matmulOutput)))
      return rewriter.notifyMatchFailure(op,
                                         "Failed to perform matmul operation");

    Value matmulPlusBias = matmulOutput;
    if (!biasTy.template isa<Torch::NoneType>()) {
      // Bias addition broadcasts to the matmul output shape.
      matmulPlusBias =
          rewriter
              .create<tosa::AddOp>(op->getLoc(), matmulOutput.getType(),
                                   matmulOutput, bias)
              .getResult();
    }

    rewriter.replaceOpWithNewOp<tensor::CastOp>(
        op,
        OpConversionPattern<AtenOpT>::getTypeConverter()
            ->convertType(op.getType())
            .template cast<RankedTensorType>(),
        matmulPlusBias);

    return success();
  }
};

template <>
LogicalResult ConvertAtenOp<AtenRsubScalarOp>::matchAndRewrite(
    AtenRsubScalarOp op, OpAdaptor adaptor,
    ConversionPatternRewriter &rewriter) const {

  auto self = adaptor.getSelf();
  auto otherScalar = op.getOther();
  auto alphaScalar = op.getAlpha();

  auto selfTy = self.getType().cast<RankedTensorType>();
  if (!selfTy)
    return rewriter.notifyMatchFailure(
        op, "Only ranked tensor types supported in TOSA Rsub");

  if (!selfTy.getElementType().isa<mlir::FloatType>())
    return rewriter.notifyMatchFailure(
        op, "Only floating-point datatype legalization supported");

  Value otherTensor, alphaTensor;

  if (failed(torchScalarToTosaTensor(rewriter, op, otherScalar, otherTensor,
                                     selfTy.getElementType(), {})))
    return rewriter.notifyMatchFailure(
        op, "Currently only scalar constants are supported for "
            "conversion in TOSA Rsub operation");

  if (failed(torchAlphaToTosaTensor(rewriter, op.getOperation(), alphaScalar,
                                    alphaTensor, selfTy.getElementType(),
                                    /*checkForUnity=*/true)))
    return failure();

  auto multTensor = rewriter.create<tosa::MulOp>(
      op->getLoc(), getTypeConverter()->convertType(op.getType()), self,
      alphaTensor, /*shift=*/0);

  rewriter.replaceOpWithNewOp<tosa::SubOp>(
      op, getTypeConverter()->convertType(op.getType()), otherTensor,
      multTensor);

  return success();
}

template <>
LogicalResult ConvertAtenOp<AtenConvolutionOp>::matchAndRewrite(
    AtenConvolutionOp op, OpAdaptor adaptor,
    ConversionPatternRewriter &rewriter) const {

  auto input = adaptor.getInput();
  auto weight = adaptor.getWeight();

  auto inputTy = input.getType().cast<RankedTensorType>();
  auto weightTy = weight.getType().cast<RankedTensorType>();
  auto outputTy = getTypeConverter()
                      ->convertType(op.getType())
                      .template cast<RankedTensorType>();

  if (!inputTy || !weightTy || !outputTy)
    return rewriter.notifyMatchFailure(
        op, "Input, weight and output to Convolution must be ranked tensors");

  auto inputElemTy = inputTy.getElementType();
  auto weightElemTy = weightTy.getElementType();
  auto inputShape = makeShapeTorchCompatible(inputTy.getShape());
  auto weightShape = makeShapeTorchCompatible(weightTy.getShape());

  if (inputTy.getRank() != 4)
    return rewriter.notifyMatchFailure(
        op, "Unimplemented: only 2D convolutions supported");

  if (!weightTy.hasStaticShape())
    return rewriter.notifyMatchFailure(
        op, "Unimplemented: TOSA only supports static weight");

  // Bias is optional. TOSA mandates a zero tensor here, so construct one if
  // required.
  auto bias = adaptor.getBias();
  if (adaptor.getBias().getType().template isa<Torch::NoneType>()) {
    // TBD: This is only valid for quantized 8-bit. For 16-bit, the bias (and
    // accumulator) are 48-bit and not 32-bit, and requires the use of APInt to
    // define a 48-bit int.
    if (inputElemTy.isa<quant::QuantizedType>()) {
      SmallVector<int32_t> zeroVec(weightShape[0], 0);
      bias = tosa::getConstTensor<int32_t>(
                 rewriter, op, zeroVec, {static_cast<int32_t>(weightShape[0])})
                 .value();
    } else {
      SmallVector<float> zeroVec(weightShape[0], 0);
      bias = tosa::getConstTensor<float>(rewriter, op, zeroVec,
                                         {static_cast<int32_t>(weightShape[0])})
                 .value();
    }
  } else {
    if (!bias.getType().cast<RankedTensorType>())
      return rewriter.notifyMatchFailure(
          op, "Bias provided but not a ranked tensor");
  }
  auto biasElemTy =
      inputElemTy.isa<mlir::FloatType>() ? inputElemTy : rewriter.getI32Type();

  SmallVector<int64_t, 2> stride;
  if (!matchPattern(adaptor.getStride(), m_TorchListOfConstantInts(stride)))
    return rewriter.notifyMatchFailure(op, "non-const stride list unsupported");

  SmallVector<int64_t, 2> padding_2d;
  if (!matchPattern(adaptor.getPadding(),
                    m_TorchListOfConstantInts(padding_2d)))
    return rewriter.notifyMatchFailure(op,
                                       "non-const padding list unsupported");
  // TOSA uses 4D padding {t, b, l, r} while Torch defines 2D padding {t, l}.
  // The Torch OFM computation uses 2*pad in each spatial direction, implying
  // the same t=b and l=r values for TOSA.
  SmallVector<int64_t> padding(
      {padding_2d[0], padding_2d[0], padding_2d[1], padding_2d[1]});

  SmallVector<int64_t, 2> dilation;
  if (!matchPattern(adaptor.getDilation(), m_TorchListOfConstantInts(dilation)))
    return rewriter.notifyMatchFailure(op,
                                       "non-const dilation list unsupported");

  // TOSA works in NHWC and takes OHWI weights. Perform the necessary transpose.
  std::optional<Value> nchwToNhwcTransposeConst =
      tosa::getConstTensor<int32_t>(rewriter, op,
                                    /*vec=*/{0, 2, 3, 1},
                                    /*shape=*/{static_cast<int32_t>(4)});
  SmallVector<int64_t> transposedInputShape(
      {inputShape[0], inputShape[2], inputShape[3], inputShape[1]});
  auto transposedInputType = RankedTensorType::get(
      makeShapeLLVMCompatible(transposedInputShape), inputElemTy);
  auto transposedInput =
      rewriter
          .create<tosa::TransposeOp>(
              op->getLoc(),
              getTypeConverter()->convertType(transposedInputType), input,
              nchwToNhwcTransposeConst.value())
          .getResult();

  SmallVector<int64_t> transposedWeightShape(
      {weightShape[0], weightShape[2], weightShape[3], weightShape[1]});
  auto transposedWeightType = RankedTensorType::get(
      makeShapeLLVMCompatible(transposedWeightShape), weightElemTy);
  auto transposedWeight =
      rewriter
          .create<tosa::TransposeOp>(
              op->getLoc(),
              getTypeConverter()->convertType(transposedWeightType), weight,
              nchwToNhwcTransposeConst.value())
          .getResult();

  int64_t outputHDim, outputWDim;
  if (inputTy.hasStaticShape()) {
    outputHDim = (transposedInputShape[1] + padding[0] + padding[1] -
                  dilation[0] * (transposedWeightShape[1] - 1) - 1) /
                     stride[0] +
                 1;
    outputWDim = (transposedInputShape[2] + padding[2] + padding[3] -
                  dilation[1] * (transposedWeightShape[2] - 1) - 1) /
                     stride[1] +
                 1;
  } else {
    outputHDim = kUnknownSize;
    outputWDim = kUnknownSize;
  }

  // Output shape is NHWC, to be transposed back to NCHW. Output elemTy for
  // quantized input is i32, which gets rescaled down to quantized output range.
  SmallVector<int64_t> outputShape = {transposedInputShape[0], outputHDim,
                                      outputWDim, transposedWeightShape[0]};
  auto convOpTy =
      RankedTensorType::get(makeShapeLLVMCompatible(outputShape), biasElemTy);

  Value convOpResult =
      rewriter
          .create<tosa::Conv2DOp>(op->getLoc(),
                                  getTypeConverter()->convertType(convOpTy),
                                  transposedInput, transposedWeight, bias,
                                  rewriter.getDenseI64ArrayAttr(padding),
                                  rewriter.getDenseI64ArrayAttr(stride),
                                  rewriter.getDenseI64ArrayAttr(dilation))
          .getResult();

  std::optional<Value> nhwcToNchwTransposeConst =
      tosa::getConstTensor<int32_t>(rewriter, op,
                                    /*vec=*/{0, 3, 1, 2},
                                    /*shape=*/{static_cast<int32_t>(4)});
  SmallVector<int64_t> transposedOutputShape(
      {outputShape[0], outputShape[3], outputShape[1], outputShape[2]});
  auto transposedOutputType = RankedTensorType::get(
      makeShapeLLVMCompatible(transposedOutputShape), biasElemTy);
  auto transposedOutput =
      rewriter
          .create<tosa::TransposeOp>(
              op->getLoc(),
              getTypeConverter()->convertType(transposedOutputType),
              convOpResult, nhwcToNchwTransposeConst.value())
          .getResult();

  Value rescaledResult = transposedOutput;
  if (inputElemTy.isa<quant::QuantizedType>()) {
    rescaledResult = tosa::buildRescaleOpConvOutput(
        rewriter, op, transposedOutput, inputTy, weightTy, outputTy);
  }

  rewriter.replaceOpWithNewOp<tensor::CastOp>(
      op, getTypeConverter()->convertType(op.getType()), rescaledResult);

  return success();
}

template <>
LogicalResult ConvertAtenOp<AtenReshapeOp>::matchAndRewrite(
    AtenReshapeOp op, OpAdaptor adaptor,
    ConversionPatternRewriter &rewriter) const {

  auto self = adaptor.getSelf();

  auto selfTy = self.getType().cast<RankedTensorType>();
  if (!selfTy)
    return rewriter.notifyMatchFailure(
        op, "Only ranked tensor types supported in TOSA Reshape");

  // Check that at most one dimension is -1
  SmallVector<int64_t> newShape;
  if (!matchPattern(op.getShape(), m_TorchListOfConstantInts(newShape)))
    return rewriter.notifyMatchFailure(
        op, "Only constant shape supported in TOSA Reshape");

  int auto_sz = 0;
  for (auto s : newShape)
    auto_sz += (s == -1 ? 1 : 0);
  if (auto_sz > 1)
    return rewriter.notifyMatchFailure(
        op, "At most one dimension may be specified as -1 to "
            "automatically calculate its size");

  auto newType = RankedTensorType::get(makeShapeLLVMCompatible(newShape),
                                       selfTy.getElementType());

  rewriter.replaceOpWithNewOp<tosa::ReshapeOp>(
      op, getTypeConverter()->convertType(newType), self,
      rewriter.getDenseI64ArrayAttr(newShape));

  return success();
}

Value computeBatchNorm(Operation *op, ConversionPatternRewriter &rewriter,
                       Type outType, Value input, Value variance, Value eps,
                       Value mean, Value weight, Value bias) {
  // For PyTorch:
  //   scale  = gamma = weight
  //   offset = beta  = bias
  // Lowering:
  // fused batchnorm = (input-mean) * scale * rsqrt(var+epsilon)) + offset
  //
  // shape_0 = ones(input.rank)
  // shape_0[input.rank-1] = input.shape[input.rank-1]
  // shape_1 = ones(1)
  //
  // bmean  = reshape(mean, shape_0)
  // bscale = reshape(scale, shape_0)
  // boffset= reshape(offset, shape_0)
  // beps   = reshape(epsilon, shape_1)
  //
  // op1 = sub(input, bmean)
  // op2 = add(var, beps)
  // op3 = rsqrt(op2)
  // bvar = reshape(op3, shape_0)
  // op4 = mul(op1, bvar)
  // op5 = mul(op4, bscale)
  // op6 = add(op5, boffset)

  auto op1SubInputMean =
      rewriter.create<tosa::SubOp>(op->getLoc(), outType, input, mean);

  auto op2AddVarEpsilon = rewriter.create<tosa::AddOp>(
      op->getLoc(), variance.getType(), variance, eps);

  auto op3RsqrtOp2 = rewriter.create<tosa::RsqrtOp>(
      op->getLoc(), variance.getType(), op2AddVarEpsilon.getResult());

  auto op4MulOp1Op3 = rewriter.create<tosa::MulOp>(op->getLoc(), outType,
                                                   op1SubInputMean.getResult(),
                                                   op3RsqrtOp2.getResult(), 0);

  auto op5MulOp4Scale = rewriter.create<tosa::MulOp>(
      op->getLoc(), outType, op4MulOp1Op3.getResult(), weight, 0);

  return rewriter
      .create<tosa::AddOp>(op->getLoc(), outType, op5MulOp4Scale.getResult(),
                           bias)
      .getResult();
}

// This lowering is based on the TensorFlow to TOSA lowering.
template <>
LogicalResult ConvertAtenOp<AtenBatchNormOp>::matchAndRewrite(
    AtenBatchNormOp op, OpAdaptor adaptor,
    ConversionPatternRewriter &rewriter) const {

  // Not a ranked tensor output
  if (!adaptor.getInput().getType().dyn_cast<RankedTensorType>())
    return rewriter.notifyMatchFailure(
        op, "Only ranked tensor types are supported");

  auto outType = getTypeConverter()->convertType(op.getType());

  // Note: cudnn_enabled is not handled.

  // FIXME: Handle training and momentum.
  if (op.getMomentum().getType().isa<Torch::NoneType>())
    return rewriter.notifyMatchFailure(op, "Unsupported None for momentum");

  auto meanType = adaptor.getRunningMean().getType().dyn_cast<TensorType>();
  auto varianceType = adaptor.getRunningVar().getType().dyn_cast<TensorType>();
  if (!varianceType || !meanType)
    return rewriter.notifyMatchFailure(
        op, "Only ranked tensor types are supported");

  // Normalization ops perform elementwise ops of a single mean/stdev value
  // against the feature map and because input is NCHW, the rank-1 value must be
  // reshaped so it sits on the same dim as 'C'.
  auto reshapeToNormInputDim = [&](Operation *op,
                                   ConversionPatternRewriter &rewriter,
                                   TypeConverter *converter, Type outType,
                                   const Value toBcast, Value &result) {
    RankedTensorType toBcastType =
        toBcast.getType().dyn_cast<RankedTensorType>();
    if (toBcastType.getRank() > 1)
      return rewriter.notifyMatchFailure(op, "Rank cannot be more than 1");

    RankedTensorType outTensorType = outType.cast<RankedTensorType>();
    SmallVector<int64_t> newShape = {
        makeShapeTorchCompatible(toBcastType.getShape())[0]};
    for (auto i = 2; i < outTensorType.getRank(); ++i)
      newShape.push_back(1);
    auto newType = RankedTensorType::get(makeShapeLLVMCompatible(newShape),
                                         outTensorType.getElementType());

    result = rewriter.create<tosa::ReshapeOp>(
        op->getLoc(), newType, toBcast,
        rewriter.getDenseI64ArrayAttr(newShape));

    return success();
  };

  Value meanVal, varianceVal, weightVal, biasVal;
  assert(meanType.getNumElements() != 0 && varianceType.getNumElements() != 0);
  if (failed(reshapeToNormInputDim(op.getOperation(), rewriter,
                                   getTypeConverter(), outType,
                                   adaptor.getRunningMean(), meanVal)))
    return rewriter.notifyMatchFailure(op, "Failed to reshape running mean");

  if (failed(reshapeToNormInputDim(op.getOperation(), rewriter,
                                   getTypeConverter(), outType,
                                   adaptor.getRunningVar(), varianceVal)))
    return rewriter.notifyMatchFailure(op,
                                       "Failed to reshape running variance");

  if (failed(reshapeToNormInputDim(op.getOperation(), rewriter,
                                   getTypeConverter(), outType,
                                   adaptor.getWeight(), weightVal)))
    return rewriter.notifyMatchFailure(op, "Failed to reshape weight");

  if (failed(reshapeToNormInputDim(op.getOperation(), rewriter,
                                   getTypeConverter(), outType,
                                   adaptor.getBias(), biasVal)))
    return rewriter.notifyMatchFailure(op, "Failed to reshape bias");

  double eps;
  if (!matchPattern(op.getEps(), m_TorchConstantFloat(&eps)))
    return rewriter.notifyMatchFailure(op, "eps must be a scalar constant");

  auto epsilonConst =
      tosa::getConstTensor<float>(rewriter, op.getOperation(),
                                  {static_cast<float>(eps)}, {},
                                  meanType.getElementType())
          .value();

  auto batchNorm =
      computeBatchNorm(op, rewriter, outType, adaptor.getInput(), varianceVal,
                       epsilonConst, meanVal, weightVal, biasVal);

  rewriter.replaceOp(op, {batchNorm});

  return success();
}

// This lowering is loosely based on Torch to LinAlg lowering.
template <>
LogicalResult ConvertAtenOp<AtenNativeLayerNormOp>::matchAndRewrite(
    AtenNativeLayerNormOp op, OpAdaptor adaptor,
    ConversionPatternRewriter &rewriter) const {

  // The key difference from BatchNorm is that a specified set of dims
  // (normalized_shape) are chosen to compute the mean and variance from input.
  // Where as in BatchNorm the mean and variance are operands. tosa::ReduceSumOp
  // is used to sum up the these dims for mean and for variance. The results
  // eventually being reshaped for broadcasting.

  // Not a ranked tensor output
  if (!adaptor.getInput().getType().dyn_cast<RankedTensorType>())
    return rewriter.notifyMatchFailure(
        op, "Only ranked tensor types are supported");

  auto inputType = adaptor.getInput().getType().cast<RankedTensorType>();
  if (inputType.getRank() > 4)
    return rewriter.notifyMatchFailure(op,
                                       "Only up to 4D tensors are supported");

  auto outType = getTypeConverter()->convertType(op.getType(0));

  // Note: cudnn_enabled is not handled.

  // FIXME: Handle the None cases for the optional parameters.
  if (adaptor.getWeight().getType().isa<Torch::NoneType>())
    return rewriter.notifyMatchFailure(op, "Unsupported None for weight");
  if (adaptor.getBias().getType().isa<Torch::NoneType>())
    return rewriter.notifyMatchFailure(op, "Unsupported None for bias");

  auto weightType = adaptor.getWeight().getType().cast<RankedTensorType>();
  auto biasType = adaptor.getBias().getType().cast<RankedTensorType>();
  int64_t inputRank = inputType.getRank();
  Type elemTy = inputType.getElementType();
  SmallVector<int64_t> inputTypeShape(
      makeShapeTorchCompatible(inputType.getShape()));

  // Check if all the arguments meet the requirements.
  SmallVector<int64_t> normalizedShapeSizesInt;
  if (!matchPattern(op.getNormalizedShape(),
                    m_TorchListOfConstantInts(normalizedShapeSizesInt))) {
    return rewriter.notifyMatchFailure(op, "Unimplemented normalized_shape not"
                                           "constructed from ListConstruct");
  }
  int64_t normalizedShapeRank = normalizedShapeSizesInt.size();
  if (weightType.getRank() != normalizedShapeRank ||
      biasType.getRank() != normalizedShapeRank ||
      inputRank < normalizedShapeRank || normalizedShapeRank < 1)
    return rewriter.notifyMatchFailure(op, "Input or weight or bias shape or"
                                           "normalized shape not compatible");

  // Check all the dimensions match the normalized_shape, only static shapes as
  // of now
  int64_t meanAndVarShapeRank = inputRank - normalizedShapeSizesInt.size();
  for (auto en : llvm::enumerate((normalizedShapeSizesInt))) {
    int64_t index = en.index();
    int64_t value = en.value();
    if (inputTypeShape[index + meanAndVarShapeRank] != value ||
        makeShapeTorchCompatible(weightType.getShape())[index] != value ||
        makeShapeTorchCompatible(biasType.getShape())[index] != value)
      return rewriter.notifyMatchFailure(op,
                                         "mismatching contracting dimension");
  }

  // Helper for computing mean and variance.
  auto computeSumAndReshape = [&](Value toReduce, RankedTensorType toReduceType,
                                  Type outType, SmallVector<int64_t> outShape) {
    Value sumDiv = toReduce;
    SmallVector<int64_t> toReduceShape(
        makeShapeTorchCompatible(toReduceType.getShape()));
    for (int64_t i = toReduceShape.size() - 1; i >= meanAndVarShapeRank; i--) {
      toReduceShape[i] = 1;
      sumDiv = rewriter.create<tosa::ReduceSumOp>(
          op.getLoc(),
          RankedTensorType::get(makeShapeLLVMCompatible(toReduceShape),
                                inputType.getElementType()),
          sumDiv, rewriter.getI64IntegerAttr(i));
    }

    return rewriter.create<tosa::ReshapeOp>(
        op.getLoc(), outType, sumDiv, rewriter.getDenseI64ArrayAttr(outShape));
  };

  // TOSA has integer Div so, compute reciprocal of element count to be used in
  // mul.
  int64_t elemCnt = 1;
  for (auto i : normalizedShapeSizesInt)
    elemCnt *= i;

  auto elemCntConst =
      tosa::getConstTensor<float>(rewriter, op.getOperation(),
                                  {static_cast<float>(elemCnt)}, {1}, elemTy)
          .value();
  Value elemCntRcp = rewriter.create<tosa::ReciprocalOp>(
      op.getLoc(), elemCntConst.getType(), elemCntConst);

  // Broadcast type and shape for various intermediate values.
  SmallVector<int64_t> bcastOutShape;
  for (auto en : llvm::enumerate(inputTypeShape)) {
    bcastOutShape.push_back(
        static_cast<int64_t>(en.index()) >= meanAndVarShapeRank ? 1
                                                                : en.value());
  }
  auto bcastOutType =
      RankedTensorType::get(makeShapeLLVMCompatible(bcastOutShape), elemTy);

  // Compute mean.
  Value sum = computeSumAndReshape(adaptor.getInput(), inputType, bcastOutType,
                                   bcastOutShape);
  Value meanVal = rewriter.create<tosa::MulOp>(op.getLoc(), bcastOutType, sum,
                                               elemCntRcp, /*shift=*/0);

  // Compute variance.
  Value squareSumSub = rewriter.create<tosa::SubOp>(
      op.getLoc(), inputType, adaptor.getInput(), meanVal);
  Value squareSum = rewriter.create<tosa::MulOp>(op.getLoc(), inputType,
                                                 squareSumSub, squareSumSub, 0);

  Value squareSumReduced =
      computeSumAndReshape(squareSum, inputType, bcastOutType, bcastOutShape);
  Value varianceVal = rewriter.create<tosa::MulOp>(
      op.getLoc(), bcastOutType, squareSumReduced, elemCntRcp, /*shift=*/0);

  // Reshape weight and bias.
  SmallVector<int64_t> weightAndBiasBcastShape;
  for (auto en :
       llvm::enumerate(makeShapeTorchCompatible(inputType.getShape()))) {
    weightAndBiasBcastShape.push_back(
        static_cast<int64_t>(en.index()) < meanAndVarShapeRank ? 1
                                                               : en.value());
  }
  auto weightAndMeanBcastType = RankedTensorType::get(
      makeShapeLLVMCompatible(weightAndBiasBcastShape), elemTy);

  Value weightVal = rewriter.create<tosa::ReshapeOp>(
      op.getLoc(), weightAndMeanBcastType, adaptor.getWeight(),
      rewriter.getDenseI64ArrayAttr(weightAndBiasBcastShape));

  Value biasVal = rewriter.create<tosa::ReshapeOp>(
      op.getLoc(), weightAndMeanBcastType, adaptor.getBias(),
      rewriter.getDenseI64ArrayAttr(weightAndBiasBcastShape));

  double eps;
  if (!matchPattern(op.getEps(), m_TorchConstantFloat(&eps)))
    return rewriter.notifyMatchFailure(op, "eps must be a scalar constant");
  auto epsilonConst =
      tosa::getConstTensor<float>(rewriter, op.getOperation(),
                                  {static_cast<float>(eps)}, {}, elemTy)
          .value();

  // Compute layer norm.
  auto layerNorm =
      computeBatchNorm(op, rewriter, outType, adaptor.getInput(), varianceVal,
                       epsilonConst, meanVal, weightVal, biasVal);

  rewriter.replaceOp(op, {layerNorm, meanVal, varianceVal});

  return success();
}

// Torch constants are converted to tosa.const .
template <>
LogicalResult ConvertAtenOp<ValueTensorLiteralOp>::matchAndRewrite(
    ValueTensorLiteralOp op, OpAdaptor adaptor,
    ConversionPatternRewriter &rewriter) const {

  auto outputTy = getTypeConverter()
                      ->convertType(op.getType())
                      .template cast<RankedTensorType>();

  // Tensors with integer types need to be converted to signless integer
  // element type. All tensors with element types other than integer can reuse
  // existing elements attribute.
  // TODO: what about unsigned integer?
  if (auto elements = op.getValueAttr().dyn_cast<DenseIntElementsAttr>()) {
    if (elements.getElementType().isSignedInteger()) {
      Type builtinTensorElemTy = outputTy.getElementType();
      unsigned bitWidth = builtinTensorElemTy.getIntOrFloatBitWidth();
      DenseElementsAttr valueAttr =
          elements.mapValues(builtinTensorElemTy, [&](const APInt &v) {
            return APInt(bitWidth, v.getSExtValue());
          });
      rewriter.replaceOpWithNewOp<tosa::ConstOp>(op, outputTy, valueAttr);
      return success();
    }
  }
  rewriter.replaceOpWithNewOp<tosa::ConstOp>(op, outputTy, adaptor.getValue());
  return success();
}

template <>
LogicalResult ConvertAtenOp<AtenFlattenUsingIntsOp>::matchAndRewrite(
    AtenFlattenUsingIntsOp op, OpAdaptor adaptor,
    ConversionPatternRewriter &rewriter) const {

  // Not a ranked tensor type
  auto selfType = adaptor.getSelf().getType().dyn_cast<RankedTensorType>();
  if (!selfType || !selfType.hasStaticShape())
    return rewriter.notifyMatchFailure(
        op,
        "Only ranked tensor types with static shapes are currently supported");

  int64_t selfRank = selfType.getRank();

  int64_t start_dim, end_dim;

  if (!matchPattern(op.getStartDim(), m_TorchConstantInt(&start_dim)))
    return rewriter.notifyMatchFailure(op,
                                       "start_dim must be a Scalar constant");
  start_dim = toPositiveDim(start_dim, selfRank);

  if (!matchPattern(op.getEndDim(), m_TorchConstantInt(&end_dim)))
    return rewriter.notifyMatchFailure(op, "end_dim must be a Scalar constant");
  end_dim = toPositiveDim(end_dim, selfRank);

  if (selfRank > 0 && !isValidDim(start_dim, selfRank))
    return rewriter.notifyMatchFailure(op, "start_dim is statically invalid");
  if (selfRank > 0 && !isValidDim(end_dim, selfRank))
    return rewriter.notifyMatchFailure(op, "end_dim is statically invalid");
  if (end_dim < start_dim)
    return rewriter.notifyMatchFailure(op,
                                       "end_dim must be larger than start_dim");

  SmallVector<int64_t> newShape;
  for (auto s :
       llvm::enumerate(makeShapeTorchCompatible(selfType.getShape()))) {
    int64_t idx = s.index();
    if (idx < start_dim || idx > end_dim) {
      newShape.push_back(s.value());
    } else {
      if (idx == start_dim)
        newShape.push_back(s.value());
      else
        newShape.back() *= s.value();
    }
  }

  // Handle the Scalar case
  if (newShape.size() == 0)
    newShape.push_back(1);

  auto newType = RankedTensorType::get(makeShapeLLVMCompatible(newShape),
                                       selfType.getElementType());
  auto reshapeOp =
      rewriter.create<tosa::ReshapeOp>(op.getLoc(), newType, adaptor.getSelf(),
                                       rewriter.getDenseI64ArrayAttr(newShape));

  rewriter.replaceOpWithNewOp<tensor::CastOp>(
      op, getTypeConverter()->convertType(op.getType()), reshapeOp);

  return success();
}

template <>
LogicalResult ConvertAtenOp<AtenPermuteOp>::matchAndRewrite(
    AtenPermuteOp op, OpAdaptor adaptor,
    ConversionPatternRewriter &rewriter) const {

  // Not a ranked tensor type
  auto selfType = adaptor.getSelf().getType().dyn_cast<RankedTensorType>();
  if (!selfType)
    return rewriter.notifyMatchFailure(
        op,
        "Only ranked tensor types with static shapes are currently supported");

  SmallVector<int64_t> dimListInt;
  if (!matchPattern(adaptor.getDims(), m_TorchListOfConstantInts(dimListInt)))
    return rewriter.notifyMatchFailure(
        op, "Only constant dimensions are currently supported");

  int64_t selfRank = selfType.getRank();
  // TODO: If this is already verified on the op then we can drop checking here.
  for (auto &d : dimListInt) {
    d = toPositiveDim(d, selfRank);
    if (!isValidDim(d, selfRank))
      return rewriter.notifyMatchFailure(op, "Not all dims are valid");
  }

  auto transposeDimsConst = mlir::tosa::getConstTensor<int64_t>(
      rewriter, op.getOperation(), dimListInt, {selfRank});

  rewriter.replaceOpWithNewOp<tosa::TransposeOp>(
      op, getTypeConverter()->convertType(op.getType()), adaptor.getSelf(),
      transposeDimsConst.value());

  return success();
}

template <>
LogicalResult ConvertAtenOp<AtenLog2Op>::matchAndRewrite(
    AtenLog2Op op, OpAdaptor adaptor,
    ConversionPatternRewriter &rewriter) const {

  // Not a tensor type.
  auto selfType = adaptor.getSelf().getType().dyn_cast<TensorType>();
  if (!selfType)
    return rewriter.notifyMatchFailure(
        op, "Only tensor types are currently supported");

  // Constant value of ln2.
  SmallVector<int64_t> ln2Shape(selfType.getRank(), 1);
  auto ln2Op = tosa::getConstTensor<float>(rewriter, op, {0.69314718056},
                                           ln2Shape, selfType.getElementType())
                   .value();
  auto rcpOp =
      rewriter.create<tosa::ReciprocalOp>(op.getLoc(), ln2Op.getType(), ln2Op);

  auto outType = getTypeConverter()->convertType(op.getType());
  auto logOp =
      rewriter.create<tosa::LogOp>(op.getLoc(), outType, adaptor.getSelf());
  rewriter.replaceOpWithNewOp<tosa::MulOp>(op, outType, logOp, rcpOp,
                                           /*shift=*/0);

  return success();
}

template <>
LogicalResult ConvertAtenOp<AtenThresholdOp>::matchAndRewrite(
    AtenThresholdOp op, OpAdaptor adaptor,
    ConversionPatternRewriter &rewriter) const {

  // Not a tensor type.
  auto selfType = adaptor.getSelf().getType().dyn_cast<TensorType>();
  if (!selfType)
    return rewriter.notifyMatchFailure(
        op, "Only tensor types are currently supported");

  auto selfElemTy = selfType.getElementType();
  if (!selfElemTy.isIntOrFloat())
    return rewriter.notifyMatchFailure(
        op, "Only floating-point or integer datatype legalization supported");

  // Integer types with width > 32 are not supported
  auto selfIntType = selfElemTy.dyn_cast<IntegerType>();
  if (selfIntType && selfIntType.getWidth() > 32) {
    return rewriter.notifyMatchFailure(
        op, "Integer types with width greater than 32 are not supported");
  }

  SmallVector<int64_t> constTypeShape(selfType.getRank(), 1);
  Value threshold, value;
  if (failed(torchScalarToTosaTensor(rewriter, op, op.getThreshold(), threshold,
                                     selfElemTy, constTypeShape)))
    return rewriter.notifyMatchFailure(
        op, "Only scalar constant is supported for threshold");

  if (failed(torchScalarToTosaTensor(rewriter, op, op.getValue(), value,
                                     selfElemTy, constTypeShape)))
    return rewriter.notifyMatchFailure(
        op, "Only scalar constant is supported for value");

  // Threshold only clamps the upper values. tosa::ClampOp has the same
  // value for both threshold and clamped value so cannot be used.
  auto outType = getTypeConverter()->convertType(op.getType());

  auto cmpOp = rewriter.create<tosa::GreaterOp>(
      op.getLoc(),
      RankedTensorType::get(selfType.getShape(), rewriter.getIntegerType(1)),
      adaptor.getSelf(), threshold);

  rewriter.replaceOpWithNewOp<tosa::SelectOp>(op, outType, cmpOp,
                                              adaptor.getSelf(), value);

  return success();
}

template <>
LogicalResult ConvertAtenOp<AtenUnsqueezeOp>::matchAndRewrite(
    AtenUnsqueezeOp op, OpAdaptor adaptor,
    ConversionPatternRewriter &rewriter) const {

  // Not a tensor type.
  auto selfType = adaptor.getSelf().getType().dyn_cast<TensorType>();
  if (!selfType) {
    return rewriter.notifyMatchFailure(
        op, "Only tensor types are currently supported");
  }

  auto selfRank = selfType.getRank();
  auto selfElemTy = selfType.getElementType();
  if (!selfElemTy.isIntOrFloat()) {
    return rewriter.notifyMatchFailure(
        op, "Only floating-point or integer datatype legalization supported");
  }

  int64_t dim;
  if (!matchPattern(op.getDim(), m_TorchConstantInt(&dim)))
    return rewriter.notifyMatchFailure(op, "dim must be a Scalar constant");

  // toPositiveDim converts negative dims to the range [0, inputRank). So, -1
  // will be converted to inputRank-1. For `torch.unsqueeze` op, -1 has to be
  // converted to inputRank, and the valid dim range is [0, inputRank + 1).
  dim = toPositiveDim(dim, selfRank + 1);
  if (!isValidDim(dim, selfRank + 1))
    return rewriter.notifyMatchFailure(op, "dim is statically invalid");

  SmallVector<int64_t> outShape;
  for (auto en :
       llvm::enumerate(makeShapeTorchCompatible(selfType.getShape()))) {
    if (static_cast<int64_t>(en.index()) == dim)
      outShape.push_back(1);

    outShape.push_back(en.value());
  }
  if (dim == selfRank)
    outShape.push_back(1);

  rewriter.replaceOpWithNewOp<tosa::ReshapeOp>(
      op, getTypeConverter()->convertType(op.getType()), adaptor.getSelf(),
      rewriter.getDenseI64ArrayAttr(outShape));

  return success();
}

template <>
LogicalResult ConvertAtenOp<AtenContiguousOp>::matchAndRewrite(
    AtenContiguousOp op, OpAdaptor adaptor,
    ConversionPatternRewriter &rewriter) const {

  // Not a tensor type.
  auto selfType = adaptor.getSelf().getType().dyn_cast<TensorType>();
  if (!selfType)
    return rewriter.notifyMatchFailure(
        op, "Only tensor types are currently supported");

  // FIXME: memory_format is not handled.

  rewriter.replaceOp(op, adaptor.getSelf());

  return success();
}

template <>
LogicalResult ConvertAtenOp<AtenDropoutOp>::matchAndRewrite(
    AtenDropoutOp op, OpAdaptor adaptor,
    ConversionPatternRewriter &rewriter) const {

  // Not a tensor type.
  auto selfType = adaptor.getInput().getType().dyn_cast<TensorType>();
  if (!selfType)
    return rewriter.notifyMatchFailure(
        op, "Only tensor types are currently supported");

  // FIXME: train and p are not handled.

  bool train;
  if (!matchPattern(op.getTrain(), m_TorchConstantBool(&train)))
    return rewriter.notifyMatchFailure(op, "train must be a Scalar constant");

  if (train)
    return rewriter.notifyMatchFailure(op, "train must be false");

  rewriter.replaceOpWithNewOp<tosa::CastOp>(
      op, getTypeConverter()->convertType(op.getType()), adaptor.getInput());

  return success();
}

template <>
LogicalResult ConvertAtenOp<AtenViewOp>::matchAndRewrite(
    AtenViewOp op, OpAdaptor adaptor,
    ConversionPatternRewriter &rewriter) const {

  // Not a tensor type.
  auto selfType = adaptor.getSelf().getType().dyn_cast<TensorType>();
  if (!selfType)
    return rewriter.notifyMatchFailure(
        op, "Only tensor types are currently supported");

  auto selfElemTy = selfType.getElementType();
  if (!selfElemTy.isIntOrFloat()) {
    return rewriter.notifyMatchFailure(
        op, "Only floating-point or integer datatype legalization supported");
  }

  SmallVector<int64_t> outShape;
  if (!matchPattern(op.getSize(), m_TorchListOfConstantInts(outShape)))
    return rewriter.notifyMatchFailure(op,
                                       "size must consist of Scalar constants");

  // the shape -1 is inferred from other dimensions
  size_t countNegativeShape{0};
  // Check at most one -1 shape
  for (size_t i = 0; i < outShape.size(); i++) {
    if (outShape[i] < 0) {
      countNegativeShape++;
      if (countNegativeShape > 1)
        return rewriter.notifyMatchFailure(op, "At most one -1 shape");
    }
  }

  auto inputShape = selfType.getShape();
  size_t totalSize = 1;
  for (size_t i = 0; i < inputShape.size(); i++) {
    totalSize *= inputShape[i];
  }

  size_t otherSize = 1;
  for (size_t i = 0; i < outShape.size(); i++) {
    if (outShape[i] > 0) {
      otherSize *= outShape[i];
    }
  }
  for (size_t i = 0; i < outShape.size(); i++) {
    if (outShape[i] < 0) {
      outShape[i] = totalSize / otherSize;
      break;
    }
  }

  rewriter.replaceOpWithNewOp<tosa::ReshapeOp>(
      op, getTypeConverter()->convertType(op.getType()), adaptor.getSelf(),
      rewriter.getDenseI64ArrayAttr(outShape));

  return success();
}

static Value approximateErfOp(ConversionPatternRewriter &rewriter,
                              Operation *op, Value x, Type dtype) {
  // Using:
  // https://en.wikipedia.org/wiki/Error_function#Numerical_approximations with
  // maximum error as 5 x 10^-4 where a1 = 0.278393, a2 = 0.230389, a3 =
  // 0.000972, a4 = 0.078108.
  //
  // Erf = 1 - 1 / (1 + a1X + a2X + a3X + a4X)^4

  auto outType = x.getType().cast<TensorType>();
  auto loc = op->getLoc();
  auto absX = rewriter.create<tosa::AbsOp>(loc, outType, x);
  auto zero = tosa::getConstTensor<float>(rewriter, op, 0, {}, dtype).value();
  auto one = tosa::getConstTensor<float>(rewriter, op, 1, {}, dtype).value();

  auto a1 = tosa::getConstTensor<float>(rewriter, op, 0.278393, {}, dtype).value();
  auto a1X = rewriter.create<tosa::MulOp>(loc, outType, a1, absX, /*shift=*/0);
  auto sum = rewriter.create<tosa::AddOp>(loc, outType, a1X, one);

  auto a2 = tosa::getConstTensor<float>(rewriter, op, 0.230389, {}, dtype).value();
  auto x2 = rewriter.create<tosa::MulOp>(loc, outType, absX, absX, /*shift=*/0);
  auto a2X = rewriter.create<tosa::MulOp>(loc, outType, a2, x2, /*shift=*/0);
  sum = rewriter.create<tosa::AddOp>(loc, outType, sum, a2X);

  auto a3 = tosa::getConstTensor<float>(rewriter, op, 0.000972, {}, dtype).value();
  auto x3 = rewriter.create<tosa::MulOp>(loc, outType, x2, absX, /*shift=*/0);
  auto a3X = rewriter.create<tosa::MulOp>(loc, outType, a3, x3, /*shift=*/0);
  sum = rewriter.create<tosa::AddOp>(loc, outType, sum, a3X);

  auto a4 = tosa::getConstTensor<float>(rewriter, op, 0.078108, {}, dtype).value();
  auto x4 = rewriter.create<tosa::MulOp>(loc, outType, x3, absX, /*shift=*/0);
  auto a4X = rewriter.create<tosa::MulOp>(loc, outType, a4, x4, /*shift=*/0);
  sum = rewriter.create<tosa::AddOp>(loc, outType, sum, a4X);

  auto rcprl = rewriter.create<tosa::ReciprocalOp>(loc, outType, sum);
  auto rcprl2 =
      rewriter.create<tosa::MulOp>(loc, outType, rcprl, rcprl, /*shift=*/0);
  auto rcprl4 =
      rewriter.create<tosa::MulOp>(loc, outType, rcprl2, rcprl2, /*shift=*/0);
  auto erf = rewriter.create<tosa::SubOp>(loc, outType, one, rcprl4);

  // Deal with negative x.
  auto cond = rewriter.create<tosa::GreaterEqualOp>(
      loc,
      RankedTensorType::get(outType.getShape(), rewriter.getIntegerType(1)), x,
      zero);
  auto negateErf = rewriter.create<tosa::NegateOp>(loc, outType, erf);

  return rewriter.create<tosa::SelectOp>(loc, outType, cond, erf, negateErf);
}

static Value buildUnitNormalCdf(ConversionPatternRewriter &rewriter,
                                Operation *op, Value x, Type dtype) {
  auto zero = tosa::getConstTensor<float>(rewriter, op, 0, {}, dtype).value();
  auto one = tosa::getConstTensor<float>(rewriter, op, 1, {}, dtype).value();
  
  auto loc = op->getLoc();

  // buildNormalCdf, mean = zero, sigma = one
  auto outType = x.getType();
  auto mean = zero;
  Value xMinusMean = rewriter.create<tosa::SubOp>(loc, outType, x, mean);
  // rsqrt of 2
  Value rsqrt2 =
      tosa::getConstTensor<float>(rewriter, op, 0.70710678, {}, dtype).value();

  Value erfArg = rewriter.create<tosa::MulOp>(loc, outType, xMinusMean, rsqrt2,
                                              /*shift=*/0);
  Value erf = approximateErfOp(rewriter, op, erfArg, dtype);
  Value erfPlus1 = rewriter.create<tosa::AddOp>(loc, outType, one, erf);
  Value oneHalf = tosa::getConstTensor<float>(rewriter, op, 0.5, {}, dtype).value();

  Value normalCdf = rewriter.create<tosa::MulOp>(loc, outType, oneHalf,
                                                 erfPlus1, /*shift=*/0);
  return normalCdf;
}

// This lowering is based on Torch to LinAlg lowering.
template <>
LogicalResult ConvertAtenOp<AtenGeluOp>::matchAndRewrite(
    AtenGeluOp op, OpAdaptor adaptor,
    ConversionPatternRewriter &rewriter) const {

  // Not a tensor type.
  auto selfType = adaptor.getSelf().getType().dyn_cast<TensorType>();
  if (!selfType)
    return rewriter.notifyMatchFailure(
        op, "Only tensor types are currently supported");

  auto selfElemTy = selfType.getElementType();
  if (!selfElemTy.isa<mlir::FloatType>()) {
    return rewriter.notifyMatchFailure(
        op, "Only floating-point datatype legalization supported");
  }

  // TODO: Handle approximate.
  std::string approximate;
  if (!matchPattern(op.getApproximate(), m_TorchConstantStr(approximate)) ||
      approximate != "none") {
    return rewriter.notifyMatchFailure(op, "Unsupported value of approximate");
  }

  Value cdf = buildUnitNormalCdf(rewriter, op, adaptor.getSelf(), selfElemTy);
  cdf = rewriter.createOrFold<tosa::CastOp>(
          op->getLoc(), cast<RankedTensorType>(cdf.getType()).cloneWith({}, selfElemTy), cdf);
 

  rewriter.replaceOpWithNewOp<tosa::MulOp>(
      op, getTypeConverter()->convertType(op.getType()), adaptor.getSelf(), cdf,
      /*shift=*/0);

  return success();
}

// This lowering is based on Torch to LinAlg lowering.
template <>
LogicalResult ConvertAtenOp<AtenGeluBackwardOp>::matchAndRewrite(
    AtenGeluBackwardOp op, OpAdaptor adaptor,
    ConversionPatternRewriter &rewriter) const {

  // Not a tensor type.
  auto selfType = adaptor.getSelf().getType().dyn_cast<TensorType>();
  if (!selfType)
    return rewriter.notifyMatchFailure(
        op, "Only tensor types are currently supported");

  auto selfElemTy = selfType.getElementType();
  if (!selfElemTy.isa<mlir::FloatType>()) {
    return rewriter.notifyMatchFailure(
        op, "Only floating-point datatype legalization supported");
  }

  // TODO: Handle approximate.
  std::string approximate;
  if (!matchPattern(op.getApproximate(), m_TorchConstantStr(approximate)) ||
      approximate != "none") {
    return rewriter.notifyMatchFailure(op, "Unsupported value of approximate");
  }

  auto loc = op->getLoc();

  const double cstAlpha0 = 1.12837916709551257390;
  const double cstAlpha1 = 0.70710678118654752440;
  const double oneHalf = 0.5;
  const double kAlpha = cstAlpha0 * cstAlpha1;

  Value kAlphaHalf =
      tosa::getConstTensor<float>(rewriter, op, kAlpha * oneHalf, {}, selfElemTy).value();
  Value negOneHalf =
      tosa::getConstTensor<float>(rewriter, op, -0.5, {}, selfElemTy).value();
  Value inputSquared = rewriter.create<tosa::MulOp>(
      loc, selfType, adaptor.getSelf(), adaptor.getSelf(), /*shift=*/0);
  Value negHalfInputSquared = rewriter.create<tosa::MulOp>(
      loc, selfType, inputSquared, negOneHalf, /*shift=*/0);
  Value dinput =
      rewriter.create<tosa::ExpOp>(loc, selfType, negHalfInputSquared);
  Value cdf = buildUnitNormalCdf(rewriter, op, adaptor.getSelf(), selfElemTy);
  Value dinputInput = rewriter.create<tosa::MulOp>(
      loc, selfType, dinput, adaptor.getSelf(), /*shift=*/0);
  Value dinputInputAlpha = rewriter.create<tosa::MulOp>(
      loc, selfType, dinputInput, kAlphaHalf, /*shift=*/0);
  Value cdfExt =
      rewriter.create<tosa::AddOp>(loc, selfType, dinputInputAlpha, cdf);
  rewriter.replaceOpWithNewOp<tosa::MulOp>(
      op, getTypeConverter()->convertType(op.getType()),
      adaptor.getGradOutput(), cdfExt,
      /*shift=*/0);

  return success();
}

template <>
LogicalResult ConvertAtenOp<AtenHardtanhBackwardOp>::matchAndRewrite(
    AtenHardtanhBackwardOp op, OpAdaptor adaptor,
    ConversionPatternRewriter &rewriter) const {

  // Not a tensor type.
  auto selfType = adaptor.getSelf().getType().dyn_cast<TensorType>();
  if (!selfType) {
    return rewriter.notifyMatchFailure(
        op, "Only tensor types are currently supported");
  }

  auto selfElemTy = selfType.getElementType();
  if (!selfElemTy.isIntOrFloat()) {
    return rewriter.notifyMatchFailure(
        op, "Only floating-point or integer datatype legalization supported");
  }

  // Integer types with width > 32 are not supported
  auto selfIntType = selfElemTy.dyn_cast<IntegerType>();
  if (selfIntType && selfIntType.getWidth() > 32) {
    return rewriter.notifyMatchFailure(
        op, "Integer types with width greater than 32 are not supported");
  }

  Value gradOutput = adaptor.getGradOutput();
  auto gradOutputType = adaptor.getSelf().getType().dyn_cast<TensorType>();

  Type gradOutputElemType = gradOutputType.getElementType();

  if (selfElemTy != gradOutputElemType) {
    return rewriter.notifyMatchFailure(
        op,
        "Input element type should be same as the grad_output element type.");
  }

  SmallVector<int64_t> constTypeShape(selfType.getRank(), 1);
  Value maxVal, minVal;

  if (failed(torchScalarToTosaTensor(rewriter, op, op.getMinVal(), minVal,
                                     selfElemTy, constTypeShape))) {
    return rewriter.notifyMatchFailure(op, "Only scalar constant is supported");
  }

  if (failed(torchScalarToTosaTensor(rewriter, op, op.getMaxVal(), maxVal,
                                     selfElemTy, constTypeShape))) {
    return rewriter.notifyMatchFailure(op, "Only scalar constant is supported");
  }

  Value replace = tosa::getConstTensor<float>(rewriter, op, 0, {}, selfElemTy).value();
  Type outType = getTypeConverter()->convertType(op.getType());

  Value lesser = rewriter.create<tosa::GreaterOp>(
      op.getLoc(),
      RankedTensorType::get(selfType.getShape(), rewriter.getIntegerType(1)),
      minVal, adaptor.getSelf());

  Value greater = rewriter.create<tosa::GreaterOp>(
      op.getLoc(),
      RankedTensorType::get(selfType.getShape(), rewriter.getIntegerType(1)),
      adaptor.getSelf(), maxVal);

  Value cmp = rewriter.create<tosa::LogicalOrOp>(
      op.getLoc(),
      RankedTensorType::get(selfType.getShape(), rewriter.getIntegerType(1)),
      lesser, greater);

  rewriter.replaceOpWithNewOp<tosa::SelectOp>(op, outType, cmp, replace,
                                              gradOutput);

  return success();
}

template <>
LogicalResult ConvertAtenOp<AtenEmbeddingOp>::matchAndRewrite(
    AtenEmbeddingOp op, OpAdaptor adaptor,
    ConversionPatternRewriter &rewriter) const {

  Value weight = adaptor.getWeight();
  Value indices = adaptor.getIndices();
  RankedTensorType outType =
      typeConverter->convertType(op.getType()).cast<RankedTensorType>();

  auto indicesType = indices.getType().dyn_cast<RankedTensorType>();
  if (!indicesType || !indicesType.getElementType().isa<IntegerType>())
    return rewriter.notifyMatchFailure(
        op, "Indices must be of integer tensor type");

  if (indicesType.getRank() != 2)
    return rewriter.notifyMatchFailure(op, "indices must be of rank 2");

  auto weightType = weight.getType().cast<RankedTensorType>();
  if (weightType.getRank() != 2)
    return op.emitError("weight must be of rank 2");

  // FIXME: padding_idx, scale_grad_by_freq and sparse are not handled yet.
  int64_t paddingIdx;
  if (!matchPattern(op.getPaddingIdx(), m_TorchConstantInt(&paddingIdx)))
    return rewriter.notifyMatchFailure(
        op, "only supports constant int padding_idx for embedding op");

  bool scaleGradByFreq;
  if (!matchPattern(op.getScaleGradByFreq(),
                    m_TorchConstantBool(&scaleGradByFreq)))
    return rewriter.notifyMatchFailure(
        op, "only supports constant bool scale_grad_by_freq for embedding op");
  if (scaleGradByFreq)
    return rewriter.notifyMatchFailure(
        op,
        "only supports scale_grad_by_freq equals to False for embedding op");

  bool isSparse;
  if (!matchPattern(op.getSparse(), m_TorchConstantBool(&isSparse)))
    return rewriter.notifyMatchFailure(
        op, "only supports constant bool sparse for embedding op");
  if (isSparse)
    return rewriter.notifyMatchFailure(
        op, "only support sparse equals to False for embedding op");

  // For inference:
  //    Weights [num_embeddings, embedding_dim], Indices [X, Y]
  //    Output [X, Y, embedding_dim] = Weights[Indices[x, y]] forall x in X, y
  //    in Y
  //
  //    Condition: num_embeddings > Indices [x, y] forall x in X, y in Y

  // Reshape the weight, since tosa.gather expects a 3D tensor
  auto indicesShape = makeShapeTorchCompatible(indicesType.getShape());
  auto weightShape = makeShapeTorchCompatible(weightType.getShape());

  SmallVector<int64_t> newWeightShape = {1};
  for (auto s : weightShape)
    newWeightShape.push_back(s);

  auto reshapedWeight = rewriter.create<tosa::ReshapeOp>(
      op->getLoc(),
      RankedTensorType::get(makeShapeLLVMCompatible(newWeightShape),
                            weightType.getElementType()),
      weight, rewriter.getDenseI64ArrayAttr(newWeightShape));

  int64_t numIndices = 1;
  if (indicesType.hasStaticShape()) {
    for (auto s : indicesShape)
      numIndices *= s;
  } else {
    numIndices = kUnknownSize;
  }

  SmallVector<int64_t> newIndicesShape = {1, numIndices};
  auto reshapedIndices = rewriter.create<tosa::ReshapeOp>(
      op->getLoc(),
      RankedTensorType::get(makeShapeLLVMCompatible(newIndicesShape),
                            indicesType.getElementType()),
      indices, rewriter.getDenseI64ArrayAttr(newIndicesShape));

  auto castIndices = rewriter.create<tosa::CastOp>(
      op->getLoc(),
      RankedTensorType::get(makeShapeLLVMCompatible(newIndicesShape),
                            rewriter.getIntegerType(32)),
      reshapedIndices);

  SmallVector<int64_t> intermediateOutShape = {1, numIndices, weightShape[1]};
  auto gatherOp = rewriter.create<tosa::GatherOp>(
      op->getLoc(),
      RankedTensorType::get(makeShapeLLVMCompatible(intermediateOutShape),
                            weightType.getElementType()),
      reshapedWeight, castIndices);

  rewriter.replaceOpWithNewOp<tosa::ReshapeOp>(
      op, outType, gatherOp,
      rewriter.getDenseI64ArrayAttr(
          makeShapeTorchCompatible(outType.getShape())));

  return success();
}

template <>
LogicalResult ConvertAtenOp<AtenTransposeIntOp>::matchAndRewrite(
    AtenTransposeIntOp op, OpAdaptor adaptor,
    ConversionPatternRewriter &rewriter) const {

  auto selfType = adaptor.getSelf().getType().dyn_cast<TensorType>();
  if (!selfType)
    return rewriter.notifyMatchFailure(op, "Only tensor types are supported");

  // Only statically resolvable values are currently supported
  int64_t dim0, dim1;
  if (!matchPattern(op.getDim0(), m_TorchConstantInt(&dim0)))
    return rewriter.notifyMatchFailure(op, "dim0 must be a Scalar constant");

  if (!matchPattern(op.getDim1(), m_TorchConstantInt(&dim1)))
    return rewriter.notifyMatchFailure(op, "dim1 must be a Scalar constant");

  dim0 = toPositiveDim(dim0, selfType.getRank());
  dim1 = toPositiveDim(dim1, selfType.getRank());

  auto selfRank = selfType.getRank();
  if (!isValidDim(dim0, selfRank) || !isValidDim(dim1, selfRank))
    return rewriter.notifyMatchFailure(
        op, "dim0 and dim1 must be less than tensor rank");

  SmallVector<int32_t> transposeDims;
  for (auto i = 0; i < selfType.getRank(); ++i)
    transposeDims.push_back(i);

  transposeDims[dim0] = dim1;
  transposeDims[dim1] = dim0;

  auto transposeDimsConst = mlir::tosa::getConstTensor<int32_t>(
      rewriter, op.getOperation(), transposeDims, {selfType.getRank()});

  rewriter.replaceOpWithNewOp<tosa::TransposeOp>(
      op, getTypeConverter()->convertType(op.getType()), adaptor.getSelf(),
      transposeDimsConst.value());

  return success();
}

template <>
LogicalResult ConvertAtenOp<AtenMaxDimOp>::matchAndRewrite(
    AtenMaxDimOp op, OpAdaptor adaptor,
    ConversionPatternRewriter &rewriter) const {

  auto selfType = adaptor.getSelf().getType().dyn_cast<TensorType>();
  if (!selfType)
    return rewriter.notifyMatchFailure(op, "Only tensor types are supported");

  auto indicesType =
      getTypeConverter()->convertType(op.getType(1)).dyn_cast<TensorType>();
  if (!indicesType)
    return rewriter.notifyMatchFailure(op, "Only tensor types are supported");

  auto selfElemType = selfType.getElementType();
  auto indicesElemType = indicesType.getElementType();

  // Only statically deducible values are currently supported
  int64_t dim;
  if (!matchPattern(op.getDim(), m_TorchConstantInt(&dim)))
    return rewriter.notifyMatchFailure(op, "dim must be a Scalar constant");

  dim = toPositiveDim(dim, selfType.getRank());

  if (!isValidDim(dim, selfType.getRank()))
    return rewriter.notifyMatchFailure(op, "dim must be less than tensor rank");

  bool keepDim;
  if (!matchPattern(op.getKeepdim(), m_TorchConstantBool(&keepDim)))
    return rewriter.notifyMatchFailure(op, "keepdim must be a Scalar constant");

  SmallVector<int64_t> reducedShape, prunedShape;
  for (auto en :
       llvm::enumerate(makeShapeTorchCompatible(selfType.getShape()))) {
    if (static_cast<int64_t>(en.index()) == dim) {
      reducedShape.push_back(1);
      continue;
    }
    reducedShape.push_back(en.value());
    prunedShape.push_back(en.value());
  }

  auto dimAttr = rewriter.getIntegerAttr(rewriter.getI64Type(), dim);
  auto prunedShapeAttr = rewriter.getDenseI64ArrayAttr(prunedShape);

  Value reduceMax = rewriter.create<tosa::ReduceMaxOp>(
      op->getLoc(),
      RankedTensorType::get(makeShapeLLVMCompatible(reducedShape),
                            selfElemType),
      adaptor.getSelf(), dimAttr);

  Value argMax = rewriter.create<tosa::ArgMaxOp>(
      op->getLoc(),
      RankedTensorType::get(makeShapeLLVMCompatible(prunedShape),
                            indicesElemType),
      adaptor.getSelf(), dimAttr);

  if (argMax.getType() != indicesType) {
    argMax = rewriter.create<tosa::ReshapeOp>(
        op->getLoc(), indicesType, argMax,
        rewriter.getDenseI64ArrayAttr(reducedShape));
  }

  if (!keepDim) {
    reduceMax = rewriter.create<tosa::ReshapeOp>(
        op->getLoc(),
        RankedTensorType::get(makeShapeLLVMCompatible(prunedShape),
                              selfElemType),
        reduceMax, prunedShapeAttr);
  }

  rewriter.replaceOp(op, {reduceMax, argMax});

  return success();
}

template <>
LogicalResult ConvertAtenOp<AtenSliceTensorOp>::matchAndRewrite(
    AtenSliceTensorOp op, OpAdaptor adaptor,
    ConversionPatternRewriter &rewriter) const {

  auto selfType = adaptor.getSelf().getType().dyn_cast<TensorType>();
  if (!selfType || !selfType.hasStaticShape())
    return rewriter.notifyMatchFailure(
        op, "Only tensor types with static shape are supported");

  // Only statically deducible values are currently supported
  int64_t dim;
  if (!matchPattern(op.getDim(), m_TorchConstantInt(&dim)))
    return rewriter.notifyMatchFailure(op, "dim must be a Scalar constant");

  dim = toPositiveDim(dim, selfType.getRank());

  if (!isValidDim(dim, selfType.getRank()))
    return rewriter.notifyMatchFailure(op, "dim must less than tensor rank");

  int64_t start;
  if (!matchPattern(op.getStart(), m_TorchConstantInt(&start)))
    return rewriter.notifyMatchFailure(op, "start must be a Scalar constant");

  if (start < 0)
    return rewriter.notifyMatchFailure(op, "Currently unsupported: start < 0");

  start = std::min(selfType.getShape()[dim], start);

  int64_t end;
  if (!matchPattern(op.getEnd(), m_TorchConstantInt(&end))) {
    if (isa<ConstantNoneOp>(op.getEnd().getDefiningOp()))
      end = selfType.getShape()[dim];
    else
      return rewriter.notifyMatchFailure(op, "end must be a Scalar constant");
  }
  // support for end < 0
  end = toPositiveDim(end, selfType.getShape()[dim]);
  end = std::min(end, selfType.getDimSize(dim));

  // FIXME: add support for start < 0 and end < start
  if (end < start)
    return rewriter.notifyMatchFailure(op,
                                       "Currently unsupported: end < start");

  int64_t step;
  if (!matchPattern(op.getStep(), m_TorchConstantInt(&step)))
    return rewriter.notifyMatchFailure(op, "step must be a Scalar constant");

  if (step != 1)
    return rewriter.notifyMatchFailure(
        op, "step value other than 1 is currently unsupported");

  SmallVector<int64_t> startSlice(selfType.getRank(), 0);
  SmallVector<int64_t> sizeSlice =
      llvm::to_vector(makeShapeTorchCompatible(selfType.getShape()));

  startSlice[dim] = start;
  sizeSlice[dim] = end - start;

  rewriter.replaceOpWithNewOp<tosa::SliceOp>(
      op, getTypeConverter()->convertType(op.getType()), adaptor.getSelf(),
      rewriter.getDenseI64ArrayAttr(startSlice),
      rewriter.getDenseI64ArrayAttr(sizeSlice));

  return success();
}

template <>
LogicalResult ConvertAtenOp<AtenBroadcastToOp>::matchAndRewrite(
    AtenBroadcastToOp op, OpAdaptor adaptor,
    ConversionPatternRewriter &rewriter) const {

  // Not a tensor type.
  auto selfType = adaptor.getSelf().getType().dyn_cast<TensorType>();
  if (!selfType || !selfType.hasStaticShape())
    return rewriter.notifyMatchFailure(
        op, "Only tensor types with static shape are supported");

  auto selfElemTy = selfType.getElementType();
  if (!selfElemTy.isIntOrFloat()) {
    return rewriter.notifyMatchFailure(
        op, "Only floating-point or integer datatype legalization supported");
  }

  SmallVector<int64_t> resultShape;
  if (!matchPattern(op.getSize(), m_TorchListOfConstantInts(resultShape)))
    return rewriter.notifyMatchFailure(op,
                                       "size must consist of Scalar constants");
  // Get the result type
  auto resultType = getTypeConverter()->convertType(op.getType());

  SmallVector<int64_t> inputShape(
      makeShapeTorchCompatible(selfType.getShape()));
  // Result dimension -1 means not changing the size of that dimension.
  // Adjust it by assigning its inputShape.
  for (auto shape : llvm::enumerate(makeShapeTorchCompatible(inputShape))) {
    auto index = shape.index();
    if (resultShape[index] == -1)
      resultShape[index] = shape.value();
  }
  // Check for identity case i.e, for ex: [a, b, c] -> [a, b, c]. If this is
  // true then we can replace the op result with the input operand directly.
  if (llvm::equal(inputShape, resultShape)) {
    // If we reach here, then it means that the broadcasting is not required
    // since the input and result are of same shape.
    op.replaceAllUsesWith(op.getSelf());
    rewriter.eraseOp(op);
    return success();
  } else if (selfType.hasRank() &&
             (selfType.getRank() == (int64_t)resultShape.size() ||
              selfType.getRank() == 0)) {
    // Right now to support limited cases where input and result shape are not
    // equal, we can put a constraint that either the input should be of rank
    // 0 or the rank of input tensor and result should be equal. And then we
    // can check for broadcasting compatibility for the latter case. For
    // broadcasting compatibility, either the shape of input and result should
    // be equal at each dimenion or one of them should be 1.
    if (selfType.getRank() != 0) {
      for (unsigned i = 0; i < inputShape.size(); i++) {
        if (inputShape[i] != resultShape[i] && inputShape[i] != 1 &&
            resultShape[i] != 1) {
          return rewriter.notifyMatchFailure(
              op, "unimplemented: either the shape of input and result should "
                  "be equal at each dimenion or one of them should be 1.");
        }
      }
    }

    // If the above condition hold true then we can directly create a const
    // zero tensor of shape same as the result shape.
    SmallVector<int64_t> zeroTensorShape{resultShape};

    // create the 0 constant tensor
    int64_t totalNumElements = 1;
    for (auto dimSize : zeroTensorShape) {
      totalNumElements = dimSize * totalNumElements;
    }
    // There is some danger here. For edge cases in floating point, x + 0 != x.
    // The cases are denormalized values, which may get flushed, and -0 + 0 =
    // +0. (sign bit flips). These are probably acceptable in the short term,
    // but we should put a comment acknowledging the danger, as there isn't an
    // op that avoids the denorm flushing.
    Value zeroTensor =
        tosa::getZerosLikeTensor(rewriter, op, resultType).value();

    // Use add broadcast
    rewriter.replaceOpWithNewOp<tosa::AddOp>(op, resultType, adaptor.getSelf(),
                                             zeroTensor);
    return success();
  }
  return rewriter.notifyMatchFailure(
      op,
      "unimplemented: broadcasts other than same rank or zero ranked tensor.");
}

template <>
LogicalResult ConvertAtenOp<AtenGatherOp>::matchAndRewrite(
    AtenGatherOp op, OpAdaptor adaptor,
    ConversionPatternRewriter &rewriter) const {
  // For easy understanding of this algorithm, I will comment the code with an
  // exact example: torch.aten.gather (!torch.vtensor<[1,4,3],f32>,
  // !torch.int-1, !torch.vtensor<[1,4,2],si64>)
  // -> !torch.vtensor<[1,4,2],f32>
  // https://gist.github.com/AmosLewis/2f18434397025211da4491735bcc6db6

  // Not a tensor type.
  auto input = adaptor.getSelf();
  auto inputType = adaptor.getSelf().getType().dyn_cast<RankedTensorType>();
  if (!inputType)
    return rewriter.notifyMatchFailure(
        op, "Only RankedTensorType input are currently supported");

  auto index = adaptor.getIndex();
  auto indexType = adaptor.getIndex().getType().dyn_cast<RankedTensorType>();
  auto inputShape = inputType.getShape();
  int paramsRank = inputShape.size();

  if (!indexType)
    return rewriter.notifyMatchFailure(
        op, "Only RankedTensorType index are currently supported");

  // Check `index` and `input` param should have the same rank
  if (indexType.getRank() != inputType.getRank())
    return rewriter.notifyMatchFailure(
        op, "`index` and `input` param should have the same rank");

  // Dynamic shape check
  if (!inputType.hasStaticShape() || !indexType.hasStaticShape())
    return rewriter.notifyMatchFailure(
        op, "AtenGatherOp: support for dynamic input "
            "shape not implemented");

  // index i64 to i32 for tosa compatitable
  if (indexType.getElementType() != rewriter.getIntegerType(32)) {
    index = rewriter.create<tosa::CastOp>(
        op->getLoc(),
        RankedTensorType::get(indexType.getShape(),
                              rewriter.getIntegerType(32)),
        index);
  }

  // Get positive dim
  int64_t dim{0};
  if (!matchPattern(op.getDim(), m_TorchConstantInt(&dim)))
    return rewriter.notifyMatchFailure(
        op, "unimplemented: value `dim` should be a torch constant int");
  dim = toPositiveDim(dim, paramsRank);
  if (!isValidDim(dim, paramsRank))
    return rewriter.notifyMatchFailure(op, "Not dim are invalid");

  // check sparseGrad is bool type
  bool sparseGrad = false;
  if (!matchPattern(op.getSparseGrad(), m_TorchConstantBool(&sparseGrad)))
    return rewriter.notifyMatchFailure(
        op, "only constant boolean `sparse_grad` param supported");
  if (sparseGrad)
    return rewriter.notifyMatchFailure(
        op, "only constant boolean `sparse_grad` == false supported");

  // Get the output type
  auto outType = getTypeConverter()->convertType(op.getType());

  // convert torch style index and dim into tf style indices
  // tensor<[1,4,2],si64> -> tensor<[1,4,2,3],si64>
  auto indicesTf =
      tosa::convertTorchIndexToTfIndices(rewriter, op, input, index, dim);
  if (!indicesTf) {
    return rewriter.notifyMatchFailure(op,
                                       "Convert TorchIndex To TfIndices fail.");
  }

  // do the tf gathernp algorithm with tf style indices as input.
  auto result =
      tosa::convertGatherNdOp(rewriter, op, outType, input, indicesTf.value());

  if (!result) {
    return rewriter.notifyMatchFailure(op, "Convert GatherNdOp fail.");
  }
  rewriter.replaceOp(op, {result.value()});
  return success();
}

template <>
LogicalResult ConvertAtenOp<AtenIndexTensorOp>::matchAndRewrite(
    AtenIndexTensorOp op, OpAdaptor adaptor,
    ConversionPatternRewriter &rewriter) const {
  // t        = tf.constant([[1, 2, 3, 4, 5],[6,7,8,9,10],
  //                         [11,12,13,14,15],[16,17,18,19,20]]) # 4*5
  // i        = tf.constant([[1,2,3], [3,2,1]]) # 2*3
  // i_expand = tf.expand_dims(i,axis=2) # 2*3*1
  // IndexTensorOutput = tf.gather_nd(t,tf.i_expand)
  //                   = torch.ops.aten.index(t, (i, )) = t[i] # 2*3*5
  // [[[ 6,  7,  8,  9, 10], [11, 12, 13, 14, 15], [16, 17, 18, 19, 20]],
  //  [[16, 17, 18, 19, 20], [11, 12, 13, 14, 15], [ 6,  7,  8,  9, 10]]]
  auto input = adaptor.getSelf();
  auto inputTensorType =
      adaptor.getSelf().getType().dyn_cast<RankedTensorType>();
  // Check input is a tensor type.
  if (!inputTensorType)
    return rewriter.notifyMatchFailure(
        op, "Only tensor types input are currently supported");

  // Deal with torch.prim.ListConstruct of non const value to get the index
  auto tensorList = op.getIndices();
  SmallVector<Value> tensorsTorchType;
  if (!getListConstructElements(tensorList, tensorsTorchType))
    return op.emitError(
        "unimplemented: the tensor list is not from list construct");
  auto indexTensors = getTypeConvertedValues(
      rewriter, op->getLoc(), getTypeConverter(), tensorsTorchType);

  auto outType = getTypeConverter()->convertType(op.getType());

  // Support for multiple indexes
  if (indexTensors.size() > 1) {
    // t[i, i]
    // = torch.ops.aten.index(t,(i,i))
    // = tensor([[ t[1,1], t[2,2], t[3,3]],
    //           [ t[3,3], t[2,2],  t[1,1]]])
    // = tensor([[ 7, 13, 19], [19, 13,  7]])
    // = tf.gather_nd(t,tf.ii_expand)
    // ii_expand
    // = tf.concat((i_expand,i_expand), dim=2)
    // = tf.constant([[[1,1],[2,2],[3,3]],
    //                [[3,3],[2,2],[1,1]]]) # 2*3*2
    SmallVector<Value> indicesTfConcatTensors;
    SmallVector<int64_t> indexesRank;
    SmallVector<SmallVector<int64_t>> indexesShape;

    // concat index tensor into to indices tensor for concat
    for (size_t i = 0; i < indexTensors.size(); i++) {
      auto index = indexTensors[i];
      auto indexTorch = tensorsTorchType[i];
      // TODO add support for none index input like torch.ops.aten.index(x,
      // (None, index1, index2, None))
      if (indexTorch.getType().isa<Torch::NoneType>())
        return rewriter.notifyMatchFailure(
            op, "Only list ranked tensor types index are supported");

      auto indexType = index.getType().dyn_cast<RankedTensorType>();
      auto indexShape = indexType.getShape();
      indexesShape.push_back(makeShapeTorchCompatible(indexShape));
      indexesRank.push_back(indexType.getRank());

      // index i64 to i32 for tosa compatible
      if (indexType.getElementType() != rewriter.getIntegerType(32)) {
        index = rewriter.create<tosa::CastOp>(
            op->getLoc(),
            RankedTensorType::get(indexShape, rewriter.getIntegerType(32)),
            index);
      }

      // Expand last dim of index to tf indices [2,3] -> [2,3,1]
      SmallVector<int64_t> indiceShapeOneDim;
      for (auto shape : indexShape) {
        indiceShapeOneDim.push_back(shape);
      }
      indiceShapeOneDim.push_back(1);
      auto indicesTfOneDim = tosa::CreateOpAndInfer<tosa::ReshapeOp>(
          rewriter, op->getLoc(),
          RankedTensorType::get(indiceShapeOneDim, rewriter.getIntegerType(32)),
          index, rewriter.getDenseI64ArrayAttr(indiceShapeOneDim));

      // create concat tensor for indicesTf
      indicesTfConcatTensors.push_back(indicesTfOneDim.getResult());
    }

    // Right now only support multiple indexes with same shape
    // TODO for different shape multiple indexes, add broadcast_to for small
    // shape
    for (auto indexShapeOneDim : indexesShape) {
      if (!llvm::equal(indexesShape[0], indexShapeOneDim)) {
        return rewriter.notifyMatchFailure(
            op, "unimplemented: Only support multi indexes with same shape");
      }
    }

    // concat each indices into indicesTf: shape [2,3,1],[2,3,1] -> [2,3,2]
    auto indicesShapeConcat = indexesShape[0];
    uint64_t lastDim = indexesRank[0];
    indicesShapeConcat.push_back(indicesTfConcatTensors.size());
    auto indicesTf = tosa::CreateOpAndInfer<tosa::ConcatOp>(
        rewriter, op->getLoc(),
        GetTypeFromTensorShape(indicesShapeConcat, rewriter.getIntegerType(32)),
        indicesTfConcatTensors, lastDim);

    if (!indicesTf) {
      return rewriter.notifyMatchFailure(
          op, "Convert TorchIndex To TfIndices fail.");
    }
    // do the tf gathernp algorithm with tf style indices as input.
    auto result = tosa::convertGatherNdOp(rewriter, op, outType, input,
                                          indicesTf.getResult());

    if (!result) {
      return rewriter.notifyMatchFailure(
          op, "Convert GatherNdOp fail for index tensor.");
    }
    rewriter.replaceOp(op, {result.value()});

    return success();
  }

  // Support for multiple index
  auto index = indexTensors[0];
  auto indexTorch = tensorsTorchType[0];
  // TODO add support for none index input like torch.ops.aten.index(x, (None,
  // index1, index2, None))
  if (indexTorch.getType().isa<Torch::NoneType>())
    return rewriter.notifyMatchFailure(
        op, "Only list ranked tensor types index are supported");
  auto indexType = index.getType().dyn_cast<RankedTensorType>();
  auto indexShape = indexType.getShape();
  // index i64 to i32 for tosa compatible
  if (indexType.getElementType() != rewriter.getIntegerType(32)) {
    index = rewriter.create<tosa::CastOp>(
        op->getLoc(),
        RankedTensorType::get(indexShape, rewriter.getIntegerType(32)), index);
  }

  // Expand last dim of index to tf indices [2,3] -> [2,3,1]
  SmallVector<int64_t> indicesShape;
  for (auto shape : indexShape) {
    indicesShape.push_back(shape);
  }
  indicesShape.push_back(1);
  auto indicesTf = tosa::CreateOpAndInfer<tosa::ReshapeOp>(
      rewriter, op->getLoc(),
      RankedTensorType::get(indicesShape, rewriter.getIntegerType(32)), index,
      rewriter.getDenseI64ArrayAttr(indicesShape));

  if (!indicesTf) {
    return rewriter.notifyMatchFailure(op,
                                       "Convert TorchIndex To TfIndices fail.");
  }
  // do the tf gathernp algorithm with tf style indices as input.
  auto result = tosa::convertGatherNdOp(rewriter, op, outType, input,
                                        indicesTf.getResult());

  if (!result) {
    return rewriter.notifyMatchFailure(
        op, "Convert GatherNdOp fail for index tensor.");
  }
  rewriter.replaceOp(op, {result.value()});

  return success();
}

template <>
LogicalResult ConvertAtenOp<AtenAbsOp>::matchAndRewrite(
    AtenAbsOp op, OpAdaptor adaptor,
    ConversionPatternRewriter &rewriter) const {
  // Not a tensor type.
  auto selfType = adaptor.getSelf().getType().dyn_cast<TensorType>();
  if (!selfType)
    return rewriter.notifyMatchFailure(
        op, "Only tensor types input are currently supported");

  auto outType = getTypeConverter()->convertType(op.getType());
  rewriter.replaceOpWithNewOp<tosa::AbsOp>(op, outType, adaptor.getSelf());

  return success();
}

template <>
LogicalResult ConvertAtenOp<AtenWhereSelfOp>::matchAndRewrite(
    AtenWhereSelfOp op, OpAdaptor adaptor,
    ConversionPatternRewriter &rewriter) const {

  // Not a tensor type.
  auto selfType = adaptor.getSelf().getType().dyn_cast<TensorType>();
  if (!selfType)
    return rewriter.notifyMatchFailure(
        op, "Only tensor types input are currently supported");
  auto condType = adaptor.getCondition().getType().dyn_cast<TensorType>();
  if (!condType)
    return rewriter.notifyMatchFailure(
        op, "Only tensor types condition are currently supported");

  auto outType = getTypeConverter()->convertType(op.getType());
  rewriter.replaceOpWithNewOp<tosa::SelectOp>(
      op, outType, adaptor.getCondition(), adaptor.getSelf(),
      adaptor.getOther());

  return success();
}

template <>
LogicalResult ConvertAtenOp<AtenLeTensorOp>::matchAndRewrite(
    AtenLeTensorOp op, OpAdaptor adaptor,
    ConversionPatternRewriter &rewriter) const {

  // Not a tensor type.
  auto selfType = adaptor.getSelf().getType().dyn_cast<TensorType>();
  if (!selfType)
    return rewriter.notifyMatchFailure(
        op, "Only tensor types input are currently supported");
  auto otherType = adaptor.getOther().getType().dyn_cast<TensorType>();
  if (!otherType)
    return rewriter.notifyMatchFailure(
        op, "Only tensor types condition are currently supported");

  auto outType = getTypeConverter()->convertType(op.getType());

  auto greaterOp = rewriter.create<tosa::GreaterOp>(
      op.getLoc(), outType, adaptor.getSelf(), adaptor.getOther());

  rewriter.replaceOpWithNewOp<tosa::LogicalNotOp>(op, outType,
                                                  greaterOp.getOutput());

  return success();
}

template <>
LogicalResult ConvertAtenOp<AtenClampOp>::matchAndRewrite(
    AtenClampOp op, OpAdaptor adaptor,
    ConversionPatternRewriter &rewriter) const {

  // Not a tensor type.
  auto selfType = adaptor.getSelf().getType().dyn_cast<TensorType>();
  if (!selfType)
    return rewriter.notifyMatchFailure(
        op, "only tensor types input are currently supported");

  int64_t int_min, int_max;
  if (!matchPattern(op.getMin(), m_TorchConstantInt(&int_min)))
    return rewriter.notifyMatchFailure(
        op, "unimplemented: value `int_min` should be a torch constant int");

  if (!matchPattern(op.getMax(), m_TorchConstantInt(&int_max)))
    return rewriter.notifyMatchFailure(
        op, "unimplemented: value `int_max` should be a torch constant int");

  IntegerAttr min_int = rewriter.getI64IntegerAttr(int_min);
  IntegerAttr max_int = rewriter.getI64IntegerAttr(int_max);
  FloatAttr min_fp = rewriter.getF32FloatAttr(float(int_min));
  FloatAttr max_fp = rewriter.getF32FloatAttr(float(int_max));

  auto outType = getTypeConverter()->convertType(op.getType());
  rewriter.replaceOpWithNewOp<tosa::ClampOp>(op, outType, adaptor.getSelf(),
                                             min_int, max_int, min_fp, max_fp);

  return success();
}

template <>
LogicalResult ConvertAtenOp<AtenArangeStartStepOp>::matchAndRewrite(
    AtenArangeStartStepOp op, OpAdaptor adaptor,
    ConversionPatternRewriter &rewriter) const {

  TypeConverter *typeConverter = this->getTypeConverter();
  RankedTensorType resultType =
      typeConverter->convertType(op->getResult(0).getType())
          .cast<RankedTensorType>();

  // At this point all tensors should have value semantics, and hence the
  // `layout` check can be ignored.

  // TODO: Add support for pin_memory features.
  // The pin_memory should be either `False` or `none`.
  bool pinMemory;
  if (!op.getPinMemory().getType().isa<Torch::NoneType>() &&
      (!matchPattern(op.getPinMemory(), m_TorchConstantBool(&pinMemory)) ||
       pinMemory)) {
    return rewriter.notifyMatchFailure(
        op, "unimplemented: pin_memory must be either None or false");
  }

  auto matchIntOrDouble =
      [&](Value val) -> std::tuple<LogicalResult, int64_t, double> {
    // Match int or fp values. The one used depends on the resultType.
    // Therefore `valueInt` and `valueDouble` will have similar values (but may
    // be truncated due to casting).
    int64_t valueInt = 0;
    double valueDouble = 0.0;
    if (matchPattern(val, m_TorchConstantInt(&valueInt)))
      return {success(), valueInt, static_cast<double>(valueInt)};
    if (matchPattern(val, m_TorchConstantFloat(&valueDouble)))
      return {success(), static_cast<int64_t>(valueDouble), valueDouble};
    return {failure(), valueInt, valueDouble};
  };

  auto [matchStart, startInt, startDouble] = matchIntOrDouble(op.getStart());
  if (failed(matchStart))
    return rewriter.notifyMatchFailure(
        op,
        "unimplemented: value `start` should be a torch constant int or float");

  auto [matchEnd, endInt, endDouble] = matchIntOrDouble(op.getEnd());
  if (failed(matchEnd))
    return rewriter.notifyMatchFailure(
        op,
        "unimplemented: value `end` should be a torch constant int or float");

  auto [matchStep, stepInt, stepDouble] = matchIntOrDouble(op.getStep());
  if (failed(matchStep))
    return rewriter.notifyMatchFailure(
        op,
        "unimplemented: value `step` should be a torch constant int or float");

  // The result will always be a 1-d tensor.
  // The size of the result is calculated as follows:
  //          ceil((end - start)/step)
  auto elementType = resultType.getElementType();
  Value result;
  if (isa<mlir::IntegerType>(elementType)) {
    int64_t resultShape = ceil(static_cast<double>(endInt - startInt) /
                               static_cast<double>(stepInt));
    SmallVector<int64_t> values(resultShape, startInt);
    for (unsigned i = 1; i < resultShape; i++)
      values[i] += i * stepInt;
    result = tosa::getConstTensor<int64_t>(rewriter, op, values, resultShape)
                 .value();
  } else {
    int64_t resultShape = ceil((endDouble - startDouble) / stepDouble);
    SmallVector<double> values(resultShape, startDouble);
    for (unsigned i = 1; i < resultShape; i++)
      values[i] += static_cast<double>(i) * stepDouble;
    result = tosa::getConstTensor<double>(rewriter, op, values, resultShape)
                  .value();
  }

  rewriter.replaceOpWithNewOp<tosa::CastOp>(op, resultType, result);
  return success();
}

template <>
LogicalResult ConvertAtenOp<PrimNumToTensorScalarOp>::matchAndRewrite(
    PrimNumToTensorScalarOp op, OpAdaptor adaptor,
    ConversionPatternRewriter &rewriter) const {

  TypeConverter *typeConverter = this->getTypeConverter();
  RankedTensorType resultType =
      typeConverter->convertType(op->getResult(0).getType())
          .cast<RankedTensorType>();

  // Only supports integer operand type, because for the floating point operand
  // type result tensor has to be of type `f64` which is not supported in the
  // tosa.
  double doubleValue;
  auto isDouble = matchPattern(op.getA(), m_TorchConstantFloat(&doubleValue));
  int64_t intValue;
  auto isInt = matchPattern(op.getA(), m_TorchConstantInt(&intValue));
  if (!isDouble && !isInt)
    return rewriter.notifyMatchFailure(op,
                                       "Unable to extract the scalar constant");

  auto outElemTy = resultType.getElementType();
  if (outElemTy.isa<mlir::IntegerType>()) {
    rewriter.replaceOpWithNewOp<tosa::ConstOp>(
        op, resultType, DenseElementsAttr::get(resultType, {intValue}));
  } else if (outElemTy.isF64()) {
    rewriter.replaceOpWithNewOp<tosa::ConstOp>(
        op, resultType, DenseElementsAttr::get(resultType, {doubleValue}));
  }

  return success();
}

template <>
LogicalResult ConvertAtenOp<AtenCopyOp>::matchAndRewrite(
    AtenCopyOp op, OpAdaptor adaptor,
    ConversionPatternRewriter &rewriter) const {

  // Not a tensor type.
  auto selfType = adaptor.getSelf().getType().dyn_cast<TensorType>();
  auto srcType = adaptor.getSrc().getType().dyn_cast<TensorType>();
  if (!selfType || !selfType.hasStaticShape())
    return rewriter.notifyMatchFailure(
        op, "Only tensor types with static shape are supported");

  if (!srcType || !srcType.hasStaticShape())
    return rewriter.notifyMatchFailure(
        op, "Only tensor types with static shape are supported");

  // The non_blocking should be a constant `False`.
  bool nonBlocking;
  if (!matchPattern(op.getNonBlocking(), m_TorchConstantBool(&nonBlocking))) {
    return rewriter.notifyMatchFailure(
        op, "unimplemented: non_blocking must be a constant");
  } else if (nonBlocking) {
    return rewriter.notifyMatchFailure(
        op, "unimplemented: non_blocking is expected to be false");
  }

  SmallVector<int64_t> selfShape(makeShapeTorchCompatible(selfType.getShape()));
  SmallVector<int64_t> srcShape(makeShapeTorchCompatible(srcType.getShape()));

  if (llvm::equal(selfShape, srcShape) || selfShape.size() == 0) {
    // If we reach here, then it means the given case is handled by implicit
    // broadcasting done by tosa.
    Value result;
    if (failed(tosa::tosaCastTensorToType(
            rewriter, op, adaptor.getSrc(),
            getTypeConverter()->convertType(op.getType()), result)))
      return rewriter.notifyMatchFailure(
          op, "unimplemented: cast to result type not supported");
    rewriter.replaceOp(op, result);
    return success();
  }
  return rewriter.notifyMatchFailure(
      op, "unimplemented: valsem.aten.copy op not supported for this case.");
}

//  Legalizes the torch.aten.to.dtype op
template <>
LogicalResult ConvertAtenOp<AtenToDtypeOp>::matchAndRewrite(
    AtenToDtypeOp op, OpAdaptor adaptor,
    ConversionPatternRewriter &rewriter) const {

  // Not a tensor type.
  auto selfType = adaptor.getSelf().getType().dyn_cast<TensorType>();
  if (!selfType || !selfType.hasStaticShape())
    return rewriter.notifyMatchFailure(
        op, "Only tensor types with static shape are supported");

  // The non_blocking arg should be a constant `False`.
  bool nonBlocking;
  if (!matchPattern(op.getNonBlocking(), m_TorchConstantBool(&nonBlocking))) {
    return rewriter.notifyMatchFailure(
        op, "unimplemented: non_blocking arg must be a constant");
  } else if (nonBlocking) {
    return rewriter.notifyMatchFailure(
        op, "unimplemented: non_blocking arg is expected to be false");
  }

  // The copy arg should be a constant `False`.
  bool copy;
  if (!matchPattern(op.getCopy(), m_TorchConstantBool(&copy))) {
    return rewriter.notifyMatchFailure(
        op, "unimplemented: copy arg must be a constant");
  } else if (copy) {
    return rewriter.notifyMatchFailure(
        op, "unimplemented: copy arg is expected to be false");
  }

  // Only `none`, `contiguous` and `preserve` memory_format is supported.
  if (!op.getMemoryFormat().getType().isa<Torch::NoneType>()) {
    int64_t memoryFormat;
    if (!matchPattern(op.getMemoryFormat(), m_TorchConstantInt(&memoryFormat)))
      return rewriter.notifyMatchFailure(
          op, "unimplemented: the memory format should be specified in "
              "an integer constant");
    if (memoryFormat != torch_upstream::MemoryFormat::Contiguous &&
        memoryFormat != torch_upstream::MemoryFormat::Preserve)
      return rewriter.notifyMatchFailure(
          op, "unimplemented: only none, contiguous and preserve "
              "memory_format is supported");
  }

  auto resultTy = getTypeConverter()
                      ->convertType(op.getResult().getType())
                      .cast<RankedTensorType>();

  Value result;
  if (failed(tosa::tosaCastTensorToType(rewriter, op, adaptor.getSelf(),
                                        resultTy, result)))
    return rewriter.notifyMatchFailure(op, "conversion to result type failed");

  rewriter.replaceOp(op, result);
  return success();
}

template <>
LogicalResult ConvertAtenOp<AtenRemainderScalarOp>::matchAndRewrite(
    AtenRemainderScalarOp op, OpAdaptor adaptor,
    ConversionPatternRewriter &rewriter) const {

  Value self = adaptor.getSelf();
  auto selfTy = self.getType().template cast<RankedTensorType>();

  if (!selfTy)
    return rewriter.notifyMatchFailure(
        op, "Only ranked tensor types supported in TOSA Remainder");

  auto outType =
      getTypeConverter()->convertType(op.getType()).template cast<TensorType>();

  Type outElemTy = outType.getElementType();
  if (!outElemTy.isIntOrFloat())
    return rewriter.notifyMatchFailure(
        op, "Only floating-point or integer datatype legalization supported");

  Value otherTensor;
  Value other = op.getOther();
  if (failed(torchScalarToTosaTensor(rewriter, op, other, otherTensor,
                                     outElemTy, {})))
    return rewriter.notifyMatchFailure(
        op, "Currently only scalar constants are supported for "
            "conversion in TOSA Remainder operation");

  if (selfTy.getElementType() != outElemTy)
    self = rewriter.create<tosa::CastOp>(op.getLoc(), outType, self);

  auto divTensor = self;
  // tosa::DivOp only supports int
  if (outElemTy.isa<mlir::FloatType>()) {
    auto otherTensorReciprocal = rewriter.create<tosa::ReciprocalOp>(
        op.getLoc(), otherTensor.getType(), otherTensor);
    divTensor = rewriter.create<tosa::MulOp>(
        op.getLoc(), outType, self, otherTensorReciprocal, /*shift=*/0);
    divTensor = rewriter.create<tosa::FloorOp>(op.getLoc(), outType, divTensor);
  } else {
    divTensor =
        rewriter.create<tosa::DivOp>(op.getLoc(), outType, self, otherTensor);
  }

  auto mulTensor =
      rewriter.create<tosa::MulOp>(op.getLoc(), outType, otherTensor, divTensor,
                                   /*shift=*/0);
  rewriter.replaceOpWithNewOp<tosa::SubOp>(op, outType, self, mulTensor);

  return success();
}

template <typename AtenOpT, typename TosaOpT>
class ConvertAtenPoolingBaseOp : public OpConversionPattern<AtenOpT> {
public:
  using OpConversionPattern<AtenOpT>::OpConversionPattern;
  using OpAdaptor = typename AtenOpT::Adaptor;

  // Different pooling variants need to process inputs differently, e.g.
  // adaptive pooling generates the kernel size rather than receive it. This
  // function also transposes inputs.
  virtual LogicalResult processInputs(AtenOpT op, OpAdaptor adaptor,
                                      ConversionPatternRewriter &rewriter,
                                      Value &input, DenseI64ArrayAttr &kernel,
                                      DenseI64ArrayAttr &stride,
                                      DenseI64ArrayAttr &pad,
                                      Type &outputTy) const {
    return rewriter.notifyMatchFailure(
        op, "Unimplemented pooling input parsing function");
  }

  static int64_t getOutputDim(int64_t inputDim, int64_t kernelDim,
                              int64_t stride, int64_t padBefore,
                              int64_t padAfter, int64_t dilation,
                              bool ceilMode = false) {
    if (inputDim == kUnknownSize) {
      return kUnknownSize;
    } else {
      int64_t dimSize =
          inputDim + padBefore + padAfter - dilation * (kernelDim - 1) - 1;
      if (ceilMode && (dimSize % stride != 0))
        return dimSize / stride + 2;
      return dimSize / stride + 1;
    }
  }

  // Apply the transposeDims vector on input to generate a transposed form.
  Value transposeTensor(AtenOpT op, ConversionPatternRewriter &rewriter,
                        Value input, ArrayRef<int32_t> transposeDims) const {
    auto inputTy = input.getType().template cast<RankedTensorType>();
    auto inputElemTy = inputTy.getElementType();
    auto inputShape = makeShapeTorchCompatible(inputTy.getShape());
    auto inputRank = inputTy.getRank();

    std::optional<Value> transposeDimsConst = tosa::getConstTensor<int32_t>(
        rewriter, op,
        /*vec=*/transposeDims,
        /*shape=*/{static_cast<int32_t>(inputRank)});

    SmallVector<int64_t> transposedInputShape;
    for (auto &dim : transposeDims)
      transposedInputShape.push_back(inputShape[dim]);
    auto transposedInputType = RankedTensorType::get(
        makeShapeLLVMCompatible(transposedInputShape), inputElemTy);
    return rewriter
        .create<tosa::TransposeOp>(op->getLoc(), transposedInputType, input,
                                   transposeDimsConst.value())
        .getResult();
  }

  Value transposePoolingInputToHwc(AtenOpT op,
                                   ConversionPatternRewriter &rewriter,
                                   Value input) const {
    auto inputRank =
        input.getType().template cast<RankedTensorType>().getRank();

    SmallVector<int32_t> nchwToNhwc4DTransposeDims({0, 2, 3, 1});
    SmallVector<int32_t> chwToHwc3DTransposeDims({1, 2, 0});

    return transposeTensor(op, rewriter, input,
                           inputRank == 3 ? chwToHwc3DTransposeDims
                                          : nchwToNhwc4DTransposeDims);
  }

  Value transposePoolingOutputToChw(AtenOpT op,
                                    ConversionPatternRewriter &rewriter,
                                    Value input) const {
    auto inputTy = input.getType().template cast<RankedTensorType>();
    auto inputRank = inputTy.getRank();

    SmallVector<int32_t> nhwcToNchw4DTransposeDims({0, 3, 1, 2});
    SmallVector<int32_t> hwcToChw3DTransposeDims({2, 0, 1});

    return transposeTensor(op, rewriter, input,
                           inputRank == 3 ? hwcToChw3DTransposeDims
                                          : nhwcToNchw4DTransposeDims);
  }

  LogicalResult
  matchAndRewrite(AtenOpT op, OpAdaptor adaptor,
                  ConversionPatternRewriter &rewriter) const override {
    Value input;
    DenseI64ArrayAttr kernel, stride, pad;
    Type outputTy;

    // Attempts to read input and kernel parameters, or synthesize them in the
    // case of adaptive pooling. Also performs input CHW->HWC transpose.
    if (failed(processInputs(op, adaptor, rewriter, input, kernel, stride, pad,
                             outputTy)))
      return rewriter.notifyMatchFailure(
          op, "Failed to process inputs for pooling");

    auto pooledOutput =
        rewriter
            .create<TosaOpT>(op->getLoc(), outputTy, input, kernel, stride, pad)
            .getResult();

    auto transposedOutput =
        ConvertAtenPoolingBaseOp<AtenOpT, TosaOpT>::transposePoolingOutputToChw(
            op, rewriter, pooledOutput);

    rewriter.replaceOpWithNewOp<tensor::CastOp>(
        op,
        OpConversionPattern<AtenOpT>::getTypeConverter()->convertType(
            op.getType()),
        transposedOutput);

    return success();
  }
};

template <typename AtenOpT, typename TosaOpT>
class ConvertAtenAdaptivePoolingOp
    : public ConvertAtenPoolingBaseOp<AtenOpT, TosaOpT> {
public:
  using ConvertAtenPoolingBaseOp<AtenOpT, TosaOpT>::ConvertAtenPoolingBaseOp;
  using OpAdaptor = typename AtenOpT::Adaptor;
  LogicalResult processInputs(AtenOpT op, OpAdaptor adaptor,
                              ConversionPatternRewriter &rewriter, Value &input,
                              DenseI64ArrayAttr &kernel,
                              DenseI64ArrayAttr &stride, DenseI64ArrayAttr &pad,
                              Type &outputTy) const override {
    auto inputXchw = adaptor.getSelf();
    auto inputTy = inputXchw.getType().template cast<RankedTensorType>();
    if (!inputTy)
      return rewriter.notifyMatchFailure(
          op, "Adaptive avgpool requires ranked tensor input");

    auto inputShape = makeShapeTorchCompatible(inputTy.getShape());
    auto inputRank = inputTy.getRank();
    auto inputElemTy = inputTy.getElementType();

    // Rank sanity check.
    if (inputTy.getRank() != 4 && inputRank != 3)
      return rewriter.notifyMatchFailure(
          op, "NCHW->NHWC transpose requires 3D or 4D tensor");

    int64_t inputHDim = inputShape[inputRank - 2];
    int64_t inputWDim = inputShape[inputRank - 1];

    SmallVector<int64_t> outputSize;
    if (!matchPattern(op.getOutputSize(),
                      m_TorchListOfConstantInts(outputSize)))
      return rewriter.notifyMatchFailure(
          op, "Non-const output_size for adaptive pooling unsupported.");

    SmallVector<int64_t> kernelDims;
    int64_t outputHDim, outputWDim;
    if (outputSize.size() == 1) {
      outputHDim = outputWDim = outputSize[0];
    } else {
      if (outputSize.size() != 2)
        return rewriter.notifyMatchFailure(
            op, "Adaptive avgpool output_size not 1 or 2 elements.");

      // Assumes 'None' (e.g. output_size=(None, 5) ) is expressed as <=0.
      outputHDim =
          (outputSize[0] <= 0) ? inputShape[inputRank - 2] : outputSize[0];
      outputWDim =
          (outputSize[1] <= 0) ? inputShape[inputRank - 1] : outputSize[1];
    }

    // In adaptive pooling,
    // stride = inputDim // outputDim
    // kernel = inputDim - (outputDim-1)* stride
    // pad = 0, dilation = 1

    int64_t strideH = inputShape[inputRank - 2] / outputHDim;
    int64_t strideW = inputShape[inputRank - 1] / outputWDim;

    kernelDims.push_back(inputHDim - (outputHDim - 1) * strideH);
    kernelDims.push_back(inputWDim - (outputWDim - 1) * strideW);

    SmallVector<int64_t> outputShape;
    if (inputRank > 3)
      outputShape.push_back(inputShape[0]);
    outputShape.push_back(outputHDim);
    outputShape.push_back(outputWDim);
    outputShape.push_back(inputShape[inputRank - 3]);

    // Transpose to xHWC
    input =
        ConvertAtenPoolingBaseOp<AtenOpT, TosaOpT>::transposePoolingInputToHwc(
            op, rewriter, inputXchw);
    kernel = rewriter.getDenseI64ArrayAttr(kernelDims);
    stride = rewriter.getDenseI64ArrayAttr({strideH, strideW});
    // Adaptive pooling does unit dilation and zero pad.
    pad = rewriter.getDenseI64ArrayAttr({0, 0, 0, 0});
    outputTy = RankedTensorType::get(makeShapeLLVMCompatible(outputShape),
                                     inputElemTy);

    return success();
  }
};

template <typename AtenOpT, typename tosaOp>
static Type getOutputTypeForNonAdaptivePoolingOp(
    RankedTensorType inputTy, SmallVectorImpl<int64_t> &kernelSize,
    SmallVectorImpl<int64_t> &strideArray, SmallVectorImpl<int64_t> &padArray,
    SmallVectorImpl<int64_t> &dilationArray, bool ceilMode = false) {
  auto inputShape = makeShapeTorchCompatible(inputTy.getShape());
  auto inputRank = inputTy.getRank();
  auto inputElemTy = inputTy.getElementType();

  int64_t outputHDim = ConvertAtenPoolingBaseOp<AtenOpT, tosaOp>::getOutputDim(
      inputShape[inputRank - 2], kernelSize[0], strideArray[0], padArray[0],
      padArray[0], dilationArray[0], ceilMode);
  int64_t outputWDim = ConvertAtenPoolingBaseOp<AtenOpT, tosaOp>::getOutputDim(
      inputShape[inputRank - 1], kernelSize[1], strideArray[1], padArray[1],
      padArray[1], dilationArray[1], ceilMode);
  padArray[0] = (outputHDim - 1) * strideArray[0] +
                dilationArray[0] * kernelSize[0] - dilationArray[0] + 1 -
                padArray[0] * 2 - inputShape[inputRank - 2];
  padArray[1] = (outputWDim - 1) * strideArray[1] +
                dilationArray[0] * kernelSize[1] - dilationArray[0] + 1 -
                padArray[1] * 2 - inputShape[inputRank - 1];
  SmallVector<int64_t> outputShape;
  if (inputRank > 3)
    outputShape.push_back(inputShape[0]);
  outputShape.push_back(outputHDim);
  outputShape.push_back(outputWDim);
  outputShape.push_back(inputShape[inputRank - 3]);
  return RankedTensorType::get(makeShapeLLVMCompatible(outputShape),
                               inputElemTy);
}

// Checks the validity of pooling parameters and stores them in the respective
// vector. Also, gets the output type for the pooling op.
template <typename AtenOpT, typename tosaOp>
static LogicalResult getOutputTypeAndPoolingParameters(
    AtenOpT op, ConversionPatternRewriter &rewriter, Value inputXchw,
    SmallVectorImpl<int64_t> &dilationArray, Type &outputTy,
    DenseI64ArrayAttr &kernel, DenseI64ArrayAttr &stride,
    DenseI64ArrayAttr &pad) {

  RankedTensorType inputTy = inputXchw.getType().cast<RankedTensorType>();
  if (!inputTy)
    return rewriter.notifyMatchFailure(
        op, "Pooling op requires ranked tensor input");

  auto inputRank = inputTy.getRank();
  // Rank sanity check.
  if (inputTy.getRank() != 4 && inputRank != 3)
    return rewriter.notifyMatchFailure(
        op, "NCHW->NHWC transpose requires 3D or 4D tensor");

  SmallVector<int64_t, 2> kernelSizeInts, strideInts, paddingInts;
  if (!matchPattern(op.getKernelSize(),
                    m_TorchListOfConstantInts(kernelSizeInts)))
    return rewriter.notifyMatchFailure(
        op, "Non-const kernel_size for pooling op unsupported");

  if (!matchPattern(op.getStride(), m_TorchListOfConstantInts(strideInts)))
    return rewriter.notifyMatchFailure(
        op, "Non-const stride for pooling op unsupported");
  // If `stride` is not specified by the user, it is assigned the value of empty
  // list during import. For such a case, the stride value is the kernel size.
  // See:
  // https://pytorch.org/docs/stable/generated/torch.nn.MaxPool2d.html#torch.nn.MaxPool2d
  if (strideInts.empty())
    strideInts.assign(kernelSizeInts);

  if (!matchPattern(op.getPadding(), m_TorchListOfConstantInts(paddingInts)))
    return rewriter.notifyMatchFailure(
        op, "Non-const padding factor for pooling op unsupported");

  SmallVector<int64_t, 4> padArr = {paddingInts[0], paddingInts[0],
                                    paddingInts[1], paddingInts[1]};
  kernel = rewriter.getDenseI64ArrayAttr(kernelSizeInts);
  stride = rewriter.getDenseI64ArrayAttr(strideInts);

  bool ceilMode;
  if (!matchPattern(op.getCeilMode(), m_TorchConstantBool(&ceilMode)))
    return rewriter.notifyMatchFailure(
        op, "only support constant bool ceil_mode for pooling op");

  outputTy = getOutputTypeForNonAdaptivePoolingOp<AtenOpT, tosaOp>(
      inputTy, kernelSizeInts, strideInts, paddingInts, dilationArray,
      ceilMode);
  padArr[1] = padArr[1] + paddingInts[0];
  padArr[3] = padArr[3] + paddingInts[1];
  pad = rewriter.getDenseI64ArrayAttr(
      {padArr[0], padArr[1], padArr[2], padArr[3]});
  return success();
}

class ConvertAtenMaxPool2dOp
    : public ConvertAtenPoolingBaseOp<AtenMaxPool2dOp, tosa::MaxPool2dOp> {
public:
  using ConvertAtenPoolingBaseOp<AtenMaxPool2dOp,
                                 tosa::MaxPool2dOp>::ConvertAtenPoolingBaseOp;
  LogicalResult processInputs(AtenMaxPool2dOp op, OpAdaptor adaptor,
                              ConversionPatternRewriter &rewriter, Value &input,
                              DenseI64ArrayAttr &kernel,
                              DenseI64ArrayAttr &stride, DenseI64ArrayAttr &pad,
                              Type &outputTy) const override {
    SmallVector<int64_t, 2> dilationArray;
    if (!matchPattern(op.getDilation(),
                      m_TorchListOfConstantInts(dilationArray)))
      return rewriter.notifyMatchFailure(
          op, "Non-const dilation for pooling op unsupported.");
    // TOSA pooling only supports unit dilation.
    if (dilationArray[0] > 1 || dilationArray[1] > 1)
      return rewriter.notifyMatchFailure(
          op, "Cannot process non-unit pooling dilation.");

    if (failed(getOutputTypeAndPoolingParameters<AtenMaxPool2dOp,
                                                 tosa::MaxPool2dOp>(
            op, rewriter, adaptor.getSelf(), dilationArray, outputTy, kernel,
            stride, pad)))
      return rewriter.notifyMatchFailure(
          op, "invalid pooling parameters or input type");

    // Transpose to xHWC
    input = ConvertAtenPoolingBaseOp<AtenMaxPool2dOp, tosa::MaxPool2dOp>::
        transposePoolingInputToHwc(op, rewriter, adaptor.getSelf());

    return success();
  }
};

class ConvertAtenAvgPool2dOp
    : public ConvertAtenPoolingBaseOp<AtenAvgPool2dOp, tosa::AvgPool2dOp> {
public:
  using ConvertAtenPoolingBaseOp<AtenAvgPool2dOp,
                                 tosa::AvgPool2dOp>::ConvertAtenPoolingBaseOp;
  LogicalResult processInputs(AtenAvgPool2dOp op, OpAdaptor adaptor,
                              ConversionPatternRewriter &rewriter, Value &input,
                              DenseI64ArrayAttr &kernel,
                              DenseI64ArrayAttr &stride, DenseI64ArrayAttr &pad,
                              Type &outputTy) const override {
    SmallVector<int64_t, 2> dilationArray{1, 1};
    if (failed(getOutputTypeAndPoolingParameters<AtenAvgPool2dOp,
                                                 tosa::AvgPool2dOp>(
            op, rewriter, adaptor.getSelf(), dilationArray, outputTy, kernel,
            stride, pad)))
      return rewriter.notifyMatchFailure(
          op, "invalid pooling parameters or input type");

    // Transpose to xHWC
    input = ConvertAtenPoolingBaseOp<AtenAvgPool2dOp, tosa::AvgPool2dOp>::
        transposePoolingInputToHwc(op, rewriter, adaptor.getSelf());

    return success();
  }
};

// Ref: Error checking based on the Torch to LinAlg lowering
template <typename AtenOpT, int fillVal>
class ConvertAtenConstPatternOp : public OpConversionPattern<AtenOpT> {
public:
  using OpConversionPattern<AtenOpT>::OpConversionPattern;
  using OpAdaptor = typename AtenOpT::Adaptor;
  LogicalResult
  matchAndRewrite(AtenOpT op, OpAdaptor adaptor,
                  ConversionPatternRewriter &rewriter) const override {

    auto outType = OpConversionPattern<AtenOpT>::getTypeConverter()
                       ->convertType(op.getType())
                       .template dyn_cast<TensorType>();

    if (!outType)
      return rewriter.notifyMatchFailure(op,
                                         "Only Tensor types supported in TOSA");

    Type outElemTy = outType.getElementType();
    if (!outElemTy.isIntOrFloat())
      return rewriter.notifyMatchFailure(
          op, "Only floating-point or integer datatype legalization supported");

    // FIXME: Handle layout, device and pin_memory. Assume dtype has been
    // processed to set output type correctly?
    // The layout arg should be either `none` or `0` i.e. strided.
    if (!op.getLayout().getType().template isa<Torch::NoneType>()) {
      int64_t tensorLayout;
      if (!matchPattern(op.getLayout(), m_TorchConstantInt(&tensorLayout)))
        return rewriter.notifyMatchFailure(
            op, "The layout arg should be either `none` or `0` i.e. strided.");
      else if (tensorLayout != torch_upstream::Layout::Strided)
        return rewriter.notifyMatchFailure(
            op, "The layout arg should be either `none` or `0` i.e. strided.");
    }

    bool pinMemory;
    if (!op.getPinMemory().getType().template isa<Torch::NoneType>() &&
        (!matchPattern(op.getPinMemory(), m_TorchConstantBool(&pinMemory)) ||
         pinMemory)) {
      return rewriter.notifyMatchFailure(
          op, "Unsupported pin_memory, should be either None or false");
    }

    SmallVector<int64_t> shape;
    if (!matchPattern(op.getSize(), m_TorchListOfConstantInts(shape))) {
      return rewriter.notifyMatchFailure(
          op, "Shape must be a list of Scalar constants");
    }

    int64_t size = 1;
    for (auto s : shape)
      size *= s;

    SmallVector<int32_t> values(size, fillVal);
    auto constOp =
        tosa::getConstTensor<int32_t>(rewriter, op, values, shape).value();

    rewriter.replaceOpWithNewOp<tosa::CastOp>(op, outType, constOp);

    return success();
  }
};

template <typename AtenOpT>
class ConvertAtenFillScalarOp : public OpConversionPattern<AtenOpT> {
public:
  using OpConversionPattern<AtenOpT>::OpConversionPattern;
  using OpAdaptor = typename AtenOpT::Adaptor;
  LogicalResult
  matchAndRewrite(AtenOpT op, OpAdaptor adaptor,
                  ConversionPatternRewriter &rewriter) const override {
    auto outType = OpConversionPattern<AtenOpT>::getTypeConverter()
                       ->convertType(op.getType())
                       .template dyn_cast<TensorType>();

    if (!outType || !outType.hasStaticShape())
      return rewriter.notifyMatchFailure(
          op, "Only Tensor types with static shapes are currently supported");

    Type outElemTy = outType.getElementType();
    if (!outElemTy.isIntOrFloat()) {
      return rewriter.notifyMatchFailure(
          op, "Only floating-point or integer datatype legalization supported");
    }
    Value constOp;
    if (failed(torchScalarToTosaTensor(
            rewriter, op, op.getValue(), constOp, outElemTy,
            makeShapeTorchCompatible(outType.getShape()))))
      return rewriter.notifyMatchFailure(
          op, "Supplied value must be a Scalar constant");

    rewriter.replaceOpWithNewOp<tosa::CastOp>(op, outType, constOp);

    return success();
  }
};

template <typename AtenOpT>
class ConvertAtenMaskedFillOp : public OpConversionPattern<AtenOpT> {
public:
  using OpConversionPattern<AtenOpT>::OpConversionPattern;
  using OpAdaptor = typename AtenOpT::Adaptor;
  LogicalResult
  matchAndRewrite(AtenOpT op, OpAdaptor adaptor,
                  ConversionPatternRewriter &rewriter) const override {
    auto outType = OpConversionPattern<AtenOpT>::getTypeConverter()
                       ->convertType(op.getType())
                       .template dyn_cast<TensorType>();

    if (!outType || !outType.hasStaticShape())
      return rewriter.notifyMatchFailure(
          op, "Only Tensor types with static shapes are currently supported");

    Type outElemTy = outType.getElementType();
    if (!outElemTy.isIntOrFloat()) {
      return rewriter.notifyMatchFailure(
          op, "Only floating-point or integer datatype legalization supported");
    }

    // Not a tensor type.
    auto selfType = adaptor.getSelf().getType().template dyn_cast<TensorType>();
    if (!selfType || !outType.hasStaticShape())
      return rewriter.notifyMatchFailure(
          op,
          "Only tensor types with static shapes input are currently supported");

    auto maskType = adaptor.getMask().getType().template dyn_cast<TensorType>();
    if (!maskType)
      return rewriter.notifyMatchFailure(
          op, "Only tensor types mask are currently supported");

    Value rhs = adaptor.getValue();
    auto rhsType = rhs.getType().template dyn_cast<TensorType>();
    Value rhsAsTensor;
    if (!rhsType) { // scalar
      if (failed(torchScalarToTosaTensor(rewriter, op, op.getValue(),
                                         rhsAsTensor, rhs.getType(), {})))
        return rewriter.notifyMatchFailure(
            op, "Currently only scalar constants are supported for "
                "conversion in TOSA operation");
    } else { // tensor
      rhsType = rhs.getType().dyn_cast<TensorType>();
    }

    auto rhsTensor = rhsType ? rhs : rhsAsTensor;
    auto rhsTensorType = rhsTensor.getType().template dyn_cast<TensorType>();
    if (rhsTensorType.getElementType() != outElemTy)
      rhsTensor = rewriter.create<tosa::CastOp>(
          op.getLoc(),
          RankedTensorType::get(rhsTensorType.getShape(), outElemTy),
          rhsTensor);

    rewriter.replaceOpWithNewOp<tosa::SelectOp>(op, outType, adaptor.getMask(),
                                                rhsTensor, adaptor.getSelf());
    return success();
  }
};

// Legalizes the torch.clone op.
template <typename AtenOpT>
class ConvertAtenCloneOp : public OpConversionPattern<AtenOpT> {
public:
  using OpConversionPattern<AtenOpT>::OpConversionPattern;
  using OpAdaptor = typename AtenOpT::Adaptor;
  LogicalResult
  matchAndRewrite(AtenOpT op, OpAdaptor adaptor,
                  ConversionPatternRewriter &rewriter) const override {
    int64_t memoryFormat;
    if (!op.getMemoryFormat().getType().template isa<Torch::NoneType>() &&
        (!matchPattern(op.getMemoryFormat(),
                       m_TorchConstantInt(&memoryFormat)) ||
         (memoryFormat != torch_upstream::MemoryFormat::Contiguous &&
          memoryFormat != torch_upstream::MemoryFormat::ChannelsLast))) {
      return op.emitError(
          "unimplemented: only contiguous and channels last memory "
          "format is supported");
    }
    auto outType = OpConversionPattern<AtenOpT>::getTypeConverter()
                       ->convertType(op.getType())
                       .template dyn_cast<TensorType>();
    rewriter.replaceOpWithNewOp<tosa::CastOp>(op, outType, adaptor.getSelf());

    return success();
  }
};

template <>
LogicalResult ConvertAtenOp<AtenConstantPadNdOp>::matchAndRewrite(
    AtenConstantPadNdOp op, OpAdaptor adaptor,
    ConversionPatternRewriter &rewriter) const {
  Location loc = op.getLoc();
  Value self = adaptor.getSelf();
  auto selfTy = self.getType().cast<RankedTensorType>();
  auto selfElemTy = selfTy.getElementType();
  int64_t rank = selfTy.getRank();

  // START the code snippet from
  // lib/Conversion/TorchToLinalg/TensorConstructors.cpp (see:
  // ConvertAtenConstantPadNdOp) Pattern match against the op's original
  // operands, because otherwise we will get the lowered version of the operands
  // which is harder to pattern match.
  SmallVector<int64_t> padInts;
  if (!matchPattern(op.getPad(), m_TorchListOfConstantInts(padInts)))
    return rewriter.notifyMatchFailure(op,
                                       "only support constant int pad ranges");
  uint64_t padRank = padInts.size() / 2;
  if (padRank * 2 != padInts.size())
    return rewriter.notifyMatchFailure(op, "pad range size is not even");
  if (rank < 0 || padRank > (uint64_t)rank)
    return rewriter.notifyMatchFailure(op, "padding exceeds tensor rank");

  // Initialize low/high paddings with 0 for all the dims.
  SmallVector<int64_t> lowPadding(/*Size=*/rank, /*Value=*/0);
  SmallVector<int64_t> highPadding(/*Size=*/rank, /*Value=*/0);
  // Add the requested padding - note op.pad() is highest dim first ordered
  // pairs of low,high.
  for (uint64_t i = 0; i < padRank; ++i) {
    lowPadding[rank - i - 1] = padInts[i * 2];
    highPadding[rank - i - 1] = padInts[i * 2 + 1];
  }
  // END the code snippet from
  // lib/Conversion/TorchToLinalg/TensorConstructors.cpp (see:
  // ConvertAtenConstantPadNdOp)

  llvm::SmallVector<int64_t> translatePadsList;

  for (unsigned int i = 0; i < rank; i++) {
    translatePadsList.push_back(lowPadding[i]);
    translatePadsList.push_back(highPadding[i]);
  }

  DenseElementsAttr paddingAttr = DenseIntElementsAttr::get(
      RankedTensorType::get({rank, 2}, rewriter.getI64Type()),
      translatePadsList);

  Value padsList1 = rewriter.create<mlir::tosa::ConstOp>(
      loc, paddingAttr.getType(), paddingAttr);

  Value padValue = adaptor.getValue();
  Operation *padOp = padValue.getDefiningOp();
  padValue = padOp->getOperand(0);

  Value padTensor;
  if (failed(torchScalarToTosaTensor(rewriter, op.getOperation(), padValue,
                                     padTensor, selfElemTy, {})))
    return rewriter.notifyMatchFailure(
        op, "Pad value needs to be a scalar constant for conversion to "
            "TOSA pad operation");

  rewriter.replaceOpWithNewOp<mlir::tosa::PadOp>(
      op, getTypeConverter()->convertType(op.getType()), self, padsList1,
      padTensor);
  return success();
}

template <>
LogicalResult ConvertAtenOp<AtenCatOp>::matchAndRewrite(
    AtenCatOp op, OpAdaptor adaptor,
    ConversionPatternRewriter &rewriter) const {
  TypeConverter *typeConverter = this->getTypeConverter();
  auto outType =
      typeConverter->convertType(op.getType()).cast<RankedTensorType>();
  int64_t rank = outType.getRank();
  int64_t dim;

  if (!outType || !outType.hasStaticShape()) {
    return rewriter.notifyMatchFailure(
        op, "Only Tensor types with static shapes are currently supported");
  }

  Location loc = op.getLoc();
  if (!matchPattern(op.getDim(), m_TorchConstantInt(&dim))) {
    return rewriter.notifyMatchFailure(op,
                                       "unimplemented: dim is not constant");
  }
  dim = toPositiveDim(dim, rank);
  if (!isValidDim(dim, rank)) {
    return rewriter.notifyMatchFailure(op, "dim is statically invalid");
  }
  auto tensorList = op.getTensors();
  SmallVector<Value> tensorsTorchType;

  if (!getListConstructElements(tensorList, tensorsTorchType)) {
    return rewriter.notifyMatchFailure(
        op, "unimplemented: the tensor list is not from list construct");
  }
  auto builtinTensors =
      getTypeConvertedValues(rewriter, loc, typeConverter, tensorsTorchType);

  auto result = tosa::CreateOpAndInfer<tosa::ConcatOp>(
      rewriter, loc, outType, builtinTensors, rewriter.getI64IntegerAttr(dim));
  rewriter.replaceOp(op, result.getResult());
  return success();
}

template <>
LogicalResult ConvertAtenOp<AtenSqrtOp>::matchAndRewrite(
    AtenSqrtOp op, OpAdaptor adaptor,
    ConversionPatternRewriter &rewriter) const {

  // Converts AtenSqrtOp into (Reciprocal + Rsqrt)
  Value self = adaptor.getSelf();
  auto rcpOp =
      rewriter.create<tosa::ReciprocalOp>(op->getLoc(), self.getType(), self);

  rewriter.replaceOpWithNewOp<tosa::RsqrtOp>(
      op, getTypeConverter()->convertType(op.getType()), rcpOp);
  return success();
}

<<<<<<< HEAD
template <>
LogicalResult ConvertAtenOp<AtenEmptyMemoryFormatOp>::matchAndRewrite(
    AtenEmptyMemoryFormatOp op, OpAdaptor adaptor,
    ConversionPatternRewriter &rewriter) const {

    auto loc = op.getLoc(); 
    MLIRContext* ctx = op->getContext();
    mlir::TypeConverter* typeConverter = this->getTypeConverter();

    bool pinMemory;
    if (!op.getPinMemory().getType().template isa<Torch::NoneType>() &&
        (!matchPattern(op.getPinMemory(), m_TorchConstantBool(&pinMemory)) ||
         pinMemory)) {
      return rewriter.notifyMatchFailure(
          op, "Unsupported pin_memory, should be either None or false");
    }

    if (!op.getDevice().getType().template isa<Torch::NoneType>()) {
      std::string device;
      if (!matchPattern(op.getDevice(), m_TorchConstantDevice(device)))
        return rewriter.notifyMatchFailure(
            op, "unimplemented: device must be a constant str");
      if (device != "cpu")
        return rewriter.notifyMatchFailure(
            op, "unimplemented: device is expected to be none or cpu");
    }

    if (!op.getLayout().getType().template isa<Torch::NoneType>()) {
      int64_t tensorLayout;
      if (!matchPattern(op.getLayout(), m_TorchConstantInt(&tensorLayout)))
        return rewriter.notifyMatchFailure(
            op, "unimplemented: layout must be a constant");
      if (tensorLayout != torch_upstream::Layout::Strided)
        return rewriter.notifyMatchFailure(
            op, "unimplemented: layout is expected to be strided");
    }
    // Only `none`, `contiguous` and `preserve` memory_format are supported.
    if (!op.getMemoryFormat().getType().template isa<Torch::NoneType>()) {
      int64_t memoryFormat;
      if (!matchPattern(op.getMemoryFormat(), m_TorchConstantInt(&memoryFormat)))
        return rewriter.notifyMatchFailure(
            op, "unimplemented: the memory format should be specified in "
                "an integer constant");
      if (memoryFormat != torch_upstream::MemoryFormat::Contiguous &&
          memoryFormat != torch_upstream::MemoryFormat::Preserve)
        return rewriter.notifyMatchFailure(
            op, "unimplemented: only none, contiguous and preserve "
                "memory_format is supported");
    }

    SmallVector<Value> size;
    if (!getListConstructElements(op.getSize(), size))
      return rewriter.notifyMatchFailure(
          op, "unimplemented: size must be a ListConstruct");
    SmallVector<Value> resultSize = getTypeConvertedValues(rewriter, loc, typeConverter,
                                        size);
    auto resultType =
        typeConverter->convertType(op.getType()).template cast<RankedTensorType>();

    DenseElementsAttr emptyVal;
    if (op.getDtype().getType().template isa<Torch::NoneType>()) {
      emptyVal  = DenseFPElementsAttr::get(resultType, {0.0F});
    } else {
      int64_t dtypeInt;
      if (!matchPattern(op.getDtype(), m_TorchConstantInt(&dtypeInt)))
        return rewriter.notifyMatchFailure(
            op, "unimplemented: dtype must be a constant integer or none");
      FailureOr<Type> maybeResultElementType = getTypeForScalarType(
          ctx, (torch_upstream::ScalarType)dtypeInt,
          IntegerType::Signless);
      if (failed(maybeResultElementType)) {
        return rewriter.notifyMatchFailure(
            op, "unable to convert `dtypeInt` to builtin type");
      }
      if(maybeResultElementType->isSignedInteger(64) || maybeResultElementType->isIndex())
        emptyVal  = DenseIntElementsAttr::get(resultType, {0L});
      if(maybeResultElementType->isSignedInteger(32))
        emptyVal  = DenseIntElementsAttr::get(resultType, {0});
      else if (maybeResultElementType->isSignlessInteger(64))
        emptyVal  = DenseIntElementsAttr::get(resultType, {0UL});
      else if (maybeResultElementType->isSignlessInteger(32))
        emptyVal  = DenseIntElementsAttr::get(resultType, {0U});
      else if (maybeResultElementType->isF64())
        emptyVal  = DenseFPElementsAttr::get(resultType, {0.0});
      else if (maybeResultElementType->isF32())
        emptyVal  = DenseFPElementsAttr::get(resultType, {0.0F});
      else 
        return rewriter.notifyMatchFailure(op, "unsupported: dtype used for empty.memory_format is unsupported");
    }

    rewriter.replaceOpWithNewOp<tosa::ConstOp>(op, resultType, emptyVal);
    return success();
  }

=======
template <typename AtenOpT>
class ConvertAtenOpToTosaCustomOp : public OpConversionPattern<AtenOpT> {
public:
  using OpConversionPattern<AtenOpT>::OpConversionPattern;
  using OpAdaptor = typename AtenOpT::Adaptor;

  ConvertAtenOpToTosaCustomOp(TypeConverter &typeConverter,
                              MLIRContext *context, std::string opName)
      : OpConversionPattern<AtenOpT>(typeConverter, context),
        opName(std::move(opName)) {}

  LogicalResult
  matchAndRewrite(AtenOpT op, OpAdaptor adaptor,
                  ConversionPatternRewriter &rewriter) const override {

    // Set tosa.custom_op attributes.
    // Only identifier needs to be known. Other attributes are not used.
    auto *ctx = op->getContext();
    auto identifier = StringAttr::get(ctx, opName);
    auto config = StringAttr::get(ctx, "UNDEF");
    auto implementAttr = StringAttr::get(ctx, "UNDEF");

    rewriter.replaceOpWithNewOp<tosa::CustomOp>(
        op,
        TypeRange{OpConversionPattern<AtenOpT>::getTypeConverter()->convertType(
            op.getType())},
        identifier, config, implementAttr, adaptor.getOperands());
    return success();
  }

private:
  std::string opName;
};

>>>>>>> cbeda167
} // namespace

// -----------------------------------------------------------------------------
// TorchToTosa Pass
// -----------------------------------------------------------------------------

namespace {
class ConvertTorchToTosa : public ConvertTorchToTosaBase<ConvertTorchToTosa> {
public:
  void getDependentDialects(DialectRegistry &registry) const override {
    registry.insert<tosa::TosaDialect>();
    registry.insert<tensor::TensorDialect>();
    registry.insert<arith::ArithDialect>();
    TorchConversion::getBackendTypeConversionDependentDialects(registry);
  }

  void runOnOperation() override {
    MLIRContext *context = &getContext();
    ConversionTarget target(*context);
    target.addLegalDialect<tosa::TosaDialect, tensor::TensorDialect,
                           arith::ArithDialect>();

    TypeConverter typeConverter;
    typeConverter.addConversion([](Type type) { return type; });
    TorchConversion::setupBackendTypeConversion(target, typeConverter);

    // Mark constant ops as legal, so the error message about
    // "failed to legalize"
    // mentions the real problematic op and not the constants used by it.
    target.addLegalOp<ConstantNoneOp>();
    target.addLegalOp<ConstantBoolOp>();
    target.addLegalOp<ConstantIntOp>();
    target.addLegalOp<ConstantFloatOp>();
    target.addLegalOp<ConstantStrOp>();
    target.addLegalOp<ConstantDeviceOp>();
    target.addLegalOp<PrimListConstructOp>();
    target.addIllegalDialect<Torch::TorchDialect>();

    RewritePatternSet patterns(context);

#define INSERT_UNARY_FPONLY_PATTERN(AtenOp, TosaOp)                            \
  target.addIllegalOp<AtenOp>();                                               \
  patterns.add<ConvertAtenUnaryFPOnlyOp<AtenOp, TosaOp>>(typeConverter,        \
                                                         context);
    INSERT_UNARY_FPONLY_PATTERN(AtenLogOp, tosa::LogOp)
    INSERT_UNARY_FPONLY_PATTERN(AtenExpOp, tosa::ExpOp)
#undef INSERT_UNARY_FPONLY_PATTERN

#define INSERT_UNARY_PATTERN(AtenOp, TosaOp)                                   \
  target.addIllegalOp<AtenOp>();                                               \
  patterns.add<ConvertAtenUnaryOp<AtenOp, TosaOp>>(typeConverter, context);
    INSERT_UNARY_PATTERN(AtenNegOp, tosa::NegateOp)
    INSERT_UNARY_PATTERN(AtenFloorOp, tosa::FloorOp)
    INSERT_UNARY_PATTERN(AtenRsqrtOp, tosa::RsqrtOp)
    INSERT_UNARY_PATTERN(AtenBitwiseNotOp, tosa::BitwiseNotOp)
    INSERT_UNARY_PATTERN(AtenCeilOp, tosa::CeilOp)
    INSERT_UNARY_PATTERN(AtenReciprocalOp, tosa::ReciprocalOp)
#undef INSERT_UNARY_PATTERN

#define INSERT_BINARY_PATTERN(AtenOp, TosaOp)                                  \
  target.addIllegalOp<AtenOp>();                                               \
  patterns.add<ConvertAtenBinaryOp<AtenOp, TosaOp>>(typeConverter, context);
    INSERT_BINARY_PATTERN(AtenMaximumOp, tosa::MaximumOp)
    INSERT_BINARY_PATTERN(AtenMinimumOp, tosa::MinimumOp)
#undef INSERT_BINARY_PATTERN

#define INSERT_BINARY_ADDSUB_PATTERN(AtenOp, TosaOp)                           \
  target.addIllegalOp<AtenOp>();                                               \
  patterns.add<ConvertAtenAddSubOp<AtenOp, TosaOp>>(typeConverter, context);
    INSERT_BINARY_ADDSUB_PATTERN(AtenAddTensorOp, tosa::AddOp)
    INSERT_BINARY_ADDSUB_PATTERN(AtenAddScalarOp, tosa::AddOp)
    INSERT_BINARY_ADDSUB_PATTERN(AtenSubTensorOp, tosa::SubOp)
    INSERT_BINARY_ADDSUB_PATTERN(AtenSubScalarOp, tosa::SubOp)
#undef INSERT_BINARY_ADDSUB_PATTERN

#define INSERT_BINARY_COMPARE_PATTERN(AtenOp, TosaOp)                          \
  target.addIllegalOp<AtenOp>();                                               \
  patterns.add<ConvertAtenCompareOp<AtenOp, TosaOp>>(typeConverter, context);
    INSERT_BINARY_COMPARE_PATTERN(AtenGtTensorOp, tosa::GreaterOp)
    INSERT_BINARY_COMPARE_PATTERN(AtenGeScalarOp, tosa::GreaterEqualOp)
    INSERT_BINARY_COMPARE_PATTERN(AtenGtScalarOp, tosa::GreaterOp)
    INSERT_BINARY_COMPARE_PATTERN(AtenLtTensorOp, tosa::GreaterOp)
    INSERT_BINARY_COMPARE_PATTERN(AtenLtScalarOp, tosa::GreaterOp)
    INSERT_BINARY_COMPARE_PATTERN(AtenEqTensorOp, tosa::EqualOp)
    INSERT_BINARY_COMPARE_PATTERN(AtenEqScalarOp, tosa::EqualOp)
    INSERT_BINARY_COMPARE_PATTERN(AtenNeTensorOp, tosa::EqualOp)
    INSERT_BINARY_COMPARE_PATTERN(AtenNeScalarOp, tosa::EqualOp)
    INSERT_BINARY_COMPARE_PATTERN(AtenBitwiseAndTensorOp, tosa::BitwiseAndOp)
    INSERT_BINARY_COMPARE_PATTERN(AtenBitwiseOrTensorOp, tosa::BitwiseOrOp)
    INSERT_BINARY_COMPARE_PATTERN(AtenBitwiseXorTensorOp, tosa::BitwiseXorOp)
#undef INSERT_BINARY_COMPARE_PATTERN

#define INSERT_BINARY_MUL_PATTERN(AtenOp)                                      \
  target.addIllegalOp<AtenOp>();                                               \
  patterns.add<ConvertAtenMulOp<AtenOp>>(typeConverter, context);
    INSERT_BINARY_MUL_PATTERN(AtenMulTensorOp);
    INSERT_BINARY_MUL_PATTERN(AtenMulScalarOp);
#undef INSERT_BINARY_MUL_PATTERN

#define INSERT_BINARY_DIV_PATTERN(AtenOp)                                      \
  target.addIllegalOp<AtenOp>();                                               \
  patterns.add<ConvertAtenDivOp<AtenOp>>(typeConverter, context);
    INSERT_BINARY_DIV_PATTERN(AtenDivTensorOp);
    INSERT_BINARY_DIV_PATTERN(AtenDivScalarOp);
#undef INSERT_BINARY_DIV_PATTERN

#define INSERT_NDIMS_REDUCTION_OP_PATTERN(AtenOp, ConversionFunc)              \
  target.addIllegalOp<AtenOp>();                                               \
  patterns.add<ConvertAtenMultipleDimsReductionOp<AtenOp, ConversionFunc>>(    \
      typeConverter, context);
    INSERT_NDIMS_REDUCTION_OP_PATTERN(AtenMeanDimOp,
                                      mlir::tosa::convertReduceMeanOp)
    INSERT_NDIMS_REDUCTION_OP_PATTERN(AtenSumDimIntListOp,
                                      mlir::tosa::convertReduceSumOp)
#undef INSERT_NDIMS_REDUCTION_OP_PATTERN

#define INSERT_ONEDIM_REDUCTION_OP_PATTERN(AtenOp, ConversionFunc)             \
  target.addIllegalOp<AtenOp>();                                               \
  patterns.add<ConvertAtenOneDimReductionOp<AtenOp, ConversionFunc>>(          \
      typeConverter, context);
    INSERT_ONEDIM_REDUCTION_OP_PATTERN(AtenAnyDimOp,
                                       mlir::tosa::convertReduceAnyOp)
#undef INSERT_ONEDIM_REDUCTION_OP_PATTERN

#define INSERT_ALLDIMS_REDUCTION_OP_PATTERN(AtenOp, ConversionFunc)            \
  target.addIllegalOp<AtenOp>();                                               \
  patterns.add<ConvertAtenAllDimsReductionOp<AtenOp, ConversionFunc>>(         \
      typeConverter, context);
    INSERT_ALLDIMS_REDUCTION_OP_PATTERN(AtenAllOp,
                                        mlir::tosa::convertReduceAllOp)
    INSERT_ALLDIMS_REDUCTION_OP_PATTERN(AtenAnyOp,
                                        mlir::tosa::convertReduceAnyOp)
    INSERT_ALLDIMS_REDUCTION_OP_PATTERN(AtenSumOp,
                                        mlir::tosa::convertReduceSumOp)
#undef INSERT_ALLDIMS_REDUCTION_OP_PATTERN

#define INSERT_SQUEEZE_OP_PATTERN(AtenOp, TemplateForm)                        \
  target.addIllegalOp<AtenOp>();                                               \
  patterns.add<TemplateForm<AtenOp>>(typeConverter, context);
    INSERT_SQUEEZE_OP_PATTERN(AtenSqueezeOp, ConvertAtenSqueezeAllDimsOp)
    INSERT_SQUEEZE_OP_PATTERN(AtenSqueezeDimOp, ConvertAtenSqueezeOneDimOp)
#undef INSERT_SQUEEZE_OP_PATTERN

#define INSERT_MATMUL_ATENOP_PATTERN(AtenOp)                                   \
  target.addIllegalOp<AtenOp>();                                               \
  patterns.add<ConvertAtenMatMulOp<AtenOp>>(typeConverter, context);
    INSERT_MATMUL_ATENOP_PATTERN(AtenMatmulOp);
#undef INSERT_MATMUL_ATEMOP_PATTERN

#define INSERT_MM_ATENOP_PATTERN(AtenOp)                                       \
  target.addIllegalOp<AtenOp>();                                               \
  patterns.add<ConvertAtenMmOp<AtenOp>>(typeConverter, context);
    INSERT_MM_ATENOP_PATTERN(AtenMmOp);
    INSERT_MM_ATENOP_PATTERN(AtenBmmOp);
#undef INSERT_MM_ATEMOP_PATTERN

#define INSERT_LINEAR_ATENOP_PATTERN(AtenOp)                                   \
  target.addIllegalOp<AtenOp>();                                               \
  patterns.add<ConvertAtenLinearOp<AtenOp>>(typeConverter, context);
    INSERT_LINEAR_ATENOP_PATTERN(AtenLinearOp);
#undef INSERT_LINEAR_ATEMOP_PATTERN

#define INSERT_ADAPTIVE_POOLING_ATENOP_PATTERN(AtenOp, TosaOpT)                \
  target.addIllegalOp<AtenOp>();                                               \
  patterns.add<ConvertAtenAdaptivePoolingOp<AtenOp, TosaOpT>>(typeConverter,   \
                                                              context);
    INSERT_ADAPTIVE_POOLING_ATENOP_PATTERN(AtenAdaptiveAvgPool2dOp,
                                           tosa::AvgPool2dOp);
#undef INSERT_ADAPTIVE_POOLING_ATEMOP_PATTERN

    target.addIllegalOp<AtenMaxPool2dOp>();
    patterns.add<ConvertAtenMaxPool2dOp>(typeConverter, context);

    target.addIllegalOp<AtenAvgPool2dOp>();
    patterns.add<ConvertAtenAvgPool2dOp>(typeConverter, context);

#define INSERT_CONSTANT_FILL_PATTERN(AtenOp, fillVal)                          \
  target.addIllegalOp<AtenOp>();                                               \
  patterns.add<ConvertAtenConstPatternOp<AtenOp, fillVal>>(typeConverter,      \
                                                           context);
    INSERT_CONSTANT_FILL_PATTERN(AtenOnesOp, 1);
    INSERT_CONSTANT_FILL_PATTERN(AtenZerosOp, 0);
#undef INSERT_CONSTANT_FILL_PATTERN

#define INSERT_FILL_SCALAR_PATTERN(AtenOp)                                     \
  target.addIllegalOp<AtenOp>();                                               \
  patterns.add<ConvertAtenFillScalarOp<AtenOp>>(typeConverter, context);
    INSERT_FILL_SCALAR_PATTERN(AtenFill_ScalarOp);
    INSERT_FILL_SCALAR_PATTERN(AtenFillScalarOp);
#undef INSERT_FILL_SCALAR_PATTERN

#define INSERT_MASKED_FILL_PATTERN(AtenOp)                                     \
  target.addIllegalOp<AtenOp>();                                               \
  patterns.add<ConvertAtenMaskedFillOp<AtenOp>>(typeConverter, context);
    INSERT_MASKED_FILL_PATTERN(AtenMaskedFillScalarOp);
    INSERT_MASKED_FILL_PATTERN(AtenMaskedFillTensorOp);
#undef INSERT_MASKED_FILL_PATTERN

#define INSERT_ATENOP_PATTERN(AtenOp)                                          \
  target.addIllegalOp<AtenOp>();                                               \
  patterns.add<ConvertAtenOp<AtenOp>>(typeConverter, context);
    INSERT_ATENOP_PATTERN(AtenTanhOp);
    INSERT_ATENOP_PATTERN(AtenHardtanhBackwardOp);
    INSERT_ATENOP_PATTERN(AtenSigmoidOp);
    INSERT_ATENOP_PATTERN(AtenReluOp);
    INSERT_ATENOP_PATTERN(AtenLeakyReluOp);
    INSERT_ATENOP_PATTERN(AtenArgmaxOp);
    INSERT_ATENOP_PATTERN(AtenPowScalarOp);
    INSERT_ATENOP_PATTERN(AtenPowTensorScalarOp);
    INSERT_ATENOP_PATTERN(AtenRsubScalarOp);
    INSERT_ATENOP_PATTERN(AtenConvolutionOp);
    INSERT_ATENOP_PATTERN(ValueTensorLiteralOp);
    INSERT_ATENOP_PATTERN(AtenReshapeOp);
    INSERT_ATENOP_PATTERN(AtenBatchNormOp);
    INSERT_ATENOP_PATTERN(AtenNativeLayerNormOp);
    INSERT_ATENOP_PATTERN(AtenFlattenUsingIntsOp);
    INSERT_ATENOP_PATTERN(AtenPermuteOp);
    INSERT_ATENOP_PATTERN(AtenLog2Op);
    INSERT_ATENOP_PATTERN(AtenThresholdOp);
    INSERT_ATENOP_PATTERN(AtenUnsqueezeOp);
    INSERT_ATENOP_PATTERN(AtenContiguousOp);
    INSERT_ATENOP_PATTERN(AtenDropoutOp);
    INSERT_ATENOP_PATTERN(AtenViewOp);
    INSERT_ATENOP_PATTERN(AtenGeluOp);
    INSERT_ATENOP_PATTERN(AtenGeluBackwardOp);
    INSERT_ATENOP_PATTERN(AtenEmbeddingOp);
    INSERT_ATENOP_PATTERN(AtenTransposeIntOp);
    INSERT_ATENOP_PATTERN(AtenMaxDimOp);
    INSERT_ATENOP_PATTERN(AtenSliceTensorOp);
    INSERT_ATENOP_PATTERN(AtenBroadcastToOp);
    INSERT_ATENOP_PATTERN(AtenGatherOp);
    INSERT_ATENOP_PATTERN(AtenIndexTensorOp);
    INSERT_ATENOP_PATTERN(AtenAbsOp);
    INSERT_ATENOP_PATTERN(AtenWhereSelfOp);
    INSERT_ATENOP_PATTERN(AtenLeTensorOp);
    INSERT_ATENOP_PATTERN(AtenClampOp);
    INSERT_ATENOP_PATTERN(AtenArangeStartStepOp);
    INSERT_ATENOP_PATTERN(PrimNumToTensorScalarOp);
    INSERT_ATENOP_PATTERN(AtenCopyOp);
    INSERT_ATENOP_PATTERN(AtenToDtypeOp);
    INSERT_ATENOP_PATTERN(AtenConstantPadNdOp);
    INSERT_ATENOP_PATTERN(AtenRemainderScalarOp);
    INSERT_ATENOP_PATTERN(AtenCatOp);
    INSERT_ATENOP_PATTERN(AtenSqrtOp);
    INSERT_ATENOP_PATTERN(AtenEmptyMemoryFormatOp);
#undef INSERT_ATENOP_PATTERN

#define INSERT_CLONE_ATENOP_PATTERN(AtenOp)                                    \
  target.addIllegalOp<AtenOp>();                                               \
  patterns.add<ConvertAtenCloneOp<AtenOp>>(typeConverter, context);
    INSERT_CLONE_ATENOP_PATTERN(AtenCloneOp);
#undef INSERT_CLONE_ATENOP_PATTERN

#define INSERT_ATEN_TO_TOSA_CUSTOMOP_PATTERN(AtenOp, opName)                   \
  target.addIllegalOp<AtenOp>();                                               \
  patterns.add<ConvertAtenOpToTosaCustomOp<AtenOp>>(typeConverter, context,    \
                                                    opName);
    INSERT_ATEN_TO_TOSA_CUSTOMOP_PATTERN(AtenAtan2Op, "atan2");
#undef INSERT_ATEN_TO_TOSA_CUSTOMOP_PATTERN

    if (failed(applyPartialConversion(getOperation(), target,
                                      std::move(patterns))))
      return signalPassFailure();
  }
};
} // namespace

std::unique_ptr<OperationPass<func::FuncOp>>
mlir::torch::createConvertTorchToTosaPass() {
  return std::make_unique<ConvertTorchToTosa>();
}<|MERGE_RESOLUTION|>--- conflicted
+++ resolved
@@ -4647,7 +4647,6 @@
   return success();
 }
 
-<<<<<<< HEAD
 template <>
 LogicalResult ConvertAtenOp<AtenEmptyMemoryFormatOp>::matchAndRewrite(
     AtenEmptyMemoryFormatOp op, OpAdaptor adaptor,
@@ -4742,7 +4741,6 @@
     return success();
   }
 
-=======
 template <typename AtenOpT>
 class ConvertAtenOpToTosaCustomOp : public OpConversionPattern<AtenOpT> {
 public:
@@ -4777,7 +4775,6 @@
   std::string opName;
 };
 
->>>>>>> cbeda167
 } // namespace
 
 // -----------------------------------------------------------------------------
