--- conflicted
+++ resolved
@@ -21,11 +21,7 @@
 #include "mlir/Dialect/Traits.h"
 #include "mlir/IR/Matchers.h"
 #include "mlir/Transforms/DialectConversion.h"
-<<<<<<< HEAD
-#include "torch-mlir/Conversion/Utils/Utils.h"
-=======
 #include "torch-mlir/Dialect/Torch/IR/TorchDialect.h"
->>>>>>> 47b35804
 #include "torch-mlir/Dialect/Torch/IR/TorchOps.h"
 #include "torch-mlir/Dialect/Torch/IR/TorchTypes.h"
 #include "torch-mlir/Dialect/Torch/Utils/Utils.h"
@@ -5260,32 +5256,6 @@
   return success();
 }
 
-<<<<<<< HEAD
-template<>
-LogicalResult ConvertAtenOp<AtenCatOp>::matchAndRewrite(
-    AtenCatOp op, OpAdaptor adaptor,
-    ConversionPatternRewriter &rewriter) const {
-    int64_t dim;
-    if (!matchPattern(op.getDim(), m_TorchConstantInt(&dim)))
-      return rewriter.notifyMatchFailure(op, "unimplemented: dim is not constant");
-
-    auto tensorList = op.getTensors();
-    SmallVector<Value> tensorsTorchType;
-    if (!getListConstructElements(tensorList, tensorsTorchType))
-      return rewriter.notifyMatchFailure(op, 
-          "unimplemented: the tensor list is not from list construct");
-    SmallVector<Value> builtinTensors = getTypeConvertedValues(
-    rewriter, op->getLoc(), getTypeConverter(), tensorsTorchType);
-
-    rewriter.replaceOpWithNewOp<mlir::tosa::ConcatOp>(
-      op, getTypeConverter()->convertType(op.getType()), builtinTensors, rewriter.getI64IntegerAttr(dim));
-  
-  return success();
-
-}
-
-
-=======
 template <>
 LogicalResult ConvertAtenOp<AtenCatOp>::matchAndRewrite(
     AtenCatOp op, OpAdaptor adaptor,
@@ -5702,7 +5672,6 @@
     return failure();
   }
 };
->>>>>>> 47b35804
 } // namespace
 
 // -----------------------------------------------------------------------------
@@ -5960,7 +5929,6 @@
     INSERT_ATENOP_PATTERN(AtenCopyOp);
     INSERT_ATENOP_PATTERN(AtenToDtypeOp);
     INSERT_ATENOP_PATTERN(AtenConstantPadNdOp);
-    INSERT_ATENOP_PATTERN(AtenCatOp);
     INSERT_ATENOP_PATTERN(AtenRemainderScalarOp);
     INSERT_ATENOP_PATTERN(AtenCatOp);
     INSERT_ATENOP_PATTERN(AtenSqrtOp);
