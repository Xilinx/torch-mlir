--- conflicted
+++ resolved
@@ -609,22 +609,14 @@
     AtenLeakyReluOp op, OpAdaptor adaptor,
     ConversionPatternRewriter &rewriter) const {
 
-<<<<<<< HEAD
-  Value self = adaptor.self();
-=======
   Value self = adaptor.getSelf();
->>>>>>> 224ee276
   auto selfTy = self.getType().cast<TensorType>();
   if (!selfTy.getElementType().isa<mlir::FloatType>()) {
     return rewriter.notifyMatchFailure(
         op, "Only floating-point datatype legalization currently supported");
   }
 
-<<<<<<< HEAD
-  Value alphaScalar = op.negative_slope();
-=======
   Value alphaScalar = op.getNegativeSlope();
->>>>>>> 224ee276
   Value alphaTensor;
   if (failed(torchScalarToTosaTensor(rewriter, op.getOperation(), alphaScalar,
                                      alphaTensor, selfTy.getElementType(), {})))
@@ -647,17 +639,10 @@
   return success();
 }
 
-<<<<<<< HEAD
-using ReductionConvFunc = llvm::Optional<Value> (*)(PatternRewriter &,
-                                                    Operation *,
-                                                    RankedTensorType, Value,
-                                                    ElementsAttr, bool);
-=======
 using ReductionConvFunc = std::optional<Value> (*)(PatternRewriter &,
                                                    Operation *,
                                                    RankedTensorType, Value,
                                                    ElementsAttr, bool);
->>>>>>> 224ee276
 
 // They all constitute a common form invoking the appropriate
 // converion function in TosaLegalizeCommon.cpp
@@ -3865,25 +3850,6 @@
   static int64_t getOutputDim(int64_t inputDim, int64_t kernelDim,
                               int64_t stride, int64_t padBefore,
                               int64_t padAfter, int64_t dilation,
-<<<<<<< HEAD
-                              bool ceilMode=false) {
-    if (inputDim == ShapedType::kDynamicSize) {
-      return ShapedType::kDynamicSize;
-    } else {
-      int64_t dimSize = inputDim + padBefore + padAfter - dilation * (kernelDim - 1) - 1;
-      if (!ceilMode) {
-        dimSize = (dimSize / stride + 1);
-      }
-      else {
-        if (dimSize % stride == 0) {
-          dimSize = (dimSize / stride + 1);
-        }
-        else {
-          dimSize = (dimSize / stride + 2);
-        }
-      }
-      return dimSize;
-=======
                               bool ceilMode = false) {
     if (inputDim == kUnknownSize) {
       return kUnknownSize;
@@ -3893,7 +3859,6 @@
       if (ceilMode && (dimSize % stride != 0))
         return dimSize / stride + 2;
       return dimSize / stride + 1;
->>>>>>> 224ee276
     }
   }
 
@@ -4070,14 +4035,8 @@
 static Type getOutputTypeForNonAdaptivePoolingOp(
     RankedTensorType inputTy, SmallVectorImpl<int64_t> &kernelSize,
     SmallVectorImpl<int64_t> &strideArray, SmallVectorImpl<int64_t> &padArray,
-<<<<<<< HEAD
-    SmallVectorImpl<int64_t> &dilationArray,
-    bool ceilMode=false) {
-  auto inputShape = inputTy.getShape();
-=======
     SmallVectorImpl<int64_t> &dilationArray, bool ceilMode = false) {
   auto inputShape = makeShapeTorchCompatible(inputTy.getShape());
->>>>>>> 224ee276
   auto inputRank = inputTy.getRank();
   auto inputElemTy = inputTy.getElementType();
 
@@ -4087,15 +4046,12 @@
   int64_t outputWDim = ConvertAtenPoolingBaseOp<AtenOpT, tosaOp>::getOutputDim(
       inputShape[inputRank - 1], kernelSize[1], strideArray[1], padArray[1],
       padArray[1], dilationArray[1], ceilMode);
-<<<<<<< HEAD
-=======
   padArray[0] = (outputHDim - 1) * strideArray[0] +
                 dilationArray[0] * kernelSize[0] - dilationArray[0] + 1 -
                 padArray[0] * 2 - inputShape[inputRank - 2];
   padArray[1] = (outputWDim - 1) * strideArray[1] +
                 dilationArray[0] * kernelSize[1] - dilationArray[0] + 1 -
                 padArray[1] * 2 - inputShape[inputRank - 1];
->>>>>>> 224ee276
   SmallVector<int64_t> outputShape;
   if (inputRank > 3)
     outputShape.push_back(inputShape[0]);
@@ -4138,29 +4094,15 @@
     return rewriter.notifyMatchFailure(
         op, "Non-const padding factor for pooling op unsupported");
 
-<<<<<<< HEAD
-  SmallVector<int64_t, 4> padArr = {paddingInts[0], paddingInts[0], paddingInts[1], paddingInts[1]};
-  kernel = rewriter.getI64ArrayAttr(kernelSizeInts);
-  stride = rewriter.getI64ArrayAttr(strideInts);
-=======
   SmallVector<int64_t, 4> padArr = {paddingInts[0], paddingInts[0],
                                     paddingInts[1], paddingInts[1]};
   kernel = rewriter.getDenseI64ArrayAttr(kernelSizeInts);
   stride = rewriter.getDenseI64ArrayAttr(strideInts);
->>>>>>> 224ee276
 
   bool ceilMode;
   if (!matchPattern(op.getCeilMode(), m_TorchConstantBool(&ceilMode)))
     return rewriter.notifyMatchFailure(
         op, "only support constant bool ceil_mode for pooling op");
-<<<<<<< HEAD
-  // add ceil_mode support.
-  outputTy = getOutputTypeForNonAdaptivePoolingOp<AtenOpT, tosaOp>(
-      inputTy, kernelSizeInts, strideInts, paddingInts, dilationArray, ceilMode);
-  padArr[1] = padArr[1] + paddingInts[0];
-  padArr[3] = padArr[3] + paddingInts[1];
-  pad = rewriter.getI64ArrayAttr(
-=======
 
   outputTy = getOutputTypeForNonAdaptivePoolingOp<AtenOpT, tosaOp>(
       inputTy, kernelSizeInts, strideInts, paddingInts, dilationArray,
@@ -4168,7 +4110,6 @@
   padArr[1] = padArr[1] + paddingInts[0];
   padArr[3] = padArr[3] + paddingInts[1];
   pad = rewriter.getDenseI64ArrayAttr(
->>>>>>> 224ee276
       {padArr[0], padArr[1], padArr[2], padArr[3]});
   return success();
 }
@@ -4426,11 +4367,7 @@
     AtenConstantPadNdOp op, OpAdaptor adaptor,
     ConversionPatternRewriter &rewriter) const {
   Location loc = op.getLoc();
-<<<<<<< HEAD
-  Value self = adaptor.self();
-=======
   Value self = adaptor.getSelf();
->>>>>>> 224ee276
   auto selfTy = self.getType().cast<RankedTensorType>();
   auto selfElemTy = selfTy.getElementType();
   int64_t rank = selfTy.getRank();
@@ -4441,11 +4378,7 @@
   // operands, because otherwise we will get the lowered version of the operands
   // which is harder to pattern match.
   SmallVector<int64_t> padInts;
-<<<<<<< HEAD
-  if (!matchPattern(op.pad(), m_TorchListOfConstantInts(padInts)))
-=======
   if (!matchPattern(op.getPad(), m_TorchListOfConstantInts(padInts)))
->>>>>>> 224ee276
     return rewriter.notifyMatchFailure(op,
                                        "only support constant int pad ranges");
   uint64_t padRank = padInts.size() / 2;
@@ -4481,11 +4414,7 @@
   Value padsList1 = rewriter.create<mlir::tosa::ConstOp>(
       loc, paddingAttr.getType(), paddingAttr);
 
-<<<<<<< HEAD
-  Value padValue = adaptor.value();
-=======
   Value padValue = adaptor.getValue();
->>>>>>> 224ee276
   Operation *padOp = padValue.getDefiningOp();
   padValue = padOp->getOperand(0);
 
@@ -4502,33 +4431,30 @@
   return success();
 }
 
-<<<<<<< HEAD
-template<>
+template <>
 LogicalResult ConvertAtenOp<AtenCatOp>::matchAndRewrite(
     AtenCatOp op, OpAdaptor adaptor,
     ConversionPatternRewriter &rewriter) const {
-    int64_t dim;
-    if (!matchPattern(op.dim(), m_TorchConstantInt(&dim)))
-      return rewriter.notifyMatchFailure(op, "unimplemented: dim is not constant");
-
-    auto tensorList = op.tensors();
-    SmallVector<Value> tensorsTorchType;
-    if (!getListConstructElements(tensorList, tensorsTorchType))
-      return rewriter.notifyMatchFailure(op, 
-          "unimplemented: the tensor list is not from list construct");
-    SmallVector<Value> builtinTensors = getTypeConvertedValues(
-    rewriter, op->getLoc(), getTypeConverter(), tensorsTorchType);
-
-    rewriter.replaceOpWithNewOp<mlir::tosa::ConcatOp>(
-      op, getTypeConverter()->convertType(op.getType()), builtinTensors, rewriter.getI64IntegerAttr(dim));
-  
+  int64_t dim;
+  if (!matchPattern(op.dim(), m_TorchConstantInt(&dim)))
+    return rewriter.notifyMatchFailure(op,
+                                       "unimplemented: dim is not constant");
+
+  auto tensorList = op.tensors();
+  SmallVector<Value> tensorsTorchType;
+  if (!getListConstructElements(tensorList, tensorsTorchType))
+    return rewriter.notifyMatchFailure(
+        op, "unimplemented: the tensor list is not from list construct");
+  SmallVector<Value> builtinTensors = getTypeConvertedValues(
+      rewriter, op->getLoc(), getTypeConverter(), tensorsTorchType);
+
+  rewriter.replaceOpWithNewOp<mlir::tosa::ConcatOp>(
+      op, getTypeConverter()->convertType(op.getType()), builtinTensors,
+      rewriter.getI64IntegerAttr(dim));
+
   return success();
-
 }
 
-
-=======
->>>>>>> 224ee276
 } // namespace
 
 // -----------------------------------------------------------------------------
@@ -4753,11 +4679,8 @@
     INSERT_ATENOP_PATTERN(AtenCopyOp);
     INSERT_ATENOP_PATTERN(AtenToDtypeOp);
     INSERT_ATENOP_PATTERN(AtenConstantPadNdOp);
-<<<<<<< HEAD
     INSERT_ATENOP_PATTERN(AtenCatOp);
-=======
     INSERT_ATENOP_PATTERN(AtenRemainderScalarOp);
->>>>>>> 224ee276
 #undef INSERT_ATENOP_PATTERN
 
 #define INSERT_CLONE_ATENOP_PATTERN(AtenOp)                                    \
