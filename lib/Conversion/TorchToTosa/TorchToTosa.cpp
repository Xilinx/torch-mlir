//===----------------------------------------------------------------------===//
//
// Part of the LLVM Project, under the Apache License v2.0 with LLVM Exceptions.
// See https://llvm.org/LICENSE.txt for license information.
// SPDX-License-Identifier: Apache-2.0 WITH LLVM-exception
// Also available under a BSD-style license. See LICENSE.
//
//===----------------------------------------------------------------------===//

#include "torch-mlir/Conversion/TorchToTosa/TorchToTosa.h"
<<<<<<< HEAD
#include "mlir/IR/BuiltinAttributes.h"
#include "mlir/IR/BuiltinTypeInterfaces.h"
#include "torch-mlir/Conversion/TorchToTosa/TosaLegalizeCommon.h"
#include "torch-mlir/Conversion/TorchToTosa/TosaLegalizeUtils.h"
#include "torch-mlir/Conversion/Utils/Utils.h"

=======
>>>>>>> 29ac23a7
#include "../PassDetail.h"
#include "mlir/Dialect/Arith/IR/Arith.h"
#include "mlir/Dialect/Tensor/IR/Tensor.h"
#include "mlir/Dialect/Tosa/IR/TosaOps.h"
#include "mlir/IR/Matchers.h"
#include "mlir/Support/LogicalResult.h"
#include "mlir/Transforms/DialectConversion.h"
#include "torch-mlir/Conversion/TorchToTosa/TosaLegalizeCommon.h"
#include "torch-mlir/Conversion/TorchToTosa/TosaLegalizeUtils.h"
#include "torch-mlir/Conversion/Utils/Utils.h"
#include "torch-mlir/Dialect/Torch/IR/TorchDialect.h"
#include "torch-mlir/Dialect/Torch/IR/TorchOps.h"
#include "torch-mlir/Dialect/Torch/IR/TorchTypes.h"
#include "torch-mlir/Dialect/Torch/Utils/Utils.h"
#include "torch-mlir/Dialect/TorchConversion/IR/TorchConversionDialect.h"
#include "torch-mlir/Dialect/TorchConversion/Transforms/BackendTypeConversion.h"
<<<<<<< HEAD
#include "llvm/ADT/SmallVector.h"
#include <numeric>
=======
#include <optional>
>>>>>>> 29ac23a7

using namespace mlir;
using namespace mlir::torch;
using namespace mlir::torch::Torch;

namespace {

// These legalizations are for unary ops with only for floating point datatypes.
// There is no supported quantized integer mode for these.
template <typename AtenOpT, typename TosaOpT>
class ConvertAtenUnaryFPOnlyOp : public OpConversionPattern<AtenOpT> {
public:
  using OpConversionPattern<AtenOpT>::OpConversionPattern;
  using OpAdaptor = typename AtenOpT::Adaptor;
  LogicalResult
  matchAndRewrite(AtenOpT op, OpAdaptor adaptor,
                  ConversionPatternRewriter &rewriter) const override {
    Value self = adaptor.getSelf();
    auto selfTy = self.getType().cast<TensorType>();

    if (!selfTy)
      return rewriter.notifyMatchFailure(op,
                                         "Only Tensor types supported in TOSA");

    if (selfTy.getElementType().isa<mlir::FloatType>()) {
      rewriter.replaceOpWithNewOp<TosaOpT>(
          op,
          OpConversionPattern<AtenOpT>::getTypeConverter()->convertType(
              op.getType()),
          self);
      return success();
    } else {
      return rewriter.notifyMatchFailure(
          op, "Only floating-point datatype legalization supported");
    }
  }
};

// These unary op legalizations are identical for floating-point
// or quantized types
template <typename AtenOpT, typename TosaOpT>
class ConvertAtenUnaryOp : public OpConversionPattern<AtenOpT> {
public:
  using OpConversionPattern<AtenOpT>::OpConversionPattern;
  using OpAdaptor = typename AtenOpT::Adaptor;
  LogicalResult
  matchAndRewrite(AtenOpT op, OpAdaptor adaptor,
                  ConversionPatternRewriter &rewriter) const override {
    rewriter.replaceOpWithNewOp<TosaOpT>(
        op,
        OpConversionPattern<AtenOpT>::getTypeConverter()->convertType(
            op.getType()),
        adaptor.getSelf());
    return success();
  }
};

// These binary op legalizations are identical for floating-point
// or quantized types
template <typename AtenOpT, typename TosaOpT>
class ConvertAtenBinaryOp : public OpConversionPattern<AtenOpT> {
public:
  using OpConversionPattern<AtenOpT>::OpConversionPattern;
  using OpAdaptor = typename AtenOpT::Adaptor;
  LogicalResult
  matchAndRewrite(AtenOpT op, OpAdaptor adaptor,
                  ConversionPatternRewriter &rewriter) const override {
    Value lhs = adaptor.getSelf();
    auto lhsTy = lhs.getType().cast<TensorType>();
    Value rhs = adaptor.getOther();
    auto rhsTy = rhs.getType().cast<TensorType>();

    if (!lhsTy || !rhsTy)
      return rewriter.notifyMatchFailure(op,
                                         "Only Tensor types supported in TOSA");

    auto outTy = OpConversionPattern<AtenOpT>::getTypeConverter()
                     ->convertType(op.getType())
                     .template cast<TensorType>();

    auto binaryOp =
        tosa::createBinaryOpAndCast<TosaOpT>(rewriter, op, outTy, lhs, rhs);
    rewriter.replaceOp(op, binaryOp.getResult());
    return success();
  }
};

template <typename T>
static bool isInValidRange(bool isFloat, const double &doubleValue, bool isInt,
                           const int64_t &intValue) {
  if (isFloat) {
    // Do a round-trip check here instead of numeric limits due to
    // compiler warnings around double <-> int conversion.
    return (doubleValue == static_cast<double>(static_cast<T>(doubleValue)));
  } else {
    assert(isInt);
    return (intValue >= static_cast<int64_t>(std::numeric_limits<T>::min())) &&
           (intValue <= static_cast<int64_t>(std::numeric_limits<T>::max()));
  }
  return true;
}

// FIXME: This will eventually go into a Tosa*Utils file.
LogicalResult torchScalarToTosaTensor(ConversionPatternRewriter &rewriter,
                                      Operation *op, Value torchScalarValue,
                                      Value &tosaTensor, Type dtype,
                                      llvm::ArrayRef<int64_t> dshape) {
  // Retrieve a const float or int value but create the out Tensor with dtype.
  double doubleValue;
  auto isFloat =
      matchPattern(torchScalarValue, m_TorchConstantFloat(&doubleValue));

  int64_t intValue;
  auto isInt = matchPattern(torchScalarValue, m_TorchConstantInt(&intValue));

  if (!isFloat && !isInt)
    return rewriter.notifyMatchFailure(op,
                                       "Unable to extract the scalar constant");

  if (dtype.isa<mlir::FloatType>()) {
    tosaTensor = tosa::getConstTensor<float>(rewriter, op,
                                             (isFloat ? doubleValue : intValue),
                                             dshape, dtype)
                     .value();
  } else if (auto intType = dtype.dyn_cast<mlir::IntegerType>()) {
    auto w = intType.getWidth();
    if (w != 1 && w != 32 && w != 64)
      return rewriter.notifyMatchFailure(op, [&](Diagnostic &diag) {
        diag << "Unsupported integer type: " << intType;
      });

    if (w == 1) {
      if (!isInValidRange<bool>(isFloat, doubleValue, isInt, intValue)) {
        return rewriter.notifyMatchFailure(
            op, "Supplied value of scalar constant exceeds limits "
                "of destination type");
      }
      bool d = isFloat ? static_cast<bool>(doubleValue)
                       : static_cast<bool>(intValue);
      tosaTensor =
          tosa::getConstTensor<bool>(rewriter, op, {d}, dshape).value();
    } else if (w == 32) {
      if (!isInValidRange<int32_t>(isFloat, doubleValue, isInt, intValue)) {
        return rewriter.notifyMatchFailure(
            op, "Supplied value of scalar constant exceeds limits "
                "of destination type");
      }
      int32_t d = isFloat ? static_cast<int32_t>(doubleValue)
                          : static_cast<int32_t>(intValue);
      tosaTensor =
          tosa::getConstTensor<int32_t>(rewriter, op, {d}, dshape).value();
    } else if (w == 64) {
      if (!isInValidRange<int64_t>(isFloat, doubleValue, isInt, intValue)) {
        return rewriter.notifyMatchFailure(
            op, "Supplied value of scalar constant exceeds limits "
                "of destination type");
      }
      int64_t d = (isFloat ? static_cast<int64_t>(doubleValue) : intValue);
      tosaTensor =
          tosa::getConstTensor<int64_t>(rewriter, op, {d}, dshape).value();
    }
  } else {
    return rewriter.notifyMatchFailure(op, "Usupported element type");
  }

  return success();
}

LogicalResult torchAlphaToTosaTensor(ConversionPatternRewriter &rewriter,
                                     Operation *op, Value alphaScalar,
                                     Value &alphaTensor, Type dtype,
                                     bool checkForUnity) {
  if (succeeded(torchScalarToTosaTensor(rewriter, op, alphaScalar, alphaTensor,
                                        dtype, {})))
    return success();

  // `alpha` has not been specified.
  int64_t alphaValue;
  if (!matchPattern(alphaScalar, m_TorchConstantInt(&alphaValue)))
    return rewriter.notifyMatchFailure(
        op, "Currently only scalar constants are supported for "
            "alpha in TOSA operation");
  // When no alpha has been specified, this must be 1.
  if (checkForUnity && alphaValue != 1)
    return rewriter.notifyMatchFailure(op,
                                       "Unsupported integer value for alpha");

  alphaTensor = tosa::getConstTensor<float>(
                    rewriter, op, {static_cast<float>(alphaValue)}, {}, dtype)
                    .value();

  return success();
}

// These binary op legalizations are specific to add/sub which have an
// alpha multiplier.
template <typename AtenOpT, typename TosaOpT>
class ConvertAtenAddSubOp : public OpConversionPattern<AtenOpT> {
public:
  using OpConversionPattern<AtenOpT>::OpConversionPattern;
  using OpAdaptor = typename AtenOpT::Adaptor;
  LogicalResult
  matchAndRewrite(AtenOpT op, OpAdaptor adaptor,
                  ConversionPatternRewriter &rewriter) const override {
    // left  : tensor: tensor<i32/i64/f32>
    // right : scalar: i32/i64/f32
    //         tensor: tensor<i32/i64/f32>
    // alpha : scalar: i32/i64/f32
    // output: tensor: tensor<i32/i64/f32>
    Value lhs = adaptor.getSelf();
    auto lhsType = lhs.getType().dyn_cast<TensorType>();
    Value rhs = adaptor.getOther();
    auto rhsType = rhs.getType().dyn_cast<TensorType>();

    if (!lhsType)
      return rewriter.notifyMatchFailure(op,
                                         "Only Tensor types supported in TOSA");

    if (auto lhsElemTy = lhsType.getElementType().dyn_cast<IntegerType>()) {
      if (lhsElemTy.getWidth() > 64)
        return rewriter.notifyMatchFailure(
            op, "Integers with widths greater than 64 are not supported");
    }

    // Get output type: tensor<i32/i64/f32>
    auto outType = OpConversionPattern<AtenOpT>::getTypeConverter()
                       ->convertType(op.getType())
                       .template cast<TensorType>();

    Type outElemTy = outType.getElementType();
    if (!outElemTy.isIntOrFloat()) {
      return rewriter.notifyMatchFailure(
          op, "Only floating-point or integer datatype legalization supported");
    }

    if (!rhsType) {
      if (failed(torchScalarToTosaTensor(rewriter, op, op.getOther(),
                                         rhs, outElemTy, {}))) {
        return rewriter.notifyMatchFailure(
            op, "Currently only scalar constants are supported for "
                "conversion in TOSA operation");
      }
      rhsType = rhs.getType().dyn_cast<TensorType>();
    }

    // aten.rsub(lhs, rhs, alpha) computes rhs - lhs * alpha
    if constexpr(std::is_same<AtenOpT, AtenRsubScalarOp>::value) {
      std::swap(lhs, rhs);
      std::swap(lhsType, rhsType);
    }

    Type rhsAlphaMulElemType;
    if (outElemTy.isa<mlir::FloatType>()) {
      rhsAlphaMulElemType = outElemTy;
    } else {
      // if output type is 64, input type should also be 32
      rhsAlphaMulElemType = rewriter.getIntegerType(32);
    }

    if (rhsType.getElementType() != rhsAlphaMulElemType) {
      // right is tensor, rhsType == tensor<i32/i64/f32>
      // right must be cast to same type as the alpha, so MulOp success
      rhsType = RankedTensorType::get(rhsType.getShape(), rhsAlphaMulElemType);
      rhs = rewriter.create<tosa::CastOp>(
          op->getLoc(),
          rhsType, rhs);
    }

    // Handle scalar value alpha.
    // It should be either f32/i32
    Value alphaTensor;
    if (failed(torchAlphaToTosaTensor(rewriter, op.getOperation(),
                                      op.getAlpha(), alphaTensor,
                                      rhsAlphaMulElemType,
                                      /*checkForUnity=*/false))) {
      return rewriter.notifyMatchFailure(
          op, "Currently only scalar constants are supported for "
              "alpha in conversion to TOSA operation");
    }

    auto mulAlphaOp = tosa::createMulOpAndCast(
        rewriter, op,
        rhsType,
        rhs, alphaTensor, /*shift=*/0);

    if (outElemTy.isInteger(64)) {
      // Tosa doesn't support 64-bit elementwise addition and subtraction.
      // if outElemTy tensor<i64>, mulTensor must be tensor<i32>,
      //    left value could be tensor<f32/i32/i64> type, cast left value to
      //    tensor<i32> type
      auto addOrSubi64Op = tosa::createBinaryOpAndCast<TosaOpT>(
          rewriter, op,
          RankedTensorType::get(outType.getShape(), rhsAlphaMulElemType), lhs,
          mulAlphaOp);

      // cast tensor<i32> back to tensor<i64>
      rewriter.replaceOpWithNewOp<tosa::CastOp>(op, outType, addOrSubi64Op);
      return success();
    }

    auto binaryOp = tosa::createBinaryOpAndCast<TosaOpT>(rewriter, op, outType,
                                                         lhs, mulAlphaOp);
    rewriter.replaceOp(op, binaryOp.getResult());
    return success();
  }
}; // namespace

// Binary op legalizations for comparator ops.
template <typename AtenOpT, typename TosaOpT>
class ConvertAtenCompareOp : public OpConversionPattern<AtenOpT> {
public:
  using OpConversionPattern<AtenOpT>::OpConversionPattern;
  using OpAdaptor = typename AtenOpT::Adaptor;
  LogicalResult
  matchAndRewrite(AtenOpT op, OpAdaptor adaptor,
                  ConversionPatternRewriter &rewriter) const override {
    Value lhs = adaptor.getSelf();
    auto lhsTy = lhs.getType().dyn_cast<TensorType>();
    Value rhs = adaptor.getOther();
    auto rhsTy = rhs.getType().dyn_cast<TensorType>();

    if (!lhsTy)
      return rewriter.notifyMatchFailure(op,
                                         "Only Tensor types supported in TOSA");

    auto lhsElemTy = lhsTy.getElementType();
    if (!lhsElemTy.isIntOrFloat())
      return rewriter.notifyMatchFailure(
          op, "Only floating-point or integer datatype legalization supported");

    // For bitwise operators, only integer datatype legalization is supported
    constexpr bool isBitwiseOp =
        std::is_same<AtenOpT, AtenBitwiseAndTensorOp>() ||
        std::is_same<AtenOpT, AtenBitwiseOrTensorOp>() ||
        std::is_same<AtenOpT, AtenBitwiseXorTensorOp>();
    if (lhsElemTy.isa<mlir::FloatType>() && isBitwiseOp) {
      return rewriter.notifyMatchFailure(op,
                                         "For bitwise operators, only integer "
                                         "datatype legalization is supported");
    }

    Value rhsAsTensor;
    if (!rhsTy) {
      if (failed(torchScalarToTosaTensor(rewriter, op, op.getOther(),
                                         rhsAsTensor, lhsElemTy, {})))
        return rewriter.notifyMatchFailure(
            op, "Currently only scalar constants are supported for "
                "conversion in TOSA operation");
    }
    auto rhsTensor = rhsTy ? rhs : rhsAsTensor;
    // There is no Lesser operator in TOSA.
    auto swapLhsRhs = (std::is_same<AtenOpT, AtenLtTensorOp>() ||
                       std::is_same<AtenOpT, AtenLtScalarOp>() ||
                       std::is_same<AtenOpT, AtenLeTensorOp>() ||
                       std::is_same<AtenOpT, AtenLeScalarOp>() ||
                       std::is_same<AtenOpT, AtenLeTensorOp>());

    // Promote lhs and rhs dtypes for bitwise operators.
    TensorType resultTy = OpConversionPattern<AtenOpT>::getTypeConverter()
                              ->convertType(op.getType())
                              .template cast<TensorType>();
    if (isBitwiseOp) {
      lhs = tosa::promoteType(rewriter, lhs, resultTy);
      rhsTensor = tosa::promoteType(rewriter, rhsTensor, resultTy);
    }

    auto resultOp = rewriter.create<TosaOpT>(op.getLoc(), resultTy,
                                             (swapLhsRhs ? rhsTensor : lhs),
                                             (swapLhsRhs ? lhs : rhsTensor));

    // There is no NE operator in TOSA.
    if (std::is_same<AtenOpT, AtenNeTensorOp>() ||
        std::is_same<AtenOpT, AtenNeScalarOp>())
      rewriter.replaceOpWithNewOp<tosa::LogicalNotOp>(op, resultTy,
                                                      resultOp.getResult());
    else
      rewriter.replaceOp(op, resultOp.getResult());

    return success();
  }
};

// Binary op legalizations for Mul variants.
template <typename AtenOpT>
class ConvertAtenMulOp : public OpConversionPattern<AtenOpT> {
public:
  using OpConversionPattern<AtenOpT>::OpConversionPattern;
  using OpAdaptor = typename AtenOpT::Adaptor;
  LogicalResult
  matchAndRewrite(AtenOpT op, OpAdaptor adaptor,
                  ConversionPatternRewriter &rewriter) const override {
    Value lhs = adaptor.getSelf();
    auto lhsType = lhs.getType().dyn_cast<TensorType>();

    if (!lhsType)
      return rewriter.notifyMatchFailure(op,
                                         "Only Tensor types supported in TOSA");

    auto outType = OpConversionPattern<AtenOpT>::getTypeConverter()
                       ->convertType(op.getType())
                       .template cast<TensorType>();

    Type outElemTy = outType.getElementType();
    if (!outElemTy.isIntOrFloat())
      return rewriter.notifyMatchFailure(
          op, "Only floating-point or integer datatype legalization supported");

    Value rhsTensor;
    if (std::is_same<AtenOpT, AtenSquareOp>()) {
      rhsTensor = lhs;
    } else {
      Value rhsAsTensor;
      Value rhs = adaptor.getOther();
      auto rhsType = rhs.getType().dyn_cast<TensorType>();
      if (!rhsType) {
        if (failed(torchScalarToTosaTensor(rewriter, op, op.getOther(),
                                           rhsAsTensor, outElemTy, {}))) {
          return rewriter.notifyMatchFailure(
              op, "Currently only scalar constants are supported for "
                  "conversion in TOSA operation");
        }
      }
      rhsTensor = rhsType ? rhs : rhsAsTensor;
    }

    if (outElemTy.isa<mlir::FloatType>() ||
        outElemTy.isa<mlir::IntegerType>()) {
      auto outType = OpConversionPattern<AtenOpT>::getTypeConverter()
                         ->convertType(op.getType())
                         .template cast<TensorType>();

      auto mulOp = tosa::createMulOpAndCast(rewriter, op, outType, lhs,
                                            rhsTensor, /*shift=*/0);
      rewriter.replaceOp(op, mulOp.getResult());
      return success();
    }

    // Quantized multiplication may need to rescale inputs.
    return rewriter.notifyMatchFailure(
        op, "Only floating-point or integer datatype "
            "legalization currently supported");
  }
};

template <typename AtenOpT>
class ConvertAtenDivOp : public OpConversionPattern<AtenOpT> {
public:
  using OpConversionPattern<AtenOpT>::OpConversionPattern;
  using OpAdaptor = typename AtenOpT::Adaptor;
  LogicalResult
  matchAndRewrite(AtenOpT op, OpAdaptor adaptor,
                  ConversionPatternRewriter &rewriter) const override {
    Value lhs = adaptor.getSelf();
    auto lhsTy = lhs.getType().dyn_cast<TensorType>();
    Value rhs = adaptor.getOther();
    auto rhsTy = rhs.getType().dyn_cast<TensorType>();

    if (!lhsTy)
      return rewriter.notifyMatchFailure(op,
                                         "Only Tensor types supported in TOSA");

    auto lhsElemTy = lhsTy.getElementType();
    if (!lhsElemTy.isIntOrFloat())
      return rewriter.notifyMatchFailure(
          op, "Only floating-point or integer datatype legalization supported");

    Value rhsAsTensor;
    if (!rhsTy) {
      if (failed(torchScalarToTosaTensor(rewriter, op, op.getOther(),
                                         rhsAsTensor, lhsElemTy, {})))
        return rewriter.notifyMatchFailure(
            op, "Currently only scalar constants are supported for "
                "conversion in TOSA operation");
    }
    auto rhsTensor = rhsTy ? rhs : rhsAsTensor;
    auto outType = OpConversionPattern<AtenOpT>::getTypeConverter()
                       ->convertType(op.getType())
                       .template cast<TensorType>();

    // auto result;
    Value result;
    if (outType.getElementType().template isa<mlir::FloatType>()) {
      // The input to the reciprocal is an integer sometimes, and we may need to
      // promote it to a floating point. Per TOSA specification, the input types
      // can only be floating point for tosa::ReciprocalOp.
      Value rhsCasted = tosa::promoteType(rewriter, rhsTensor, outType);
      auto rcpOp = rewriter.create<tosa::ReciprocalOp>(
          op->getLoc(), rhsCasted.getType(), rhsCasted);

      result = tosa::createMulOpAndCast(rewriter, op, outType, lhs,
                                        rcpOp.getResult(), /*shift=*/0)
                   .getResult();
    } else {
      // The output type can be different than the input types (e.g. dividing an
      // int tensor results in a floating point tensor).
      result = tosa::createBinaryOpAndCast<tosa::DivOp>(rewriter, op, outType,
                                                        lhs, rhsTensor)
                   .getResult();
    }

    rewriter.replaceOp(op, {result});
    return success();
  }
};

// This defines a template to construct ops whose legalizations are
// specialized.
template <typename AtenOpT>
class ConvertAtenOp : public OpConversionPattern<AtenOpT> {
public:
  using OpConversionPattern<AtenOpT>::OpConversionPattern;
  using OpAdaptor = typename AtenOpT::Adaptor;
  LogicalResult
  matchAndRewrite(AtenOpT op, OpAdaptor adaptor,
                  ConversionPatternRewriter &rewriter) const override;
};

template <>
LogicalResult ConvertAtenOp<AtenTanhOp>::matchAndRewrite(
    AtenTanhOp op, OpAdaptor adaptor,
    ConversionPatternRewriter &rewriter) const {
  Value self = adaptor.getSelf();
  auto selfTy = self.getType().cast<TensorType>();
  if (selfTy && selfTy.getElementType().isa<mlir::FloatType>()) {
    rewriter.replaceOpWithNewOp<tosa::TanhOp>(
        op, getTypeConverter()->convertType(op.getType()), self);
    return success();
  }
  // Sigmoid legalization in TOSA for quantized element-type uses specialized
  // tosa.table construct.
  return rewriter.notifyMatchFailure(
      op, "Only floating-point datatype legalization currently supported");
}

template <>
LogicalResult ConvertAtenOp<AtenSigmoidOp>::matchAndRewrite(
    AtenSigmoidOp op, OpAdaptor adaptor,
    ConversionPatternRewriter &rewriter) const {
  Value self = adaptor.getSelf();
  auto selfTy = self.getType().cast<TensorType>();
  if (selfTy && selfTy.getElementType().isa<mlir::FloatType>()) {
    rewriter.replaceOpWithNewOp<tosa::SigmoidOp>(
        op, getTypeConverter()->convertType(op.getType()), self);
    return success();
  }
  // Sigmoid legalization in TOSA for quantized element-type uses
  // specialized tosa.table construct.
  return rewriter.notifyMatchFailure(
      op, "Only floating-point datatype legalization currently supported");
}

template <>
LogicalResult ConvertAtenOp<AtenReluOp>::matchAndRewrite(
    AtenReluOp op, OpAdaptor adaptor,
    ConversionPatternRewriter &rewriter) const {
  Value self = adaptor.getSelf();
  auto selfTy = self.getType().cast<TensorType>();

  // Maps to tosa.clamp which has both int and fp limits.
  int64_t clampMin = 0;
  Value clampIn = self;
  if (!selfTy) {
    return rewriter.notifyMatchFailure(op,
                                       "Only Tensor types supported in TOSA");
  }

  // Rescale the clampIn for quantized types. TBD
  if (!selfTy.getElementType().isa<mlir::FloatType>()) {
    return rewriter.notifyMatchFailure(
        op, "Only floating-point datatype legalization currently supported");
  }
  rewriter.replaceOpWithNewOp<tosa::ClampOp>(
      op, getTypeConverter()->convertType(op.getType()), clampIn,
      rewriter.getI64IntegerAttr(clampMin),
      rewriter.getI64IntegerAttr(std::numeric_limits<int32_t>::max()),
      rewriter.getF32FloatAttr(0.0f),
      rewriter.getF32FloatAttr(std::numeric_limits<float>::max()));
  return success();
}

template <>
LogicalResult ConvertAtenOp<AtenLeakyReluOp>::matchAndRewrite(
    AtenLeakyReluOp op, OpAdaptor adaptor,
    ConversionPatternRewriter &rewriter) const {

  Value self = adaptor.getSelf();
  auto selfTy = self.getType().cast<TensorType>();
  if (!selfTy.getElementType().isa<mlir::FloatType>()) {
    return rewriter.notifyMatchFailure(
        op, "Only floating-point datatype legalization currently supported");
  }

  Value alphaScalar = op.getNegativeSlope();
  Value alphaTensor;
  if (failed(torchScalarToTosaTensor(rewriter, op.getOperation(), alphaScalar,
                                     alphaTensor, selfTy.getElementType(), {})))
    return rewriter.notifyMatchFailure(
        op, "Negative slope needs to be a scalar constant for conversion to "
            "TOSA LeakyReLU operation");

  auto zero =
      tosa::getConstTensor<float>(rewriter, op, 0, {}, selfTy.getElementType())
          .value();
  auto cond = rewriter.create<tosa::GreaterEqualOp>(
      op->getLoc(),
      RankedTensorType::get(selfTy.getShape(), rewriter.getIntegerType(1)),
      self, zero);
  auto mulTensor = rewriter.create<tosa::MulOp>(
      op->getLoc(), getTypeConverter()->convertType(op.getType()), self,
      alphaTensor, /*shift=*/0);

  rewriter.replaceOpWithNewOp<tosa::SelectOp>(
      op, getTypeConverter()->convertType(op.getType()), cond, self, mulTensor);

  return success();
}

using ReductionConvFunc = std::optional<Value> (*)(PatternRewriter &,
                                                   Operation *,
                                                   RankedTensorType, Value,
                                                   ElementsAttr, bool);

// They all constitute a common form invoking the appropriate
// converion function in TosaLegalizeCommon.cpp
template <typename AtenOpT, ReductionConvFunc ConversionFuncT>
class ConvertAtenReductionOp : public OpConversionPattern<AtenOpT> {
public:
  using OpConversionPattern<AtenOpT>::OpConversionPattern;
  using OpAdaptor = typename AtenOpT::Adaptor;

  // Each variant must implement corresponding parameter parsing options
  virtual LogicalResult readReduceDimsAndKeepDims(
      AtenOpT op, OpAdaptor adaptor, ConversionPatternRewriter &rewriter,
      ElementsAttr &reduceDimsAttr, bool &keepDims) const {
    return rewriter.notifyMatchFailure(
        op, "Unimplemented reduce_dims and keep_dims parsing function");
  }

  // Common rewriter for all reduction ops, calls the specific implementation of
  // readReduceDimsAndKeepDims() needed for the op variant.
  LogicalResult
  matchAndRewrite(AtenOpT op, OpAdaptor adaptor,
                  ConversionPatternRewriter &rewriter) const override {
    Value self = adaptor.getSelf();
    auto selfTy = self.getType().cast<TensorType>();

    if (!selfTy)
      return rewriter.notifyMatchFailure(op,
                                         "Only Tensor types supported in TOSA");

    auto outputTy = OpConversionPattern<AtenOpT>::getTypeConverter()
                        ->convertType(op.getType())
                        .template cast<RankedTensorType>();
    if (!outputTy)
      return rewriter.notifyMatchFailure(
          op, "Only ranked tensor type outputs permitted for reduce_mean");

    ElementsAttr reduceDimsAttr;
    bool keepDims;

    if (failed(readReduceDimsAndKeepDims(op, adaptor, rewriter, reduceDimsAttr,
                                         keepDims)))
      return failure();

    std::optional<Value> result =
        ConversionFuncT(rewriter, op, outputTy, self, reduceDimsAttr, keepDims);

    if (!result)
      return failure();

    // TBD - support dtype casting.

    rewriter.replaceOp(op, {result.value()});

    return success();
  }
};

// This reduction op legalization template handles op variants that have
// explicit reduce_dims dimensions (provided as a list) and keep_dims
// parameters.
template <typename AtenOpT, ReductionConvFunc ConversionFuncT>
class ConvertAtenMultipleDimsReductionOp
    : public ConvertAtenReductionOp<AtenOpT, ConversionFuncT> {
  using ConvertAtenReductionOp<AtenOpT,
                               ConversionFuncT>::ConvertAtenReductionOp;
  using OpAdaptor = typename AtenOpT::Adaptor;
  LogicalResult readReduceDimsAndKeepDims(AtenOpT op, OpAdaptor adaptor,
                                          ConversionPatternRewriter &rewriter,
                                          ElementsAttr &reduceDimsAttr,
                                          bool &keepDims) const override {
    SmallVector<int64_t, 4> reduceDims;
    if (!matchPattern(op.getDim(), m_TorchListOfConstantInts(reduceDims)))
      return rewriter.notifyMatchFailure(op,
                                         "non-const dim parameter unsupported");
    int64_t N = reduceDims.size();
    int64_t inputRank =
        adaptor.getSelf().getType().template cast<RankedTensorType>().getRank();
    for (unsigned i = 0; i < N; i++) {
      reduceDims[i] = toPositiveDim(reduceDims[i], inputRank);
      if (!isValidDim(reduceDims[i], inputRank))
        return rewriter.notifyMatchFailure(op,
                                           "reduce dim is statically invalid");
    }
    auto reduceDimsType = RankedTensorType::get({N}, rewriter.getI64Type());
    reduceDimsAttr =
        DenseIntElementsAttr::get(reduceDimsType, llvm::ArrayRef(reduceDims));

    keepDims = false;
    if (!matchPattern(op.getKeepdim(), m_TorchConstantBool(&keepDims)))
      return rewriter.notifyMatchFailure(
          op, "non-const keepdim parameter unsupported");

    return success();
  }
};

// This reduction op legalization template handles op variants that reduce in
// only one explicit dim which is provided as a number (rather than a list), and
// a keep_dims parameter.
template <typename AtenOpT, ReductionConvFunc ConversionFuncT>
class ConvertAtenOneDimReductionOp
    : public ConvertAtenReductionOp<AtenOpT, ConversionFuncT> {
  using ConvertAtenReductionOp<AtenOpT,
                               ConversionFuncT>::ConvertAtenReductionOp;
  using OpAdaptor = typename AtenOpT::Adaptor;
  LogicalResult readReduceDimsAndKeepDims(AtenOpT op, OpAdaptor adaptor,
                                          ConversionPatternRewriter &rewriter,
                                          ElementsAttr &reduceDimsAttr,
                                          bool &keepDims) const override {
    int64_t reduceDim;
    if (!matchPattern(op.getDim(), m_TorchConstantInt(&reduceDim)))
      return rewriter.notifyMatchFailure(op,
                                         "non-const dim parameter unsupported");
    int64_t inputRank =
        adaptor.getSelf().getType().template cast<RankedTensorType>().getRank();
    reduceDim = toPositiveDim(reduceDim, inputRank);
    if (!isValidDim(reduceDim, inputRank))
      return rewriter.notifyMatchFailure(op, "dim is statically invalid");
    auto reduceDimsType = RankedTensorType::get({1}, rewriter.getI64Type());
    reduceDimsAttr =
        DenseIntElementsAttr::get(reduceDimsType, llvm::ArrayRef({reduceDim}));

    keepDims = false;
    if (!matchPattern(op.getKeepdim(), m_TorchConstantBool(&keepDims)))
      return rewriter.notifyMatchFailure(
          op, "non-const keepdim parameter unsupported");

    return success();
  }
};

// This reduction op legalization template handles op variants that reduce all
// dims does not keep dims.
template <typename AtenOpT, ReductionConvFunc ConversionFuncT>
class ConvertAtenAllDimsReductionOp
    : public ConvertAtenReductionOp<AtenOpT, ConversionFuncT> {
public:
  using ConvertAtenReductionOp<AtenOpT,
                               ConversionFuncT>::ConvertAtenReductionOp;
  using OpAdaptor = typename AtenOpT::Adaptor;
  LogicalResult readReduceDimsAndKeepDims(AtenOpT op, OpAdaptor adaptor,
                                          ConversionPatternRewriter &rewriter,
                                          ElementsAttr &reduceDimsAttr,
                                          bool &keepDims) const override {
    auto self = adaptor.getSelf();
    auto selfTy = self.getType().template cast<RankedTensorType>();

    // Select all dims to reduce
    SmallVector<int64_t, 4> reduceDims;
    for (int64_t i = 0; i < selfTy.getRank(); i++)
      reduceDims.push_back(i);
    int64_t N = selfTy.getRank();
    auto reduceDimsType = RankedTensorType::get({N}, rewriter.getI64Type());
    reduceDimsAttr =
        DenseIntElementsAttr::get(reduceDimsType, llvm::ArrayRef(reduceDims));
    keepDims = false;

    return success();
  }
};

template <>
LogicalResult ConvertAtenOp<AtenArgmaxOp>::matchAndRewrite(
    AtenArgmaxOp op, OpAdaptor adaptor,
    ConversionPatternRewriter &rewriter) const {

  Value self = adaptor.getSelf();
  auto selfTy = self.getType().template cast<RankedTensorType>();

  if (!selfTy)
    return rewriter.notifyMatchFailure(
        op, "Only ranked tensor types supported in TOSA argmax");

  int64_t reduceDim;
  if (!matchPattern(op.getDim(), m_TorchConstantInt(&reduceDim))) {
    // NoneType indicates reduce on all dims
    reduceDim = -1;
  } else {
    int64_t inputRank = selfTy.getRank();
    reduceDim = toPositiveDim(reduceDim, inputRank);
    if (!isValidDim(reduceDim, inputRank))
      return rewriter.notifyMatchFailure(op,
                                         "reduce dim is statically invalid");
  }

  bool keepDim = false;
  if (!matchPattern(op.getKeepdim(), m_TorchConstantBool(&keepDim)))
    return rewriter.notifyMatchFailure(
        op, "non-const keepdim parameter unsupported");

  auto resultTy = getTypeConverter()
                      ->convertType(op.getResult().getType())
                      .cast<RankedTensorType>();
  auto outputETy = resultTy.getElementType();

  // Create a single instance of tosa.argmax.
  // Multiple dims require chained construct.
  auto buildArgmax = [&](int64_t reduceDim, Value input) -> Value {
    auto inputTy = input.getType().cast<RankedTensorType>();
    auto inputShape = makeShapeTorchCompatible(inputTy.getShape());
    SmallVector<int64_t> outputShapeArr = {};
    int32_t i = 0;

    for (auto &dim : inputShape) {
      if (i++ != reduceDim) {
        outputShapeArr.push_back(dim);
      } else {
        if (keepDim)
          outputShapeArr.push_back(1);
      }
    }

    // Tosa argmax output is i32, while Torch backend mandates i64.
    auto outputReduceTy = RankedTensorType::get(
        makeShapeLLVMCompatible(ArrayRef<int64_t>(outputShapeArr)),
        rewriter.getI32Type());
    auto reduceDimAttr =
        rewriter.getIntegerAttr(rewriter.getI64Type(), reduceDim);
    return rewriter
        .create<tosa::ArgMaxOp>(op->getLoc(),
                                getTypeConverter()->convertType(outputReduceTy),
                                input, reduceDimAttr)
        .getResult();
  };

  // Convert the final index to i64 for backend finalization, However, i64
  // is not a defined type for tosa.cast, so using arith.extsi instead.
  auto castToInt64 = [&](Value result) -> LogicalResult {
    auto resTy = result.getType().cast<ShapedType>();
    if (!resTy)
      return rewriter.notifyMatchFailure(op,
                                         "Argmax: Result is not a shaped type");

    auto resShape = makeShapeTorchCompatible(resTy.getShape());
    auto outTy =
        RankedTensorType::get(makeShapeLLVMCompatible(resShape), outputETy);

    rewriter.replaceOpWithNewOp<arith::ExtSIOp>(
        op, getTypeConverter()->convertType(outTy), result);

    return success();
  };

  if (reduceDim == -1) { // reducing on all dims
    Value input = self;
    for (int dim = 0; dim < selfTy.getRank(); dim++) {
      // progressively reduce each 0-th dim
      input = buildArgmax(0, input);
    }
    return castToInt64(input);
  } else {
    return castToInt64(buildArgmax(reduceDim, self));
  }

  return success();
}

template <typename AtenOpT>
class ConvertAtenSqueezeOp : public OpConversionPattern<AtenOpT> {
public:
  using OpConversionPattern<AtenOpT>::OpConversionPattern;
  using OpAdaptor = typename AtenOpT::Adaptor;

  // Each variant must implement corresponding parameter parsing options
  virtual LogicalResult
  generateSqueezedShape(AtenOpT op, RankedTensorType selfTy,
                        ConversionPatternRewriter &rewriter,
                        SmallVector<int64_t> &squeezedShape) const {
    return rewriter.notifyMatchFailure(
        op, "Unimplemented dim/dim-list parsing function");
  }

  // Common rewriter for all squeeze ops, calls the specific implementation of
  // generateSqueezedShape() needed for the op variant.
  LogicalResult
  matchAndRewrite(AtenOpT op, OpAdaptor adaptor,
                  ConversionPatternRewriter &rewriter) const override {
    Value self = adaptor.getSelf();
    auto selfTy = self.getType().template cast<RankedTensorType>();

    if (!selfTy)
      return rewriter.notifyMatchFailure(
          op, "Only ranked tensor types supported in TOSA argmax");

    SmallVector<int64_t> newOutputShape;
    if (failed(generateSqueezedShape(op, selfTy, rewriter, newOutputShape)))
      return rewriter.notifyMatchFailure(op,
                                         "Squeeze could not compute new shape");

    auto resultTy = OpConversionPattern<AtenOpT>::getTypeConverter()
                        ->convertType(op.getResult().getType())
                        .template cast<RankedTensorType>();
    auto resultElemTy = resultTy.getElementType();

    auto newOutputTy = RankedTensorType::get(
        makeShapeLLVMCompatible(newOutputShape), resultElemTy);

    auto reshapeOp = rewriter.create<tosa::ReshapeOp>(
        op->getLoc(),
        OpConversionPattern<AtenOpT>::getTypeConverter()->convertType(
            newOutputTy),
        self, rewriter.getDenseI64ArrayAttr(newOutputShape));
    rewriter.replaceOpWithNewOp<tensor::CastOp>(
        op,
        OpConversionPattern<AtenOpT>::getTypeConverter()->convertType(
            newOutputTy),
        reshapeOp);

    return success();
  }
};

template <typename AtenOpT>
class ConvertAtenSqueezeOneDimOp : public ConvertAtenSqueezeOp<AtenOpT> {
  using ConvertAtenSqueezeOp<AtenOpT>::ConvertAtenSqueezeOp;
  using OpAdaptor = typename AtenOpT::Adaptor;

  LogicalResult
  generateSqueezedShape(AtenOpT op, RankedTensorType selfTy,
                        ConversionPatternRewriter &rewriter,
                        SmallVector<int64_t> &squeezedShape) const override {
    int64_t squeezeDim;
    if (!matchPattern(op.getDim(), m_TorchConstantInt(&squeezeDim)))
      return rewriter.notifyMatchFailure(op,
                                         "non-const dim parameter unsupported");

    // Handle negative dim
    if (squeezeDim < 0)
      squeezeDim = squeezeDim + selfTy.getRank();

    auto selfShape = makeShapeTorchCompatible(selfTy.getShape());

    // Only dims statically known to have size=1 are reduced.
    // Dynamic dims are treated as unknowns and will not be squeezed
    // even if dim parameter says it should be.
    uint32_t dimNum = 0;
    for (auto &dim : selfShape) {
      if (dim != 1 || squeezeDim != dimNum)
        squeezedShape.push_back(dim);
      dimNum++;
    }

    return success();
  }
};

template <typename AtenOpT>
class ConvertAtenSqueezeAllDimsOp : public ConvertAtenSqueezeOp<AtenOpT> {
  using ConvertAtenSqueezeOp<AtenOpT>::ConvertAtenSqueezeOp;
  using OpAdaptor = typename AtenOpT::Adaptor;

  LogicalResult
  generateSqueezedShape(AtenOpT op, RankedTensorType selfTy,
                        ConversionPatternRewriter &rewriter,
                        SmallVector<int64_t> &squeezedShape) const override {
    auto selfShape = makeShapeTorchCompatible(selfTy.getShape());

    // Dims that may dynamically resolve to 1 are not reduced here. Only
    // compile-time resolvable dims are handled here.
    for (auto &dim : selfShape) {
      if (dim != 1)
        squeezedShape.push_back(dim);
    }
    return success();
  }
};

template <>
LogicalResult ConvertAtenOp<AtenPowScalarOp>::matchAndRewrite(
    AtenPowScalarOp op, OpAdaptor adaptor,
    ConversionPatternRewriter &rewriter) const {

  Value exp = adaptor.getExponent();
  auto expTy = exp.getType().template dyn_cast<RankedTensorType>();

  if (!expTy)
    return rewriter.notifyMatchFailure(
        op, "Only ranked tensor types supported in TOSA Pow");

  if (!expTy.getElementType().isa<mlir::FloatType>())
    return rewriter.notifyMatchFailure(
        op, "Only floating-point datatype legalization supported");

  Value selfTensor;
  Value selfScalar = op.getSelf();
  if (failed(torchScalarToTosaTensor(rewriter, op, selfScalar, selfTensor,
                                     expTy.getElementType(), {})))
    return rewriter.notifyMatchFailure(
        op, "Currently only scalar constants are supported for "
            "conversion in TOSA Pow operation");

  auto outType =
      getTypeConverter()->convertType(op.getType()).template cast<TensorType>();

  auto powOp = tosa::createBinaryOpAndCast<tosa::PowOp>(rewriter, op, outType,
                                                        selfTensor, exp);
  rewriter.replaceOp(op, powOp.getResult());

  return success();
}

template <>
LogicalResult ConvertAtenOp<AtenPowTensorScalarOp>::matchAndRewrite(
    AtenPowTensorScalarOp op, OpAdaptor adaptor,
    ConversionPatternRewriter &rewriter) const {

  Value self = adaptor.getSelf();
  auto selfTy = self.getType().template cast<RankedTensorType>();

  if (!selfTy)
    return rewriter.notifyMatchFailure(
        op, "Only ranked tensor types supported in TOSA Pow");

  if (!selfTy.getElementType().isa<mlir::FloatType>())
    return rewriter.notifyMatchFailure(
        op, "Only floating-point datatype legalization supported");

  auto outType =
      getTypeConverter()->convertType(op.getType()).template cast<TensorType>();

  Value expTensor;
  Value expScalar = op.getExponent();
  if (failed(torchScalarToTosaTensor(rewriter, op, expScalar, expTensor,
                                     outType.getElementType(), {})))
    return rewriter.notifyMatchFailure(
        op, "Currently only scalar constants are supported for "
            "conversion in TOSA Pow operation");

  auto powOp = tosa::createBinaryOpAndCast<tosa::PowOp>(rewriter, op, outType,
                                                        self, expTensor);
  rewriter.replaceOp(op, powOp.getResult());

  return success();
}

template <>
LogicalResult ConvertAtenOp<AtenPowTensorTensorOp>::matchAndRewrite(
    AtenPowTensorTensorOp op, OpAdaptor adaptor,
    ConversionPatternRewriter &rewriter) const {

  Value self = adaptor.getSelf();
  auto selfTy = self.getType().template cast<RankedTensorType>();

  if (!selfTy)
    return rewriter.notifyMatchFailure(
        op, "Only ranked tensor types supported in TOSA Pow");

  if (!selfTy.getElementType().isa<mlir::FloatType>())
    return rewriter.notifyMatchFailure(
        op, "Only floating-point datatype legalization supported");

  auto outType =
      getTypeConverter()->convertType(op.getType()).template cast<TensorType>();

  Value expTensor = adaptor.getExponent();
  if (expTensor.getType() != selfTy) {
    expTensor = rewriter.createOrFold<tosa::CastOp>(
        op->getLoc(),
        RankedTensorType::get(outType.getShape(), selfTy.getElementType()),
        expTensor);
  }

  auto powOp = tosa::createBinaryOpAndCast<tosa::PowOp>(rewriter, op, outType,
                                                        self, expTensor);
  rewriter.replaceOp(op, powOp.getResult());
  return success();
}

Type getMatMulOutputType(Type inputElemTy, PatternRewriter &rewriter) {
  Type outputElemTy;
  if (auto floatTy = dyn_cast<mlir::FloatType>(inputElemTy)) {
    if (floatTy.isBF16() || floatTy.isF16() || floatTy.isF32()) {
      // Always accumulate on f32
      outputElemTy = rewriter.getF32Type();
    }
  } else if (auto integerTy = dyn_cast<IntegerType>(inputElemTy)) {
    if (integerTy.isInteger(/*width=*/8)) {
      outputElemTy = rewriter.getIntegerType(/*width=*/32);
    } else if (integerTy.isInteger(/*width=*/16)) {
      outputElemTy = rewriter.getIntegerType(/*width=*/48);
    }
  }
  return outputElemTy;
}

// Perform the basic n-dim matmul operation encompassing the handling of
// broadcasting and dynamic shape propagation.
// All PyTorch ops that leverage matrix multiplication will derive this and
// implement their specialized input processing (e.g transpose), and output
// processing, e.g. GEMM or fully connected bias handling.
template <typename AtenOpT>
class ConvertAtenMatmulBaseOp : public OpConversionPattern<AtenOpT> {
public:
  using OpConversionPattern<AtenOpT>::OpConversionPattern;
  using OpAdaptor = typename AtenOpT::Adaptor;
  // Each variant must implement corresponding parameter parsing options.
  // Maintain separate input read functions for each variant because it is not
  // necessarily true with all variants that the first two operands are the lhs
  // and rhs.
  virtual LogicalResult readMatMulInputs(AtenOpT op, OpAdaptor adaptor,
                                         ConversionPatternRewriter &rewriter,
                                         Value &lhs, Value &rhs) const {
    return rewriter.notifyMatchFailure(
        op,
        "Unimplemented matrix multiplication variant input parsing function");
  }
  LogicalResult performMatmul(AtenOpT op, OpAdaptor adaptor,
                              ConversionPatternRewriter &rewriter, Value &lhs,
                              Value &rhs, Value &output) const {

    auto lhsTy = lhs.getType().cast<RankedTensorType>();
    auto rhsTy = rhs.getType().cast<RankedTensorType>();

    auto lhsRank = lhsTy.getRank();
    auto rhsRank = rhsTy.getRank();

    auto lhsShape = makeShapeTorchCompatible(lhsTy.getShape());
    auto rhsShape = makeShapeTorchCompatible(rhsTy.getShape());

    auto lhsElemTy = lhsTy.getElementType();
    auto rhsElemTy = rhsTy.getElementType();

    if (lhsElemTy != rhsElemTy)
      return rewriter.notifyMatchFailure(op,
                                         "Matmul: input datatypes mismatched");

    auto outputElemType = getMatMulOutputType(lhsElemTy, rewriter);
    if (!outputElemType) {
      return rewriter.notifyMatchFailure(
          op, "Only i8 and i16 integer and bf16, f16 and "
              "f32 float types are valid");
    }

    // Legalization constructs may offer input shapes but expect output shapes
    // to be inferred, e.g.
    // func @forward(%arg0: !torch.vtensor<[14,19],f32>,
    //               %arg1: !torch.vtensor<[19,28],f32>) ->
    //               !torch.vtensor<[?,?],f32>
    // This is tricky with matmul, since TOSA matmul is on 3D inputs.
    // This means the need to reshape potentially both inputs and outputs,
    // and reshape to unknown shape is undefined.

    auto maxInputRank = lhsRank > rhsRank ? lhsRank : rhsRank;
    // If performing dot product on vectors, the RHS is synthetically transposed
    if (maxInputRank == 1)
      maxInputRank++;

    // Obtaining the rank broadcasted shapes of tensors makes it easier to
    // construct the input and output reshaping logic.
    auto getRankBroadcastedShape = [&](Value tensor,
                                       bool isRHS) -> SmallVector<int64_t> {
      auto tensorTy = tensor.getType().cast<TensorType>();
      auto tensorShape = makeShapeTorchCompatible(tensorTy.getShape());
      auto tensorRank = tensorTy.getRank();

      SmallVector<int64_t> bcastedShape;

      auto bcastDims = maxInputRank - tensorRank;

      if (isRHS && (tensorRank == 1) && bcastDims) {
        // RHS with rank1 is special. It be synthetically transposed to dim[:-2]
        for (int32_t i = 0; i < bcastDims - 1; i++)
          bcastedShape.push_back(1);
        bcastedShape.push_back(tensorShape[0]);
        bcastedShape.push_back(1);
      } else {
        if (bcastDims > 0) { // rank broadcast
          for (uint32_t i = 0; i < bcastDims; i++)
            bcastedShape.push_back(1);
        }
        for (auto &dim : tensorShape)
          bcastedShape.push_back(dim);
      }
      return bcastedShape;
    };

    // Step: Rank broadcast the two inputs.
    auto lhsBroadcastedShape = getRankBroadcastedShape(lhs, false);
    auto lhsBroadcastedTy = RankedTensorType::get(
        makeShapeLLVMCompatible(lhsBroadcastedShape), lhsElemTy);
    auto rhsBroadcastedShape = getRankBroadcastedShape(rhs, true);
    auto rhsBroadcastedTy = RankedTensorType::get(
        makeShapeLLVMCompatible(rhsBroadcastedShape), rhsElemTy);

    auto rankBroadcastedLhs =
        lhsRank == maxInputRank
            ? lhs
            : rewriter.create<tosa::ReshapeOp>(
                  op->getLoc(),
                  OpConversionPattern<AtenOpT>::getTypeConverter()->convertType(
                      lhsBroadcastedTy),
                  lhs, rewriter.getDenseI64ArrayAttr(lhsBroadcastedShape));

    auto rankBroadcastedRhs =
        rhsRank == maxInputRank
            ? rhs
            : rewriter.create<tosa::ReshapeOp>(
                  op->getLoc(),
                  OpConversionPattern<AtenOpT>::getTypeConverter()->convertType(
                      rhsBroadcastedTy),
                  rhs, rewriter.getDenseI64ArrayAttr(rhsBroadcastedShape));

    // TOSA matmul is performed on two 3D inputs and generates a 3D output.
    // Lower ranked tensors are dim-1 reshaped up to 3D
    auto reshapeUpTo3DTensor = [&](Value tensor) -> Value {
      auto tensorTy = tensor.getType().cast<TensorType>();
      auto rank = tensorTy.getRank();

      assert(rank <= 3 && "reshapeUpTo3D tensor must receive rank <= 3");
      if (rank == 3)
        return tensor;

      auto shape = makeShapeTorchCompatible(tensorTy.getShape());
      SmallVector<int64_t> newShape({1, 1, 1});

      if (rank == 2) { // batchsize = 1
        newShape[1] = shape[0];
        newShape[2] = shape[1];
      } else { // rank 1
        newShape[2] = shape[0];
      }
      auto newType = RankedTensorType::get(makeShapeLLVMCompatible(newShape),
                                           tensorTy.getElementType());

      return rewriter.create<tosa::ReshapeOp>(
          op->getLoc(),
          OpConversionPattern<AtenOpT>::getTypeConverter()->convertType(
              newType),
          tensor, rewriter.getDenseI64ArrayAttr(newShape));
    };

    // Where broadcasting is required in one or more batch dims, the following
    // is done.
    // Where all batch dims are involved in broadcasting:
    // Given A: 3x1x5x6 and B: 1x4x6x7
    // 1. Reshape A to 1x15x6 (squeeze all batchdims into dim1)
    // 2. Transpose B to 6x1x4x7, Reshape to 1x6x28
    // 3. tosa.Matmul 1x15x6 1x6x28 = 1x15x28
    // 4. Reshape out to 3x5x4x7, Transpose to 3x4x5x7
    // Where there are batch dimensions that are broadcast and not, the
    // treatment is to have dim0 correspond to product of all non-broadcast
    // dimsizes:
    // Given A: 4x8x16x32 B: 8x32x17
    // 1. Reshape A to 8x64x32 (squeeze all unbroadcasted dims into dim0,
    // broadcasted dims into dim1)
    // 2. No transpose or reshape of B as its batchdims are not broadcast to.
    // 3. tosa.Matmul 8x64x32 8x32x17 = 8x64x17
    // 4. Reshape to 8x4x16x17, Transpose to 4x8x16x17

    // Check if we need to perform the broadcast on batch dim
    // Not needed if max rank < 3, or if maxrank == 3 and dim[0] matches
    auto needsBatchDimBroadcast = [&]() -> bool {
      if (maxInputRank < 3) {
        return false;
      } else {
        if (maxInputRank == 3 &&
            lhsBroadcastedShape[0] == rhsBroadcastedShape[0]) {
          return false;
        }
        return true;
      }
    };

    auto performBatchDimBroadcast = needsBatchDimBroadcast();

    // Inputs to the tosa.matmul
    Value matmulLhs, matmulRhs;

    using TensorShape_t = struct {
      int64_t dim;
      int64_t shape;
    };

    // Transpose needs to done if transposeDims are not non-monotonically
    // increasing. E.g. [0, 1, 2, 3]: No transpose [1, 0, 2, 3]: Transpose dim0
    // and dim1 The order need not be sequential, since one or more dims may
    // have been removed due to broadcasting.
    auto isTransposeRequired = [](ArrayRef<int32_t> transposedDims) -> bool {
      int32_t lastDim = -1;
      for (auto dim : transposedDims) {
        if (lastDim > dim)
          return true;
        lastDim = dim;
      }
      return false;
    };

    SmallVector<TensorShape_t> batchElems, lhsSqueezedElems, rhsSqueezedElems;

    if (!performBatchDimBroadcast) {
      // Simple with no broadcasting artifacts. Just reshape up to 3D
      matmulLhs = reshapeUpTo3DTensor(rankBroadcastedLhs);
      matmulRhs = reshapeUpTo3DTensor(rankBroadcastedRhs);

    } else {
      // In this case, either or both input matrices involve broadcasting on
      // their batch dimensions. For example:
      // 4x5x6, 1x6x7 -> 4x5x7
      // 4x1x5x6, 1x3x6x7 -> 4x3x5x7
      // Though maxInputRank is necessarily >=3 here, individual matrices may be
      // lower rank.
      // E.g. 3x4x5x6, 6 -> 3x4x5

      // These are the accumulated products of the shape of each dim:
      // 1. common dimensions: upper dimensions (dims other than two rightmost)
      // whose shapes are the same for both LHS and RHS.
      // 2. LHS squeezed dimensions: all dimensions of LHS that involve
      // broadcasting in either direction, plus the LHS[-2] shape
      // 3. RHS squeezed dimensions: all dimensions of RHS that involve
      // broadcasting in either direction, plus the RHS[-1] shape
      int64_t commonValue = 1, lhsSqueezedValue = 1, rhsSqueezedValue = 1;

      // For both LHS and RHS, the dimensions are separated into the common,
      // squeezed and remaining dim. E.g. given
      // LHS = 3x4x5x6
      // RHS = 1x4x6x7
      // common = {{dim=1, shape=4}}
      // lhs squeezed = {{dim=0, shape=3},
      //                 {dim=2, shape=5}}
      // rhs squeezed = {{dim=0, shape=1},
      //                 {dim=2, shape=7}}
      // The matmul dim is LHS[-1] and RHS[-2], i.e. 6.
      // Once this is obtained, LHS and RHS are expressed as:
      // LHS = {common, lhs_squeezed, matmul_dim}
      // RHS = {common, matmul_dim, rhs_squeezed}
      // The matmul is then performed to obtain output:
      // matmul_out = {common, lhs_squeezed, rhs_squeezed}
      // Finally, we reshape to 'unsqueeze' the LHS and RHS parts and transpose
      // them back to their correct positions.

      SmallVector<int64_t> transposedLhsShape;
      SmallVector<int32_t> transposedLhsDims;

      // Step: generate the common dim/shape information
      bool hasDynamicDims = false;
      for (uint32_t dim = 0; dim < maxInputRank - 2; dim++) {
        bool isDynamicDim = ShapedType::isDynamic(lhsBroadcastedShape[dim]);
        hasDynamicDims |= isDynamicDim;
        if (isDynamicDim ||
            lhsBroadcastedShape[dim] == rhsBroadcastedShape[dim]) {
          commonValue *= lhsBroadcastedShape[dim];
          batchElems.push_back({dim, lhsBroadcastedShape[dim]});
        }
      }
      commonValue = commonValue < 0 ? kUnknownSize : commonValue;

      // TODO: Handle the case when there are dynamic batch dimensions.
      if (hasDynamicDims)
        commonValue = kUnknownSize;

      // Step: generate the LHS squeezed dim/shape information.
      for (uint32_t dim = 0; dim < maxInputRank - 2; dim++) {
        bool isDynamicDim = ShapedType::isDynamic(lhsBroadcastedShape[dim]);
        if (!isDynamicDim &&
            lhsBroadcastedShape[dim] != rhsBroadcastedShape[dim]) {
          lhsSqueezedValue *= lhsBroadcastedShape[dim];
          lhsSqueezedElems.push_back({dim, lhsBroadcastedShape[dim]});
        }
      }
      // including LHS[-2]
      lhsSqueezedElems.push_back(
          {maxInputRank - 2, lhsBroadcastedShape[maxInputRank - 2]});
      lhsSqueezedValue *= lhsBroadcastedShape[maxInputRank - 2];
      lhsSqueezedValue = lhsSqueezedValue < 0 ? kUnknownSize : lhsSqueezedValue;

      // Step: Create the tosa.transpose array. If this array has a
      // non-monotonic series of dims, perform transpose.
      // First the common_elems
      for (uint32_t i = 0; i < batchElems.size(); i++) {
        transposedLhsShape.push_back(batchElems[i].shape);
        transposedLhsDims.push_back(batchElems[i].dim);
      }
      // then the lhs_squeezed elems
      for (uint32_t i = 0; i < lhsSqueezedElems.size(); i++) {
        transposedLhsShape.push_back(lhsSqueezedElems[i].shape);
        transposedLhsDims.push_back(lhsSqueezedElems[i].dim);
      }
      // then the final dim
      transposedLhsDims.push_back(maxInputRank - 1);
      transposedLhsShape.push_back(lhsBroadcastedShape[maxInputRank - 1]);

      bool lhsNeedsTranspose = isTransposeRequired(transposedLhsDims);

      auto lhsReshapeInput = rankBroadcastedLhs;

      if (lhsNeedsTranspose) {
        auto transposedLhsType = RankedTensorType::get(
            makeShapeLLVMCompatible(transposedLhsShape), rhsElemTy);

        std::optional<Value> transposedLhsDimsConst =
            tosa::getConstTensor<int32_t>(
                rewriter, op,
                /*vec=*/transposedLhsDims,
                /*shape=*/{static_cast<int32_t>(transposedLhsDims.size())});

        lhsReshapeInput =
            rewriter
                .create<tosa::TransposeOp>(
                    op->getLoc(),
                    OpConversionPattern<AtenOpT>::getTypeConverter()
                        ->convertType(transposedLhsType),
                    rankBroadcastedLhs, transposedLhsDimsConst.value())
                .getResult();
      }

      // LHS = {common, lhs_squeezed, matmul_dim}
      SmallVector<int64_t> newLhsShape(
          {1, 1, lhsBroadcastedShape[maxInputRank - 1]});
      newLhsShape[0] = commonValue;
      newLhsShape[1] = hasDynamicDims ? kUnknownSize : lhsSqueezedValue;

      auto newLhsType = RankedTensorType::get(
          makeShapeLLVMCompatible(newLhsShape), lhsElemTy);

      matmulLhs = rewriter.create<tosa::ReshapeOp>(
          op->getLoc(),
          OpConversionPattern<AtenOpT>::getTypeConverter()->convertType(
              newLhsType),
          lhsReshapeInput, rewriter.getDenseI64ArrayAttr(newLhsShape));

      SmallVector<int64_t> transposedRhsShape;
      SmallVector<int32_t> transposedRhsDims;

      // Step: Create the RHS transpose sequence
      // RHS = {common, matmul_dim, rhs_squeezed}
      // first the common_dims
      for (uint32_t i = 0; i < batchElems.size(); i++) {
        transposedRhsShape.push_back(batchElems[i].shape);
        transposedRhsDims.push_back(batchElems[i].dim);
      }
      // The matmul_dim of RHS
      transposedRhsDims.push_back(maxInputRank - 2);
      transposedRhsShape.push_back(rhsBroadcastedShape[maxInputRank - 2]);
      // finally all the rhs_squeeze dims
      hasDynamicDims = false;
      for (uint32_t dim = 0; dim < maxInputRank - 2; dim++) {
        bool isDynamicDim = ShapedType::isDynamic(rhsBroadcastedShape[dim]);
        hasDynamicDims |= isDynamicDim;
        if (!isDynamicDim &&
            rhsBroadcastedShape[dim] != lhsBroadcastedShape[dim]) {
          rhsSqueezedElems.push_back({dim, rhsBroadcastedShape[dim]});
          rhsSqueezedValue *= rhsBroadcastedShape[dim];
        }
      }
      rhsSqueezedElems.push_back(
          {maxInputRank - 1, rhsBroadcastedShape[maxInputRank - 1]});
      rhsSqueezedValue *= rhsBroadcastedShape[maxInputRank - 1];
      for (uint32_t i = 0; i < rhsSqueezedElems.size(); i++) {
        transposedRhsShape.push_back(rhsSqueezedElems[i].shape);
        transposedRhsDims.push_back(rhsSqueezedElems[i].dim);
      }

      auto transposedRhsType = RankedTensorType::get(
          makeShapeLLVMCompatible(transposedRhsShape), rhsElemTy);

      if (hasDynamicDims)
        rhsSqueezedValue = kUnknownSize;

      SmallVector<int64_t> newRhsShape(
          {commonValue < 0 ? kUnknownSize : commonValue,
           rhsBroadcastedShape[maxInputRank - 2], rhsSqueezedValue});
      auto newRhsType = RankedTensorType::get(
          makeShapeLLVMCompatible(newRhsShape), rhsElemTy);

      bool rhsNeedsTranspose = isTransposeRequired(transposedRhsDims);

      auto transposedRhsValue = rankBroadcastedRhs;

      if (rhsNeedsTranspose) {
        std::optional<Value> transposedRhsDimsConst =
            tosa::getConstTensor<int32_t>(
                rewriter, op,
                /*vec=*/transposedRhsDims,
                /*shape=*/{static_cast<int32_t>(transposedRhsDims.size())});

        transposedRhsValue =
            rewriter
                .create<tosa::TransposeOp>(
                    op->getLoc(),
                    OpConversionPattern<AtenOpT>::getTypeConverter()
                        ->convertType(transposedRhsType),
                    rankBroadcastedRhs, transposedRhsDimsConst.value())
                .getResult();
      }

      // reshape
      matmulRhs = rewriter.create<tosa::ReshapeOp>(
          op->getLoc(),
          OpConversionPattern<AtenOpT>::getTypeConverter()->convertType(
              newRhsType),
          transposedRhsValue, rewriter.getDenseI64ArrayAttr(newRhsShape));
    }

    auto matmulLhsShape = makeShapeTorchCompatible(
        matmulLhs.getType().template cast<RankedTensorType>().getShape());
    auto matmulRhsShape = makeShapeTorchCompatible(
        matmulRhs.getType().template cast<RankedTensorType>().getShape());

    // The reshape/transpose should ensure the tosa.matmul always has same
    // batch size for either matrix. If if shapes are dynamic, they'll be
    // appropriately handled.
    assert(matmulLhsShape[0] == matmulRhsShape[0] &&
           "tosa.matmul needs same batchsize on LHS and RHS");

    SmallVector<int64_t> matmulOutputShape(
        {matmulLhsShape[0], matmulLhsShape[1], matmulRhsShape[2]});
    auto mmOutputTy = RankedTensorType::get(
        makeShapeLLVMCompatible(matmulOutputShape), outputElemType);
    auto mmOpResult =
        rewriter
            .create<tosa::MatMulOp>(
                op->getLoc(),
                OpConversionPattern<AtenOpT>::getTypeConverter()->convertType(
                    mmOutputTy),
                matmulLhs, matmulRhs)
            .getResult();

    auto originalMatMulInputType = lhsElemTy;
    auto castOpResult =
        rewriter
            .createOrFold<tosa::CastOp>(op->getLoc(),
                                        cast<TensorType>(mmOpResult.getType())
                                            .clone(originalMatMulInputType),
                                        mmOpResult);

    // Perform the reshape to output shape. This is always required unless max
    // input rank=3 and there was no broadcasting, in which case the tosa.matmul
    // output itself is correctly shaped.
    bool performOpReshape = !(maxInputRank == 3 && !performBatchDimBroadcast);

    if (performOpReshape) {
      // Since the output shape may be unknown, we construct it
      // independently and reshape. Otherwise reshape may be expressed for
      // an unknown to-be-inferred output shape. The final tensor.cast
      // reshapes the known shape to the desired output shape.
      auto computeOpShape = [&](SmallVector<int64_t> &reshapedOpShape,
                                SmallVector<int64_t> &transposedOpShapes) {
        if (maxInputRank == 1)
          return;

        if (maxInputRank == 2) {
          if (lhsRank == 2)
            reshapedOpShape.push_back(lhsShape[0]);
          if (rhsRank == 2)
            reshapedOpShape.push_back(rhsShape[1]);
          return;
        }

        // Step: Construct the output transpose/reshape information
        // First the common_dims
<<<<<<< HEAD
        for (uint32_t i = 0; i < commonElems.size(); i++) {
          reshapedOpShape.push_back(commonElems[i].shape);
=======
        for (uint32_t i = 0; i < batchElems.size(); i++) {
          reshapedOpShape.push_back(batchElems[i].shape);
          transposedOpDims.push_back(batchElems[i].dim);
>>>>>>> 29ac23a7
        }

        // Then the LHS squeezed dims
        for (uint32_t i = 0; i < lhsSqueezedElems.size() - 1; i++) {
          // Only dims that don't broadcast - broadcasting ones come from the
          // other input.
          if (lhsSqueezedElems[i].shape != 1) {
            reshapedOpShape.push_back(lhsSqueezedElems[i].shape);
          }
        }
        // The last squeezed dim is lhs[-2] which needs to be
        // checked separately for broadcasting
        if (lhsRank > 1) {
          reshapedOpShape.push_back(lhsBroadcastedShape[maxInputRank - 2]);
        }

        // then the RHS squeezed dims except rhs[-1] which is handled like
        // lhs[-2]
        for (uint32_t i = 0; i < rhsSqueezedElems.size() - 1; i++) {
          if (rhsSqueezedElems[i].shape != 1) {
            reshapedOpShape.push_back(rhsSqueezedElems[i].shape);
          }
        }
        // rhs[-1]
        if (rhsRank > 1) {
          reshapedOpShape.push_back(rhsBroadcastedShape[maxInputRank - 1]);
        }

        // The transposition order is the inverse of what we actually want,
        // inversing should fix this:
        llvm::SmallVector<int> inverseTransposeDims(transposedOpDims.size());
        for (int i = 0, s = transposedOpDims.size(); i < s; ++i)
          inverseTransposeDims[transposedOpDims[i]] = i;

        transposedOpDims = inverseTransposeDims;

        // Final transposed output shape construction
        for (uint32_t i = 0; i < maxInputRank - 2; i++) {
          if (lhsBroadcastedTy.isDynamicDim(i)) {
            transposedOpShapes.push_back(kUnknownSize);
          } else {
            if (lhsBroadcastedShape[i] == rhsBroadcastedShape[i]) {
              transposedOpShapes.push_back(lhsBroadcastedShape[i]);
            } else {
              transposedOpShapes.push_back(lhsBroadcastedShape[i] == 1
                                               ? rhsBroadcastedShape[i]
                                               : lhsBroadcastedShape[i]);
            }
          }
        }
        if (lhsRank > 1)
          transposedOpShapes.push_back(lhsBroadcastedShape[maxInputRank - 2]);
        if (rhsRank > 1)
          transposedOpShapes.push_back(rhsBroadcastedShape[maxInputRank - 1]);

        return;
      };

      // Calculated output shapes for reshape and transpose
      SmallVector<int64_t> reshapedOpShape;
      SmallVector<int64_t> transposedOpShape;
      computeOpShape(reshapedOpShape, transposedOpShape);

      // Perform reshape
      auto reshapedOpType = RankedTensorType::get(
          makeShapeLLVMCompatible(reshapedOpShape), originalMatMulInputType);
      auto reshapedOp = rewriter.create<tosa::ReshapeOp>(
          op->getLoc(),
          OpConversionPattern<AtenOpT>::getTypeConverter()->convertType(
              reshapedOpType),
          castOpResult, rewriter.getDenseI64ArrayAttr(reshapedOpShape));

      // Calculate transmutation required
      SetVector<int32_t> transmutationSetVec;
      for (unsigned i = 0; i < transposedOpShape.size(); i++) {
        for (unsigned j = 0; j < reshapedOpShape.size(); j++) {
          if (!transmutationSetVec.contains(j) &&
              transposedOpShape[i] == reshapedOpShape[j]) {
            transmutationSetVec.insert(j);
            break;
          }
        }
      }
      ArrayRef<int32_t> transVec = transmutationSetVec.getArrayRef();

      if (isTransposeRequired(transVec)) {
        std::optional<Value> transposedOpShapeConst =
            tosa::getConstTensor<int32_t>(
                rewriter, op,
                /*vec=*/transVec,
                /*shape=*/{static_cast<int32_t>(transVec.size())});

        auto transposedOpType =
            RankedTensorType::get(makeShapeLLVMCompatible(transposedOpShape),
                                  originalMatMulInputType);
        output = rewriter
                     .create<tosa::TransposeOp>(
                         op->getLoc(),
                         OpConversionPattern<AtenOpT>::getTypeConverter()
                             ->convertType(transposedOpType),
                         reshapedOp.getResult(), transposedOpShapeConst.value())
                     .getResult();

      } else {
        output = reshapedOp.getResult();
      }
    } else {
      output = castOpResult;
    }

    return success();
  }
  // The default version just reads two inputs, computes output and returns it.
  // Other versions may add a bias, apply GEMM-style alpha/beta scaling etc.
  virtual LogicalResult
  matchAndRewrite(AtenOpT op, OpAdaptor adaptor,
                  ConversionPatternRewriter &rewriter) const override {

    Value lhs, rhs;

    if (failed(readMatMulInputs(op, adaptor, rewriter, lhs, rhs)))
      return rewriter.notifyMatchFailure(op, "Failed to read matmul inputs");

    Value output;

    if (failed(performMatmul(op, adaptor, rewriter, lhs, rhs, output)))
      return rewriter.notifyMatchFailure(op,
                                         "Failed to perform matmul operation");

    rewriter.replaceOpWithNewOp<tensor::CastOp>(
        op,
        OpConversionPattern<AtenOpT>::getTypeConverter()
            ->convertType(op.getType())
            .template cast<RankedTensorType>(),
        output);

    return success();
  }
};

// Legalizes the torch.matmul op for general n-dim matmul.
template <typename AtenOpT>
class ConvertAtenMatMulOp : public ConvertAtenMatmulBaseOp<AtenOpT> {
public:
  using ConvertAtenMatmulBaseOp<AtenOpT>::ConvertAtenMatmulBaseOp;
  using OpAdaptor = typename AtenOpT::Adaptor;
  LogicalResult readMatMulInputs(AtenOpT op, OpAdaptor adaptor,
                                 ConversionPatternRewriter &rewriter,
                                 Value &lhs, Value &rhs) const override {
    lhs = adaptor.getSelf();
    auto lhsTy = lhs.getType().cast<RankedTensorType>();

    rhs = adaptor.getOther();
    auto rhsTy = rhs.getType().cast<RankedTensorType>();

    if (!lhsTy || !rhsTy)
      return rewriter.notifyMatchFailure(
          op, "Only ranked tensor types supported in TOSA matmul");

    return success();
  }
};

// Implements handling of aten.mm and aten.bmm ops.
template <typename AtenOpT>
class ConvertAtenMmOp : public ConvertAtenMatmulBaseOp<AtenOpT> {
public:
  using ConvertAtenMatmulBaseOp<AtenOpT>::ConvertAtenMatmulBaseOp;
  using OpAdaptor = typename AtenOpT::Adaptor;
  LogicalResult readMatMulInputs(AtenOpT op, OpAdaptor adaptor,
                                 ConversionPatternRewriter &rewriter,
                                 Value &lhs, Value &rhs) const override {

    lhs = adaptor.getSelf();
    auto lhsTy = lhs.getType().cast<RankedTensorType>();

    rhs = adaptor.getMat2();
    auto rhsTy = rhs.getType().cast<RankedTensorType>();

    if (!lhsTy || !rhsTy)
      return rewriter.notifyMatchFailure(
          op, "Only ranked tensor types supported in TOSA matmul");

    auto lhsRank = lhsTy.getRank();
    auto rhsRank = rhsTy.getRank();

    if (isa<AtenMmOp>(op)) {
      // Mm takes two 2D tensors.
      if (lhsRank != 2 || rhsRank != 2)
        return op.emitError("aten.mm called but matrix rank != 2");
    } else if (isa<AtenBmmOp>(op)) {
      // Bmm takes two 3D tensors.
      if (lhsRank != 3 || rhsRank != 3)
        return op.emitError("aten.bmm called but matrix rank != 3");
    }

    return success();
  }
};

// Implements handling of aten.linear op.
template <typename AtenOpT>
class ConvertAtenLinearOp : public ConvertAtenMatmulBaseOp<AtenOpT> {
public:
  using ConvertAtenMatmulBaseOp<AtenOpT>::ConvertAtenMatmulBaseOp;
  using OpAdaptor = typename AtenOpT::Adaptor;
  LogicalResult readMatMulInputs(AtenOpT op, OpAdaptor adaptor,
                                 ConversionPatternRewriter &rewriter,
                                 Value &lhs, Value &rhs) const override {

    lhs = adaptor.getInput();
    auto lhsTy = lhs.getType().cast<RankedTensorType>();

    rhs = adaptor.getWeight();
    auto rhsTy = rhs.getType().cast<RankedTensorType>();

    if (!lhsTy || !rhsTy)
      return rewriter.notifyMatchFailure(
          op, "Only ranked tensor types supported in TOSA matmul");

    auto lhsRank = lhsTy.getRank();
    auto rhsRank = rhsTy.getRank();

    if (lhsRank != 2 && lhsRank != 3)
      return op.emitError("aten.Linear called but input rank not 2 or 3");
    if (rhsRank != 2 && rhsRank != 3)
      return op.emitError("aten.Linear called but weight rank not 2 or 3");

    // Protection against crash due to unguarded code in TOSA->LinAlg.
    // TODO: This should be handled in TOSA->LinAlg instead.
    if (!lhsTy.hasStaticShape() || !rhsTy.hasStaticShape())
      return rewriter.notifyMatchFailure(
          op, "aten.Linear needs statically shaped input");

    return success();
  }
  // Override the default rewriter to perform RHS transpose and bias addition as
  // well.
  LogicalResult
  matchAndRewrite(AtenOpT op, OpAdaptor adaptor,
                  ConversionPatternRewriter &rewriter) const override {

    Value lhs, rhs;

    if (failed(readMatMulInputs(op, adaptor, rewriter, lhs, rhs)))
      return rewriter.notifyMatchFailure(op, "Failed to read matmul inputs");

    // The aten.Linear op has a bias tensor that is added to the matmul output.
    auto bias = adaptor.getBias();
    auto biasTy = bias.getType();

    // TOSA does not mandate that elementwise op tensors need to be ranked.
    if (!biasTy.template isa<Torch::NoneType>() &&
        !biasTy.template isa<TensorType>())
      return rewriter.notifyMatchFailure(
          op, "Only tensor types supported in GEMM to TOSA for bias tensor");

    // RHS must have its last two dims transposed prior to matrix
    // multiplication.
    auto rhsTy = rhs.getType().cast<RankedTensorType>();
    auto rhsRank = rhsTy.getRank();
    auto rhsShape = makeShapeTorchCompatible(rhsTy.getShape());
    auto rhsElemTy = rhsTy.getElementType();

    // Create a non-const shape array to transpose dims.
    SmallVector<int64_t> transposedRhsShape;
    for (auto &shape : rhsShape)
      transposedRhsShape.push_back(shape);
    SmallVector<int32_t> transposedRhsDims;
    for (int32_t i = 0; i < rhsRank; i++)
      transposedRhsDims.push_back(i);

    // Swap the last two dims.
    std::swap(transposedRhsShape[rhsRank - 1], transposedRhsShape[rhsRank - 2]);
    std::swap(transposedRhsDims[rhsRank - 1], transposedRhsDims[rhsRank - 2]);

    std::optional<Value> transposedRhsShapeConst =
        tosa::getConstTensor<int32_t>(
            rewriter, op,
            /*vec=*/transposedRhsDims,
            /*shape=*/{static_cast<int32_t>(transposedRhsDims.size())});

    auto transposedRhsType = RankedTensorType::get(
        makeShapeLLVMCompatible(transposedRhsShape), rhsElemTy);
    rhs = rewriter.create<tosa::TransposeOp>(
        op->getLoc(),
        OpConversionPattern<AtenOpT>::getTypeConverter()->convertType(
            transposedRhsType),
        rhs, transposedRhsShapeConst.value());

    Value matmulOutput;
    if (failed(
            this->performMatmul(op, adaptor, rewriter, lhs, rhs, matmulOutput)))
      return rewriter.notifyMatchFailure(op,
                                         "Failed to perform matmul operation");

    Value matmulPlusBias = matmulOutput;
    if (!biasTy.template isa<Torch::NoneType>()) {
      // Bias addition broadcasts to the matmul output shape.
      matmulPlusBias =
          rewriter
              .create<tosa::AddOp>(op->getLoc(), matmulOutput.getType(),
                                   matmulOutput, bias)
              .getResult();
    }

    rewriter.replaceOpWithNewOp<tensor::CastOp>(
        op,
        OpConversionPattern<AtenOpT>::getTypeConverter()
            ->convertType(op.getType())
            .template cast<RankedTensorType>(),
        matmulPlusBias);

    return success();
  }
};

template <>
LogicalResult ConvertAtenOp<AtenRsubScalarOp>::matchAndRewrite(
    AtenRsubScalarOp op, OpAdaptor adaptor,
    ConversionPatternRewriter &rewriter) const {

  auto self = adaptor.getSelf();
  auto otherScalar = op.getOther();
  auto alphaScalar = op.getAlpha();

  auto selfTy = self.getType().cast<RankedTensorType>();
  if (!selfTy)
    return rewriter.notifyMatchFailure(
        op, "Only ranked tensor types supported in TOSA Rsub");

  if (!selfTy.getElementType().isa<mlir::FloatType>())
    return rewriter.notifyMatchFailure(
        op, "Only floating-point datatype legalization supported");

  Value otherTensor, alphaTensor;

  if (failed(torchScalarToTosaTensor(rewriter, op, otherScalar, otherTensor,
                                     selfTy.getElementType(), {})))
    return rewriter.notifyMatchFailure(
        op, "Currently only scalar constants are supported for "
            "conversion in TOSA Rsub operation");

  if (failed(torchAlphaToTosaTensor(rewriter, op.getOperation(), alphaScalar,
                                    alphaTensor, selfTy.getElementType(),
                                    /*checkForUnity=*/true)))
    return failure();

  auto multTensor = rewriter.create<tosa::MulOp>(
      op->getLoc(), getTypeConverter()->convertType(op.getType()), self,
      alphaTensor, /*shift=*/0);

  rewriter.replaceOpWithNewOp<tosa::SubOp>(
      op, getTypeConverter()->convertType(op.getType()), otherTensor,
      multTensor);

  return success();
}

/// tosa.conv2d does not support group convolution.
/// Therefore, we create multiple ops where the input, kernel
/// and bias are slices of the original inputs.
/// Afterwards we concat the results into a single tensor.
/// This is inspired by the legalization done in onnx-mlir.
Value createConvInGroups(PatternRewriter &rewriter, Operation *op,
                         Type &resultType,
                         const llvm::ArrayRef<int64_t> weightShape,
                         Value &input, Value &weights, Value &bias,
                         const int64_t groups, DenseI64ArrayAttr &pads,
                         DenseI64ArrayAttr &strides,
                         DenseI64ArrayAttr &dilations) {
  // Set up constants outside of loop
  const int64_t sizeOfSliceInput = weightShape[1];
  const int64_t sizeOfSliceKernel = weightShape[0] / groups;
  auto inputShape = input.getType().cast<ShapedType>().getShape();

  llvm::SmallVector<int64_t, 4> inputSize = {
      inputShape[0], inputShape[1], inputShape[2], sizeOfSliceInput};
  llvm::SmallVector<int64_t, 4> kernelSize = {sizeOfSliceKernel, weightShape[2],
                                              weightShape[3], weightShape[1]};
  llvm::SmallVector<Value> sliceValues;
  Type outputType = RankedTensorType::get(
      llvm::SmallVector<int64_t, 4>(4, ShapedType::kDynamic),
      resultType.cast<ShapedType>().getElementType());
  for (int64_t i = 0; i < groups; i++) {
    // Slice input
    Value sliceInput = tosa::buildSlice(
        rewriter, input, {0, 0, 0, i * sizeOfSliceInput}, inputSize);

    // Slice kernel
    Value sliceWeight = tosa::buildSlice(
        rewriter, weights, {i * sizeOfSliceKernel, 0, 0, 0}, kernelSize);

    // Slice bias
    Value sliceBias = tosa::buildSlice(rewriter, bias, {i * sizeOfSliceKernel},
                                       {sizeOfSliceKernel});

    // Create conv
    Value tempConv2D = tosa::CreateOpAndInfer<mlir::tosa::Conv2DOp>(
        rewriter, input.getLoc(), outputType, sliceInput, sliceWeight,
        sliceBias, pads, strides, dilations);
    // Add value to vector
    sliceValues.push_back(tempConv2D);
  }

  constexpr int64_t channelDim = 3;
  // Create concat op
  return tosa::CreateOpAndInfer<mlir::tosa::ConcatOp>(
      rewriter, op->getLoc(), outputType, sliceValues, channelDim);
}

template <>
LogicalResult ConvertAtenOp<AtenConvolutionOp>::matchAndRewrite(
    AtenConvolutionOp op, OpAdaptor adaptor,
    ConversionPatternRewriter &rewriter) const {

  bool transposed;
  if (!matchPattern(op.getTransposed(), m_TorchConstantBool(&transposed)))
    return rewriter.notifyMatchFailure(
        op, "Unimplemented: non-constant value for transposed not supported");
  if (transposed)
    return rewriter.notifyMatchFailure(
        op, "Unimplemented: transposed convolution not supported");

  auto input = adaptor.getInput();
  auto weight = adaptor.getWeight();

  auto inputTy = input.getType().cast<RankedTensorType>();
  auto weightTy = weight.getType().cast<RankedTensorType>();
  auto outputTy = getTypeConverter()
                      ->convertType(op.getType())
                      .template cast<RankedTensorType>();

  if (!inputTy || !weightTy || !outputTy)
    return rewriter.notifyMatchFailure(
        op, "Input, weight and output to Convolution must be ranked tensors");

  auto inputElemTy = inputTy.getElementType();
  auto weightElemTy = weightTy.getElementType();
  auto inputShape = makeShapeTorchCompatible(inputTy.getShape());
  auto weightShape = makeShapeTorchCompatible(weightTy.getShape());

  if (inputTy.getRank() != 4)
    return rewriter.notifyMatchFailure(
        op, "Unimplemented: only 2D convolutions supported");

  if (!weightTy.hasStaticShape())
    return rewriter.notifyMatchFailure(
        op, "Unimplemented: TOSA only supports static weight");

  // Bias is optional. TOSA mandates a zero tensor here, so construct one if
  // required.
  auto bias = adaptor.getBias();
  if (adaptor.getBias().getType().template isa<Torch::NoneType>()) {
    // TBD: This is only valid for quantized 8-bit. For 16-bit, the bias (and
    // accumulator) are 48-bit and not 32-bit, and requires the use of APInt to
    // define a 48-bit int.
    if (inputElemTy.isa<quant::QuantizedType>()) {
      SmallVector<int32_t> zeroVec(weightShape[0], 0);
      bias = tosa::getConstTensor<int32_t>(
                 rewriter, op, zeroVec, {static_cast<int32_t>(weightShape[0])})
                 .value();
    } else {
      SmallVector<float> zeroVec(weightShape[0], 0);
      bias = tosa::getConstTensor<float>(rewriter, op, zeroVec,
                                         {static_cast<int32_t>(weightShape[0])},
                                         inputElemTy)
                 .value();
    }
  } else {
    if (!bias.getType().cast<RankedTensorType>())
      return rewriter.notifyMatchFailure(
          op, "Bias provided but not a ranked tensor");
  }
  auto biasElemTy =
      inputElemTy.isa<mlir::FloatType>() ? inputElemTy : rewriter.getI32Type();

  int64_t groups;
  if (!matchPattern(op.getGroups(), m_TorchConstantInt(&groups))) {
    return rewriter.notifyMatchFailure(op, "non-const group size unsupported");
  }

  SmallVector<int64_t, 2> stride;
  if (!matchPattern(adaptor.getStride(), m_TorchListOfConstantInts(stride)))
    return rewriter.notifyMatchFailure(op, "non-const stride list unsupported");

  SmallVector<int64_t, 2> padding_2d;
  if (!matchPattern(adaptor.getPadding(),
                    m_TorchListOfConstantInts(padding_2d)))
    return rewriter.notifyMatchFailure(op,
                                       "non-const padding list unsupported");

  bool transposed;
  if (!matchPattern(op.getTransposed(), m_TorchConstantBool(&transposed)))
    return rewriter.notifyMatchFailure(
        op, "transpose must be a bool constant");

  if (transposed)
    return rewriter.notifyMatchFailure(
        op, "Unimplemented: only non-transposed convolutions supported");

  // TOSA uses 4D padding {t, b, l, r} while Torch defines 2D padding {t, l}.
  // The Torch OFM computation uses 2*pad in each spatial direction, implying
  // the same t=b and l=r values for TOSA.
  SmallVector<int64_t> padding(
      {padding_2d[0], padding_2d[0], padding_2d[1], padding_2d[1]});

  SmallVector<int64_t, 2> dilation;
  if (!matchPattern(adaptor.getDilation(), m_TorchListOfConstantInts(dilation)))
    return rewriter.notifyMatchFailure(op,
                                       "non-const dilation list unsupported");

  // TOSA works in NHWC and takes OHWI (conv) / HWIM (depthwise conv) weights.
  // Perform the necessary transformations.
  std::optional<Value> nchwToNhwcTransposeConst =
      tosa::getConstTensor<int32_t>(rewriter, op,
                                    /*vec=*/{0, 2, 3, 1},
                                    /*shape=*/{static_cast<int32_t>(4)});
  SmallVector<int64_t> transposedInputShape(
      {inputShape[0], inputShape[2], inputShape[3], inputShape[1]});
  auto transposedInputType = RankedTensorType::get(
      makeShapeLLVMCompatible(transposedInputShape), inputElemTy);
  auto transposedInput =
      rewriter
          .create<tosa::TransposeOp>(
              op->getLoc(),
              getTypeConverter()->convertType(transposedInputType), input,
              nchwToNhwcTransposeConst.value())
          .getResult();

  SmallVector<int64_t> transformedWeightShape;
  RankedTensorType transformedWeightType;
  Value transformedWeight;
  int64_t outputCDim;
  if (groups == 1 || weightShape[1] != 1) {
    // full (group) convolution: O(I/G)HW-> OHWI
    transformedWeightShape = {weightShape[0], weightShape[2], weightShape[3],
                              weightShape[1]};
    transformedWeightType = RankedTensorType::get(
        makeShapeLLVMCompatible(transformedWeightShape), weightElemTy);
    transformedWeight =
        rewriter
            .create<tosa::TransposeOp>(
                op->getLoc(),
                getTypeConverter()->convertType(transformedWeightType), weight,
                nchwToNhwcTransposeConst.value())
            .getResult();
    outputCDim = transformedWeightShape[0];
  } else {
    // depthwise convolution: O(I/G)HW-> HWIM)
    // transpose: O(I/G)HW -> HWO(I/G)
    std::optional<Value> transposeConst =
        tosa::getConstTensor<int32_t>(rewriter, op,
                                      /*vec=*/{2, 3, 0, 1},
                                      /*shape=*/{static_cast<int32_t>(4)});
    SmallVector<int64_t> transposedWeightShape = {
        weightShape[2], weightShape[3], weightShape[0], weightShape[1]};
    auto transposedWeightType = RankedTensorType::get(
        makeShapeLLVMCompatible(transposedWeightShape), weightElemTy);
    auto transposedWeight =
        rewriter
            .create<tosa::TransposeOp>(
                op->getLoc(),
                getTypeConverter()->convertType(transposedWeightType), weight,
                transposeConst.value())
            .getResult();

    // reshape: HWO(I/G) -> HWIM
    outputCDim = makeShapeTorchCompatible(outputTy.getShape())[1];
    if (outputCDim == kUnknownSize) {
      return rewriter.notifyMatchFailure(
          op, "number of output channels must be statically known for "
              "depthwise convolutions");
    }
    transformedWeightShape = {
        transposedWeightShape[0],
        transposedWeightShape[1],
        groups,
        outputCDim / groups,
    };
    transformedWeightType = RankedTensorType::get(
        makeShapeLLVMCompatible(transformedWeightShape), weightElemTy);
    transformedWeight =
        rewriter
            .create<tosa::ReshapeOp>(
                op->getLoc(),
                getTypeConverter()->convertType(transformedWeightType),
                transposedWeight,
                rewriter.getDenseI64ArrayAttr(transformedWeightShape))
            .getResult();
  }

  int64_t outputHDim, outputWDim;
  if (inputTy.hasStaticShape()) {
    int64_t inputHDim = inputShape[2];
    int64_t inputWDim = inputShape[3];
    int64_t weightHDim = weightShape[2];
    int64_t weightWDim = weightShape[3];
    outputHDim = (inputHDim + padding[0] + padding[1] -
                  dilation[0] * (weightHDim - 1) - 1) /
                     stride[0] +
                 1;
    outputWDim = (inputWDim + padding[2] + padding[3] -
                  dilation[1] * (weightWDim - 1) - 1) /
                     stride[1] +
                 1;
  } else {
    outputHDim = kUnknownSize;
    outputWDim = kUnknownSize;
  }

  // Output shape is NHWC, to be transposed back to NCHW. Output elemTy for
  // quantized input is i32, which gets rescaled down to quantized output range.
  SmallVector<int64_t> outputShape = {transposedInputShape[0], outputHDim,
                                      outputWDim, outputCDim};

  DenseI64ArrayAttr paddingAttr = rewriter.getDenseI64ArrayAttr(padding);
  DenseI64ArrayAttr strideAttr = rewriter.getDenseI64ArrayAttr(stride);
  DenseI64ArrayAttr dilationAttr = rewriter.getDenseI64ArrayAttr(dilation);

  Value convOpResult;
  if (groups == 1) {
    // full convolution
    auto convOpTy =
      RankedTensorType::get(makeShapeLLVMCompatible(outputShape), biasElemTy);
    convOpResult =
        rewriter
            .create<tosa::Conv2DOp>(op->getLoc(),
                                    getTypeConverter()->convertType(convOpTy),
                                    transposedInput, transformedWeight, bias,
                                    paddingAttr,
                                    strideAttr,
                                    dilationAttr)
            .getResult();
  } else if (weightShape[1] == 1) {
    // depthwise convolution
    auto convOpTy =
      RankedTensorType::get(makeShapeLLVMCompatible(outputShape), biasElemTy);
    convOpResult =
        rewriter
            .create<tosa::DepthwiseConv2DOp>(
                op->getLoc(), getTypeConverter()->convertType(convOpTy),
                transposedInput, transformedWeight, bias,
                paddingAttr,
                strideAttr,
                dilationAttr)
            .getResult();
  } else {
    // general group convolution
    convOpResult = createConvInGroups(
        rewriter, op, outputTy, weightShape, transposedInput, transformedWeight,
        bias, groups, paddingAttr, strideAttr, dilationAttr);
  }

  std::optional<Value> nhwcToNchwTransposeConst =
      tosa::getConstTensor<int32_t>(rewriter, op,
                                    /*vec=*/{0, 3, 1, 2},
                                    /*shape=*/{static_cast<int32_t>(4)});
  SmallVector<int64_t> transposedOutputShape(
      {outputShape[0], outputShape[3], outputShape[1], outputShape[2]});
  auto transposedOutputType = RankedTensorType::get(
      makeShapeLLVMCompatible(transposedOutputShape), biasElemTy);
  auto transposedOutput =
      rewriter
          .create<tosa::TransposeOp>(
              op->getLoc(),
              getTypeConverter()->convertType(transposedOutputType),
              convOpResult, nhwcToNchwTransposeConst.value())
          .getResult();

  Value rescaledResult = transposedOutput;
  if (inputElemTy.isa<quant::QuantizedType>()) {
    rescaledResult = tosa::buildRescaleOpConvOutput(
        rewriter, op, transposedOutput, inputTy, weightTy, outputTy);
  }

  rewriter.replaceOpWithNewOp<tensor::CastOp>(
      op, getTypeConverter()->convertType(op.getType()), rescaledResult);

  return success();
}

template <>
LogicalResult ConvertAtenOp<AtenReshapeOp>::matchAndRewrite(
    AtenReshapeOp op, OpAdaptor adaptor,
    ConversionPatternRewriter &rewriter) const {

  auto self = adaptor.getSelf();

  auto selfTy = self.getType().cast<RankedTensorType>();
  if (!selfTy)
    return rewriter.notifyMatchFailure(
        op, "Only ranked tensor types supported in TOSA Reshape");

  // Check that at most one dimension is -1
  SmallVector<int64_t> newShape;
  if (!matchPattern(op.getShape(), m_TorchListOfConstantInts(newShape)))
    return rewriter.notifyMatchFailure(
        op, "Only constant shape supported in TOSA Reshape");

  int auto_sz = 0;
  for (auto s : newShape)
    auto_sz += (s == -1 ? 1 : 0);
  if (auto_sz > 1)
    return rewriter.notifyMatchFailure(
        op, "At most one dimension may be specified as -1 to "
            "automatically calculate its size");

  auto newType = RankedTensorType::get(makeShapeLLVMCompatible(newShape),
                                       selfTy.getElementType());

  rewriter.replaceOpWithNewOp<tosa::ReshapeOp>(
      op, getTypeConverter()->convertType(newType), self,
      rewriter.getDenseI64ArrayAttr(newShape));

  return success();
}

Value computeBatchNorm(Operation *op, ConversionPatternRewriter &rewriter,
                       Type outType, Value input, Value variance, Value eps,
                       Value mean, Value weight, Value bias) {
  // For PyTorch:
  //   scale  = gamma = weight
  //   offset = beta  = bias
  // Lowering:
  // fused batchnorm = (input-mean) * scale * rsqrt(var+epsilon)) + offset
  //
  // shape_0 = ones(input.rank)
  // shape_0[input.rank-1] = input.shape[input.rank-1]
  // shape_1 = ones(1)
  //
  // bmean  = reshape(mean, shape_0)
  // bscale = reshape(scale, shape_0)
  // boffset= reshape(offset, shape_0)
  // beps   = reshape(epsilon, shape_1)
  //
  // op1 = sub(input, bmean)
  // op2 = add(var, beps)
  // op3 = rsqrt(op2)
  // bvar = reshape(op3, shape_0)
  // op4 = mul(op1, bvar)
  // op5 = mul(op4, bscale)
  // op6 = add(op5, boffset)

  auto op1SubInputMean =
      rewriter.create<tosa::SubOp>(op->getLoc(), outType, input, mean);

  auto op2AddVarEpsilon = rewriter.create<tosa::AddOp>(
      op->getLoc(), variance.getType(), variance, eps);

  auto op3RsqrtOp2 = rewriter.create<tosa::RsqrtOp>(
      op->getLoc(), variance.getType(), op2AddVarEpsilon.getResult());

  auto op4MulOp1Op3 = rewriter.create<tosa::MulOp>(op->getLoc(), outType,
                                                   op1SubInputMean.getResult(),
                                                   op3RsqrtOp2.getResult(), 0);

  auto op5MulOp4Scale = rewriter.create<tosa::MulOp>(
      op->getLoc(), outType, op4MulOp1Op3.getResult(), weight, 0);

  return rewriter
      .create<tosa::AddOp>(op->getLoc(), outType, op5MulOp4Scale.getResult(),
                           bias)
      .getResult();
}

// This lowering is based on the TensorFlow to TOSA lowering.
template <>
LogicalResult ConvertAtenOp<AtenBatchNormOp>::matchAndRewrite(
    AtenBatchNormOp op, OpAdaptor adaptor,
    ConversionPatternRewriter &rewriter) const {

  // Not a ranked tensor output
  if (!adaptor.getInput().getType().dyn_cast<RankedTensorType>())
    return rewriter.notifyMatchFailure(
        op, "Only ranked tensor types are supported");

  auto outType = getTypeConverter()->convertType(op.getType());

  // Note: cudnn_enabled is not handled.

  // FIXME: Handle training and momentum.
  if (op.getMomentum().getType().isa<Torch::NoneType>())
    return rewriter.notifyMatchFailure(op, "Unsupported None for momentum");

  auto meanType = adaptor.getRunningMean().getType().dyn_cast<TensorType>();
  auto varianceType = adaptor.getRunningVar().getType().dyn_cast<TensorType>();
  if (!varianceType || !meanType)
    return rewriter.notifyMatchFailure(
        op, "Only ranked tensor types are supported");

  // Normalization ops perform elementwise ops of a single mean/stdev value
  // against the feature map and because input is NCHW, the rank-1 value must be
  // reshaped so it sits on the same dim as 'C'.
  auto reshapeToNormInputDim = [&](Operation *op,
                                   ConversionPatternRewriter &rewriter,
                                   const TypeConverter *converter, Type outType,
                                   const Value toBcast, Value &result) {
    RankedTensorType toBcastType =
        toBcast.getType().dyn_cast<RankedTensorType>();
    if (toBcastType.getRank() > 1)
      return rewriter.notifyMatchFailure(op, "Rank cannot be more than 1");

    RankedTensorType outTensorType = outType.cast<RankedTensorType>();
    SmallVector<int64_t> newShape = {
        makeShapeTorchCompatible(toBcastType.getShape())[0]};
    for (auto i = 2; i < outTensorType.getRank(); ++i)
      newShape.push_back(1);
    auto newType = RankedTensorType::get(makeShapeLLVMCompatible(newShape),
                                         outTensorType.getElementType());

    result = rewriter.create<tosa::ReshapeOp>(
        op->getLoc(), newType, toBcast,
        rewriter.getDenseI64ArrayAttr(newShape));

    return success();
  };

  Value meanVal, varianceVal, weightVal, biasVal;
  assert(meanType.getNumElements() != 0 && varianceType.getNumElements() != 0);
  if (failed(reshapeToNormInputDim(op.getOperation(), rewriter,
                                   getTypeConverter(), outType,
                                   adaptor.getRunningMean(), meanVal)))
    return rewriter.notifyMatchFailure(op, "Failed to reshape running mean");

  if (failed(reshapeToNormInputDim(op.getOperation(), rewriter,
                                   getTypeConverter(), outType,
                                   adaptor.getRunningVar(), varianceVal)))
    return rewriter.notifyMatchFailure(op,
                                       "Failed to reshape running variance");

  if (failed(reshapeToNormInputDim(op.getOperation(), rewriter,
                                   getTypeConverter(), outType,
                                   adaptor.getWeight(), weightVal)))
    return rewriter.notifyMatchFailure(op, "Failed to reshape weight");

  if (failed(reshapeToNormInputDim(op.getOperation(), rewriter,
                                   getTypeConverter(), outType,
                                   adaptor.getBias(), biasVal)))
    return rewriter.notifyMatchFailure(op, "Failed to reshape bias");

  double eps;
  if (!matchPattern(op.getEps(), m_TorchConstantFloat(&eps)))
    return rewriter.notifyMatchFailure(op, "eps must be a scalar constant");

  auto epsilonConst = tosa::getConstTensor<float>(rewriter, op.getOperation(),
                                                  {static_cast<float>(eps)}, {},
                                                  meanType.getElementType())
                          .value();

  auto batchNorm =
      computeBatchNorm(op, rewriter, outType, adaptor.getInput(), varianceVal,
                       epsilonConst, meanVal, weightVal, biasVal);

  rewriter.replaceOp(op, {batchNorm});

  return success();
}

// This lowering is loosely based on Torch to LinAlg lowering.
template <>
LogicalResult ConvertAtenOp<AtenNativeLayerNormOp>::matchAndRewrite(
    AtenNativeLayerNormOp op, OpAdaptor adaptor,
    ConversionPatternRewriter &rewriter) const {

  // The key difference from BatchNorm is that a specified set of dims
  // (normalized_shape) are chosen to compute the mean and variance from input.
  // Where as in BatchNorm the mean and variance are operands. tosa::ReduceSumOp
  // is used to sum up the these dims for mean and for variance. The results
  // eventually being reshaped for broadcasting.

  // Not a ranked tensor output
  if (!adaptor.getInput().getType().dyn_cast<RankedTensorType>())
    return rewriter.notifyMatchFailure(
        op, "Only ranked tensor types are supported");

  auto inputType = adaptor.getInput().getType().cast<RankedTensorType>();
  if (inputType.getRank() > 4)
    return rewriter.notifyMatchFailure(op,
                                       "Only up to 4D tensors are supported");

  auto outType = getTypeConverter()->convertType(op.getType(0));

  // Note: cudnn_enabled is not handled.

  // FIXME: Handle the None cases for the optional parameters.
  if (adaptor.getWeight().getType().isa<Torch::NoneType>())
    return rewriter.notifyMatchFailure(op, "Unsupported None for weight");
  if (adaptor.getBias().getType().isa<Torch::NoneType>())
    return rewriter.notifyMatchFailure(op, "Unsupported None for bias");

  auto weightType = adaptor.getWeight().getType().cast<RankedTensorType>();
  auto biasType = adaptor.getBias().getType().cast<RankedTensorType>();
  int64_t inputRank = inputType.getRank();
  Type elemTy = inputType.getElementType();
  SmallVector<int64_t> inputTypeShape(
      makeShapeTorchCompatible(inputType.getShape()));

  // Check if all the arguments meet the requirements.
  SmallVector<int64_t> normalizedShapeSizesInt;
  if (!matchPattern(op.getNormalizedShape(),
                    m_TorchListOfConstantInts(normalizedShapeSizesInt))) {
    return rewriter.notifyMatchFailure(op, "Unimplemented normalized_shape not"
                                           "constructed from ListConstruct");
  }
  int64_t normalizedShapeRank = normalizedShapeSizesInt.size();
  if (weightType.getRank() != normalizedShapeRank ||
      biasType.getRank() != normalizedShapeRank ||
      inputRank < normalizedShapeRank || normalizedShapeRank < 1)
    return rewriter.notifyMatchFailure(op, "Input or weight or bias shape or"
                                           "normalized shape not compatible");

  // Check all the dimensions match the normalized_shape, only static shapes as
  // of now
  int64_t meanAndVarShapeRank = inputRank - normalizedShapeSizesInt.size();
  for (auto en : llvm::enumerate((normalizedShapeSizesInt))) {
    int64_t index = en.index();
    int64_t value = en.value();
    if (inputTypeShape[index + meanAndVarShapeRank] != value ||
        makeShapeTorchCompatible(weightType.getShape())[index] != value ||
        makeShapeTorchCompatible(biasType.getShape())[index] != value)
      return rewriter.notifyMatchFailure(op,
                                         "mismatching contracting dimension");
  }

  // Helper for computing mean and variance.
  auto computeSumAndReshape = [&](Value toReduce, RankedTensorType toReduceType,
                                  Type outType, SmallVector<int64_t> outShape) {
    Value sumDiv = toReduce;
    SmallVector<int64_t> toReduceShape(
        makeShapeTorchCompatible(toReduceType.getShape()));
    for (int64_t i = toReduceShape.size() - 1; i >= meanAndVarShapeRank; i--) {
      toReduceShape[i] = 1;
      sumDiv = rewriter.create<tosa::ReduceSumOp>(
          op.getLoc(),
          RankedTensorType::get(makeShapeLLVMCompatible(toReduceShape),
                                inputType.getElementType()),
          sumDiv, rewriter.getI32IntegerAttr(i));
    }

    return rewriter.create<tosa::ReshapeOp>(
        op.getLoc(), outType, sumDiv, rewriter.getDenseI64ArrayAttr(outShape));
  };

  // TOSA has integer Div so, compute reciprocal of element count to be used in
  // mul.
  int64_t elemCnt = 1;
  for (auto i : normalizedShapeSizesInt)
    elemCnt *= i;

  auto elemCntConst =
      tosa::getConstTensor<float>(rewriter, op.getOperation(),
                                  {static_cast<float>(elemCnt)}, {1}, elemTy)
          .value();
  Value elemCntRcp = rewriter.create<tosa::ReciprocalOp>(
      op.getLoc(), elemCntConst.getType(), elemCntConst);

  // Broadcast type and shape for various intermediate values.
  SmallVector<int64_t> bcastOutShape;
  for (auto en : llvm::enumerate(inputTypeShape)) {
    bcastOutShape.push_back(
        static_cast<int64_t>(en.index()) >= meanAndVarShapeRank ? 1
                                                                : en.value());
  }
  auto bcastOutType =
      RankedTensorType::get(makeShapeLLVMCompatible(bcastOutShape), elemTy);

  // Compute mean.
  Value sum = computeSumAndReshape(adaptor.getInput(), inputType, bcastOutType,
                                   bcastOutShape);
  Value meanVal = rewriter.create<tosa::MulOp>(op.getLoc(), bcastOutType, sum,
                                               elemCntRcp, /*shift=*/0);

  // Compute variance.
  Value squareSumSub = rewriter.create<tosa::SubOp>(
      op.getLoc(), inputType, adaptor.getInput(), meanVal);
  Value squareSum = rewriter.create<tosa::MulOp>(op.getLoc(), inputType,
                                                 squareSumSub, squareSumSub, 0);

  Value squareSumReduced =
      computeSumAndReshape(squareSum, inputType, bcastOutType, bcastOutShape);
  Value varianceVal = rewriter.create<tosa::MulOp>(
      op.getLoc(), bcastOutType, squareSumReduced, elemCntRcp, /*shift=*/0);

  // Reshape weight and bias.
  SmallVector<int64_t> weightAndBiasBcastShape;
  for (auto en :
       llvm::enumerate(makeShapeTorchCompatible(inputType.getShape()))) {
    weightAndBiasBcastShape.push_back(
        static_cast<int64_t>(en.index()) < meanAndVarShapeRank ? 1
                                                               : en.value());
  }
  auto weightAndMeanBcastType = RankedTensorType::get(
      makeShapeLLVMCompatible(weightAndBiasBcastShape), elemTy);

  Value weightVal = rewriter.create<tosa::ReshapeOp>(
      op.getLoc(), weightAndMeanBcastType, adaptor.getWeight(),
      rewriter.getDenseI64ArrayAttr(weightAndBiasBcastShape));

  Value biasVal = rewriter.create<tosa::ReshapeOp>(
      op.getLoc(), weightAndMeanBcastType, adaptor.getBias(),
      rewriter.getDenseI64ArrayAttr(weightAndBiasBcastShape));

  double eps;
  if (!matchPattern(op.getEps(), m_TorchConstantFloat(&eps)))
    return rewriter.notifyMatchFailure(op, "eps must be a scalar constant");
  auto epsilonConst =
      tosa::getConstTensor<float>(rewriter, op.getOperation(),
                                  {static_cast<float>(eps)}, {}, elemTy)
          .value();

  // Compute layer norm.
  auto layerNorm =
      computeBatchNorm(op, rewriter, outType, adaptor.getInput(), varianceVal,
                       epsilonConst, meanVal, weightVal, biasVal);

  rewriter.replaceOp(op, {layerNorm, meanVal, varianceVal});

  return success();
}

// Torch constants are converted to tosa.const .
template <>
LogicalResult ConvertAtenOp<ValueTensorLiteralOp>::matchAndRewrite(
    ValueTensorLiteralOp op, OpAdaptor adaptor,
    ConversionPatternRewriter &rewriter) const {

  auto outputTy = getTypeConverter()
                      ->convertType(op.getType())
                      .template cast<RankedTensorType>();

  // Tensors with integer types need to be converted to signless integer
  // element type. All tensors with element types other than integer can reuse
  // existing elements attribute.
  // TODO: what about unsigned integer?
  if (auto elements = op.getValueAttr().dyn_cast<DenseIntElementsAttr>()) {
    if (elements.getElementType().isSignedInteger()) {
      Type builtinTensorElemTy = outputTy.getElementType();
      unsigned bitWidth = builtinTensorElemTy.getIntOrFloatBitWidth();
      DenseElementsAttr valueAttr =
          elements.mapValues(builtinTensorElemTy, [&](const APInt &v) {
            return APInt(bitWidth, v.getSExtValue());
          });
      rewriter.replaceOpWithNewOp<tosa::ConstOp>(op, outputTy, valueAttr);
      return success();
    }
  }
  rewriter.replaceOpWithNewOp<tosa::ConstOp>(op, outputTy, adaptor.getValue());
  return success();
}

template <>
LogicalResult ConvertAtenOp<AtenFlattenUsingIntsOp>::matchAndRewrite(
    AtenFlattenUsingIntsOp op, OpAdaptor adaptor,
    ConversionPatternRewriter &rewriter) const {

  // Not a ranked tensor type
  auto selfType = adaptor.getSelf().getType().dyn_cast<RankedTensorType>();
  if (!selfType || !selfType.hasStaticShape())
    return rewriter.notifyMatchFailure(
        op,
        "Only ranked tensor types with static shapes are currently supported");

  int64_t selfRank = selfType.getRank();

  int64_t start_dim, end_dim;

  if (!matchPattern(op.getStartDim(), m_TorchConstantInt(&start_dim)))
    return rewriter.notifyMatchFailure(op,
                                       "start_dim must be a Scalar constant");
  start_dim = toPositiveDim(start_dim, selfRank);

  if (!matchPattern(op.getEndDim(), m_TorchConstantInt(&end_dim)))
    return rewriter.notifyMatchFailure(op, "end_dim must be a Scalar constant");
  end_dim = toPositiveDim(end_dim, selfRank);

  if (selfRank > 0 && !isValidDim(start_dim, selfRank))
    return rewriter.notifyMatchFailure(op, "start_dim is statically invalid");
  if (selfRank > 0 && !isValidDim(end_dim, selfRank))
    return rewriter.notifyMatchFailure(op, "end_dim is statically invalid");
  if (end_dim < start_dim)
    return rewriter.notifyMatchFailure(op,
                                       "end_dim must be larger than start_dim");

  SmallVector<int64_t> newShape;
  for (auto s :
       llvm::enumerate(makeShapeTorchCompatible(selfType.getShape()))) {
    int64_t idx = s.index();
    if (idx < start_dim || idx > end_dim) {
      newShape.push_back(s.value());
    } else {
      if (idx == start_dim)
        newShape.push_back(s.value());
      else
        newShape.back() *= s.value();
    }
  }

  // Handle the Scalar case
  if (newShape.size() == 0)
    newShape.push_back(1);

  auto newType = RankedTensorType::get(makeShapeLLVMCompatible(newShape),
                                       selfType.getElementType());
  auto reshapeOp =
      rewriter.create<tosa::ReshapeOp>(op.getLoc(), newType, adaptor.getSelf(),
                                       rewriter.getDenseI64ArrayAttr(newShape));

  rewriter.replaceOpWithNewOp<tensor::CastOp>(
      op, getTypeConverter()->convertType(op.getType()), reshapeOp);

  return success();
}

template <>
LogicalResult ConvertAtenOp<AtenUnflattenIntOp>::matchAndRewrite(
    AtenUnflattenIntOp op, OpAdaptor adaptor,
    ConversionPatternRewriter &rewriter) const {

  // Not a ranked tensor type
  auto selfType = adaptor.getSelf().getType().dyn_cast<RankedTensorType>();
  if (!selfType || !selfType.hasStaticShape())
    return rewriter.notifyMatchFailure(
        op,
        "Only ranked tensor types with static shapes are currently supported");

  int64_t selfRank = selfType.getRank();
  int64_t dim;

  if (!matchPattern(op.getDim(), m_TorchConstantInt(&dim)))
    return rewriter.notifyMatchFailure(op, "dim must be a Scalar constant");

  SmallVector<int64_t> sizes;
  if (!matchPattern(op.getSizes(), m_TorchListOfConstantInts(sizes)))
    return rewriter.notifyMatchFailure(
        op, "Only constant sizes are currently supported");

  if (selfRank > 0 && !isValidDim(dim, selfRank))
    return rewriter.notifyMatchFailure(op, "dim is statically invalid");

  SmallVector<int64_t> newShape;
  for (auto s :
       llvm::enumerate(makeShapeTorchCompatible(selfType.getShape()))) {
    int64_t idx = s.index();
    if (idx < dim || idx > dim) {
      newShape.push_back(s.value());
    } else {
      auto sum = 1;
      for (auto newDims : sizes) {
        newShape.push_back(newDims);
        sum *= newDims;
      }
      if (sum != s.value())
        return rewriter.notifyMatchFailure(op,
                                           "sizes mismatch with original dim");
    }
  }

  auto newType = RankedTensorType::get(makeShapeLLVMCompatible(newShape),
                                       selfType.getElementType());

  rewriter.replaceOpWithNewOp<tosa::ReshapeOp>(
      op, getTypeConverter()->convertType(newType), adaptor.getSelf(),
      rewriter.getDenseI64ArrayAttr(newShape));

  return success();
}

template <>
LogicalResult ConvertAtenOp<AtenPermuteOp>::matchAndRewrite(
    AtenPermuteOp op, OpAdaptor adaptor,
    ConversionPatternRewriter &rewriter) const {

  // Not a ranked tensor type
  auto selfType = adaptor.getSelf().getType().dyn_cast<RankedTensorType>();
  if (!selfType)
    return rewriter.notifyMatchFailure(
        op,
        "Only ranked tensor types with static shapes are currently supported");

  SmallVector<int64_t> dimListInt;
  if (!matchPattern(adaptor.getDims(), m_TorchListOfConstantInts(dimListInt)))
    return rewriter.notifyMatchFailure(
        op, "Only constant dimensions are currently supported");

  int64_t selfRank = selfType.getRank();
  // TODO: If this is already verified on the op then we can drop checking here.
  for (auto &d : dimListInt) {
    d = toPositiveDim(d, selfRank);
    if (!isValidDim(d, selfRank))
      return rewriter.notifyMatchFailure(op, "Not all dims are valid");
  }

  auto transposeDimsConst = mlir::tosa::getConstTensor<int64_t>(
      rewriter, op.getOperation(), dimListInt, {selfRank});

  rewriter.replaceOpWithNewOp<tosa::TransposeOp>(
      op, getTypeConverter()->convertType(op.getType()), adaptor.getSelf(),
      transposeDimsConst.value());

  return success();
}

template <>
LogicalResult ConvertAtenOp<AtenLog2Op>::matchAndRewrite(
    AtenLog2Op op, OpAdaptor adaptor,
    ConversionPatternRewriter &rewriter) const {

  // Not a tensor type.
  auto selfType = adaptor.getSelf().getType().dyn_cast<TensorType>();
  if (!selfType)
    return rewriter.notifyMatchFailure(
        op, "Only tensor types are currently supported");

  // Constant value of ln2.
  SmallVector<int64_t> ln2Shape(selfType.getRank(), 1);
  auto ln2Op = tosa::getConstTensor<float>(rewriter, op, {0.69314718056f},
                                           ln2Shape, selfType.getElementType())
                   .value();
  auto rcpOp =
      rewriter.create<tosa::ReciprocalOp>(op.getLoc(), ln2Op.getType(), ln2Op);

  auto outType = getTypeConverter()->convertType(op.getType());
  auto logOp =
      rewriter.create<tosa::LogOp>(op.getLoc(), outType, adaptor.getSelf());
  rewriter.replaceOpWithNewOp<tosa::MulOp>(op, outType, logOp, rcpOp,
                                           /*shift=*/0);

  return success();
}

template <>
LogicalResult ConvertAtenOp<AtenThresholdOp>::matchAndRewrite(
    AtenThresholdOp op, OpAdaptor adaptor,
    ConversionPatternRewriter &rewriter) const {

  // Not a tensor type.
  auto selfType = adaptor.getSelf().getType().dyn_cast<TensorType>();
  if (!selfType)
    return rewriter.notifyMatchFailure(
        op, "Only tensor types are currently supported");

  auto selfElemTy = selfType.getElementType();
  if (!selfElemTy.isIntOrFloat())
    return rewriter.notifyMatchFailure(
        op, "Only floating-point or integer datatype legalization supported");

  // Integer types with width > 32 are not supported
  auto selfIntType = selfElemTy.dyn_cast<IntegerType>();
  if (selfIntType && selfIntType.getWidth() > 32) {
    return rewriter.notifyMatchFailure(
        op, "Integer types with width greater than 32 are not supported");
  }

  SmallVector<int64_t> constTypeShape(selfType.getRank(), 1);
  Value threshold, value;
  if (failed(torchScalarToTosaTensor(rewriter, op, op.getThreshold(), threshold,
                                     selfElemTy, constTypeShape)))
    return rewriter.notifyMatchFailure(
        op, "Only scalar constant is supported for threshold");

  if (failed(torchScalarToTosaTensor(rewriter, op, op.getValue(), value,
                                     selfElemTy, constTypeShape)))
    return rewriter.notifyMatchFailure(
        op, "Only scalar constant is supported for value");

  // Threshold only clamps the upper values. tosa::ClampOp has the same
  // value for both threshold and clamped value so cannot be used.
  auto outType = getTypeConverter()->convertType(op.getType());

  auto cmpOp = rewriter.create<tosa::GreaterOp>(
      op.getLoc(),
      RankedTensorType::get(selfType.getShape(), rewriter.getIntegerType(1)),
      adaptor.getSelf(), threshold);

  rewriter.replaceOpWithNewOp<tosa::SelectOp>(op, outType, cmpOp,
                                              adaptor.getSelf(), value);

  return success();
}

template <>
LogicalResult ConvertAtenOp<AtenUnsqueezeOp>::matchAndRewrite(
    AtenUnsqueezeOp op, OpAdaptor adaptor,
    ConversionPatternRewriter &rewriter) const {

  // Not a tensor type.
  auto selfType = adaptor.getSelf().getType().dyn_cast<TensorType>();
  if (!selfType) {
    return rewriter.notifyMatchFailure(
        op, "Only tensor types are currently supported");
  }

  auto selfRank = selfType.getRank();
  auto selfElemTy = selfType.getElementType();
  if (!selfElemTy.isIntOrFloat()) {
    return rewriter.notifyMatchFailure(
        op, "Only floating-point or integer datatype legalization supported");
  }

  int64_t dim;
  if (!matchPattern(op.getDim(), m_TorchConstantInt(&dim)))
    return rewriter.notifyMatchFailure(op, "dim must be a Scalar constant");

  // toPositiveDim converts negative dims to the range [0, inputRank). So, -1
  // will be converted to inputRank-1. For `torch.unsqueeze` op, -1 has to be
  // converted to inputRank, and the valid dim range is [0, inputRank + 1).
  dim = toPositiveDim(dim, selfRank + 1);
  if (!isValidDim(dim, selfRank + 1))
    return rewriter.notifyMatchFailure(op, "dim is statically invalid");

  SmallVector<int64_t> outShape;
  for (auto en :
       llvm::enumerate(makeShapeTorchCompatible(selfType.getShape()))) {
    if (static_cast<int64_t>(en.index()) == dim)
      outShape.push_back(1);

    outShape.push_back(en.value());
  }
  if (dim == selfRank)
    outShape.push_back(1);

  rewriter.replaceOpWithNewOp<tosa::ReshapeOp>(
      op, getTypeConverter()->convertType(op.getType()), adaptor.getSelf(),
      rewriter.getDenseI64ArrayAttr(outShape));

  return success();
}

template <>
LogicalResult ConvertAtenOp<AtenContiguousOp>::matchAndRewrite(
    AtenContiguousOp op, OpAdaptor adaptor,
    ConversionPatternRewriter &rewriter) const {

  // Not a tensor type.
  auto selfType = adaptor.getSelf().getType().dyn_cast<TensorType>();
  if (!selfType)
    return rewriter.notifyMatchFailure(
        op, "Only tensor types are currently supported");

  // FIXME: memory_format is not handled.

  rewriter.replaceOp(op, adaptor.getSelf());

  return success();
}

template <>
LogicalResult ConvertAtenOp<AtenDropoutOp>::matchAndRewrite(
    AtenDropoutOp op, OpAdaptor adaptor,
    ConversionPatternRewriter &rewriter) const {

  // Not a tensor type.
  auto selfType = adaptor.getInput().getType().dyn_cast<TensorType>();
  if (!selfType)
    return rewriter.notifyMatchFailure(
        op, "Only tensor types are currently supported");

  // FIXME: train and p are not handled.

  bool train;
  if (!matchPattern(op.getTrain(), m_TorchConstantBool(&train)))
    return rewriter.notifyMatchFailure(op, "train must be a Scalar constant");

  if (train)
    return rewriter.notifyMatchFailure(op, "train must be false");

  rewriter.replaceOpWithNewOp<tosa::CastOp>(
      op, getTypeConverter()->convertType(op.getType()), adaptor.getInput());

  return success();
}

template <>
LogicalResult ConvertAtenOp<AtenViewOp>::matchAndRewrite(
    AtenViewOp op, OpAdaptor adaptor,
    ConversionPatternRewriter &rewriter) const {

  // Not a tensor type.
  auto selfType = adaptor.getSelf().getType().dyn_cast<TensorType>();
  if (!selfType)
    return rewriter.notifyMatchFailure(
        op, "Only tensor types are currently supported");

  auto selfElemTy = selfType.getElementType();
  if (!selfElemTy.isIntOrFloat()) {
    return rewriter.notifyMatchFailure(
        op, "Only floating-point or integer datatype legalization supported");
  }

  SmallVector<int64_t> outShape;
  if (!matchPattern(op.getSize(), m_TorchListOfConstantInts(outShape)))
    return rewriter.notifyMatchFailure(op,
                                       "size must consist of Scalar constants");

  // the shape -1 is inferred from other dimensions
  size_t countNegativeShape{0};
  // Check at most one -1 shape
  for (size_t i = 0; i < outShape.size(); i++) {
    if (outShape[i] < 0) {
      countNegativeShape++;
      if (countNegativeShape > 1)
        return rewriter.notifyMatchFailure(op, "At most one -1 shape");
    }
  }

  auto inputShape = selfType.getShape();
  size_t totalSize = 1;
  for (size_t i = 0; i < inputShape.size(); i++) {
    totalSize *= inputShape[i];
  }

  size_t otherSize = 1;
  for (size_t i = 0; i < outShape.size(); i++) {
    if (outShape[i] > 0) {
      otherSize *= outShape[i];
    }
  }
  for (size_t i = 0; i < outShape.size(); i++) {
    if (outShape[i] < 0) {
      outShape[i] = totalSize / otherSize;
      break;
    }
  }

  rewriter.replaceOpWithNewOp<tosa::ReshapeOp>(
      op, getTypeConverter()->convertType(op.getType()), adaptor.getSelf(),
      rewriter.getDenseI64ArrayAttr(outShape));

  return success();
}

static Value approximateErfOp(ConversionPatternRewriter &rewriter,
                              Operation *op, Value x, Type dtype) {
  // Using:
  // https://en.wikipedia.org/wiki/Error_function#Numerical_approximations with
  // maximum error as 5 x 10^-4 where a1 = 0.278393, a2 = 0.230389, a3 =
  // 0.000972, a4 = 0.078108.
  //
  // Erf = 1 - 1 / (1 + a1X + a2X + a3X + a4X)^4

  auto outType = x.getType().cast<TensorType>();
  auto loc = op->getLoc();
  auto absX = rewriter.create<tosa::AbsOp>(loc, outType, x);
  auto zero = tosa::getConstTensor<float>(rewriter, op, 0, {}, dtype).value();
  auto one = tosa::getConstTensor<float>(rewriter, op, 1, {}, dtype).value();

  auto a1 =
      tosa::getConstTensor<float>(rewriter, op, 0.278393f, {}, dtype).value();
  auto a1X = rewriter.create<tosa::MulOp>(loc, outType, a1, absX, /*shift=*/0);
  auto sum = rewriter.create<tosa::AddOp>(loc, outType, a1X, one);

  auto a2 =
      tosa::getConstTensor<float>(rewriter, op, 0.230389f, {}, dtype).value();
  auto x2 = rewriter.create<tosa::MulOp>(loc, outType, absX, absX, /*shift=*/0);
  auto a2X = rewriter.create<tosa::MulOp>(loc, outType, a2, x2, /*shift=*/0);
  sum = rewriter.create<tosa::AddOp>(loc, outType, sum, a2X);

  auto a3 =
      tosa::getConstTensor<float>(rewriter, op, 0.000972f, {}, dtype).value();
  auto x3 = rewriter.create<tosa::MulOp>(loc, outType, x2, absX, /*shift=*/0);
  auto a3X = rewriter.create<tosa::MulOp>(loc, outType, a3, x3, /*shift=*/0);
  sum = rewriter.create<tosa::AddOp>(loc, outType, sum, a3X);

  auto a4 =
      tosa::getConstTensor<float>(rewriter, op, 0.078108f, {}, dtype).value();
  auto x4 = rewriter.create<tosa::MulOp>(loc, outType, x3, absX, /*shift=*/0);
  auto a4X = rewriter.create<tosa::MulOp>(loc, outType, a4, x4, /*shift=*/0);
  sum = rewriter.create<tosa::AddOp>(loc, outType, sum, a4X);

  auto rcprl = rewriter.create<tosa::ReciprocalOp>(loc, outType, sum);
  auto rcprl2 =
      rewriter.create<tosa::MulOp>(loc, outType, rcprl, rcprl, /*shift=*/0);
  auto rcprl4 =
      rewriter.create<tosa::MulOp>(loc, outType, rcprl2, rcprl2, /*shift=*/0);
  auto erf = rewriter.create<tosa::SubOp>(loc, outType, one, rcprl4);

  // Deal with negative x.
  auto cond = rewriter.create<tosa::GreaterEqualOp>(
      loc,
      RankedTensorType::get(outType.getShape(), rewriter.getIntegerType(1)), x,
      zero);
  auto negateErf = rewriter.create<tosa::NegateOp>(loc, outType, erf);

  return rewriter.create<tosa::SelectOp>(loc, outType, cond, erf, negateErf);
}

static Value buildUnitNormalCdf(ConversionPatternRewriter &rewriter,
                                Operation *op, Value x, Type dtype) {
  auto zero = tosa::getConstTensor<float>(rewriter, op, 0, {}, dtype).value();
  auto one = tosa::getConstTensor<float>(rewriter, op, 1, {}, dtype).value();
  auto loc = op->getLoc();

  // buildNormalCdf, mean = zero, sigma = one
  auto outType = x.getType();
  auto mean = zero;
  Value xMinusMean = rewriter.create<tosa::SubOp>(loc, outType, x, mean);
  // rsqrt of 2
  Value rsqrt2 =
      tosa::getConstTensor<float>(rewriter, op, 0.70710678f, {}, dtype).value();

  Value erfArg = rewriter.create<tosa::MulOp>(loc, outType, xMinusMean, rsqrt2,
                                              /*shift=*/0);
  Value erf = approximateErfOp(rewriter, op, erfArg, dtype);
  Value erfPlus1 = rewriter.create<tosa::AddOp>(loc, outType, one, erf);
  Value oneHalf =
      tosa::getConstTensor<float>(rewriter, op, 0.5, {}, dtype).value();

  Value normalCdf = rewriter.create<tosa::MulOp>(loc, outType, oneHalf,
                                                 erfPlus1, /*shift=*/0);
  return normalCdf;
}

// This lowering is based on Torch to LinAlg lowering.
template <>
LogicalResult ConvertAtenOp<AtenGeluOp>::matchAndRewrite(
    AtenGeluOp op, OpAdaptor adaptor,
    ConversionPatternRewriter &rewriter) const {

  // Not a tensor type.
  auto selfType = adaptor.getSelf().getType().dyn_cast<TensorType>();
  if (!selfType)
    return rewriter.notifyMatchFailure(
        op, "Only tensor types are currently supported");

  auto selfElemTy = selfType.getElementType();
  if (!selfElemTy.isa<mlir::FloatType>()) {
    return rewriter.notifyMatchFailure(
        op, "Only floating-point datatype legalization supported");
  }

  // TODO: Handle approximate.
  std::string approximate;
  if (!matchPattern(op.getApproximate(), m_TorchConstantStr(approximate)) ||
      approximate != "none") {
    return rewriter.notifyMatchFailure(op, "Unsupported value of approximate");
  }

  Value cdf = buildUnitNormalCdf(rewriter, op, adaptor.getSelf(), selfElemTy);
  cdf = rewriter.createOrFold<tosa::CastOp>(
      op->getLoc(),
      cast<RankedTensorType>(cdf.getType()).cloneWith({}, selfElemTy), cdf);

  rewriter.replaceOpWithNewOp<tosa::MulOp>(
      op, getTypeConverter()->convertType(op.getType()), adaptor.getSelf(), cdf,
      /*shift=*/0);

  return success();
}

// This lowering is based on Torch to LinAlg lowering.
template <>
LogicalResult ConvertAtenOp<AtenGeluBackwardOp>::matchAndRewrite(
    AtenGeluBackwardOp op, OpAdaptor adaptor,
    ConversionPatternRewriter &rewriter) const {

  // Not a tensor type.
  auto selfType = adaptor.getSelf().getType().dyn_cast<TensorType>();
  if (!selfType)
    return rewriter.notifyMatchFailure(
        op, "Only tensor types are currently supported");

  auto selfElemTy = selfType.getElementType();
  if (!selfElemTy.isa<mlir::FloatType>()) {
    return rewriter.notifyMatchFailure(
        op, "Only floating-point datatype legalization supported");
  }

  // TODO: Handle approximate.
  std::string approximate;
  if (!matchPattern(op.getApproximate(), m_TorchConstantStr(approximate)) ||
      approximate != "none") {
    return rewriter.notifyMatchFailure(op, "Unsupported value of approximate");
  }

  auto loc = op->getLoc();

  const float cstAlpha0 = 1.12837916709551257390f;
  const float cstAlpha1 = 0.70710678118654752440f;
  const float oneHalf = 0.5f;
  const float kAlpha = cstAlpha0 * cstAlpha1;

  Value kAlphaHalf = tosa::getConstTensor<float>(rewriter, op, kAlpha * oneHalf,
                                                 {}, selfElemTy)
                         .value();
  Value negOneHalf =
      tosa::getConstTensor<float>(rewriter, op, -0.5f, {}, selfElemTy).value();
  Value inputSquared = rewriter.create<tosa::MulOp>(
      loc, selfType, adaptor.getSelf(), adaptor.getSelf(), /*shift=*/0);
  Value negHalfInputSquared = rewriter.create<tosa::MulOp>(
      loc, selfType, inputSquared, negOneHalf, /*shift=*/0);
  Value dinput =
      rewriter.create<tosa::ExpOp>(loc, selfType, negHalfInputSquared);
  Value cdf = buildUnitNormalCdf(rewriter, op, adaptor.getSelf(), selfElemTy);
  Value dinputInput = rewriter.create<tosa::MulOp>(
      loc, selfType, dinput, adaptor.getSelf(), /*shift=*/0);
  Value dinputInputAlpha = rewriter.create<tosa::MulOp>(
      loc, selfType, dinputInput, kAlphaHalf, /*shift=*/0);
  Value cdfExt =
      rewriter.create<tosa::AddOp>(loc, selfType, dinputInputAlpha, cdf);
  rewriter.replaceOpWithNewOp<tosa::MulOp>(
      op, getTypeConverter()->convertType(op.getType()),
      adaptor.getGradOutput(), cdfExt,
      /*shift=*/0);

  return success();
}

template <>
LogicalResult ConvertAtenOp<AtenHardtanhBackwardOp>::matchAndRewrite(
    AtenHardtanhBackwardOp op, OpAdaptor adaptor,
    ConversionPatternRewriter &rewriter) const {

  // Not a tensor type.
  auto selfType = adaptor.getSelf().getType().dyn_cast<TensorType>();
  if (!selfType) {
    return rewriter.notifyMatchFailure(
        op, "Only tensor types are currently supported");
  }

  auto selfElemTy = selfType.getElementType();
  if (!selfElemTy.isIntOrFloat()) {
    return rewriter.notifyMatchFailure(
        op, "Only floating-point or integer datatype legalization supported");
  }

  // Integer types with width > 32 are not supported
  auto selfIntType = selfElemTy.dyn_cast<IntegerType>();
  if (selfIntType && selfIntType.getWidth() > 32) {
    return rewriter.notifyMatchFailure(
        op, "Integer types with width greater than 32 are not supported");
  }

  Value gradOutput = adaptor.getGradOutput();
  auto gradOutputType = adaptor.getSelf().getType().dyn_cast<TensorType>();

  Type gradOutputElemType = gradOutputType.getElementType();

  if (selfElemTy != gradOutputElemType) {
    return rewriter.notifyMatchFailure(
        op,
        "Input element type should be same as the grad_output element type.");
  }

  SmallVector<int64_t> constTypeShape(selfType.getRank(), 1);
  Value maxVal, minVal;

  if (failed(torchScalarToTosaTensor(rewriter, op, op.getMinVal(), minVal,
                                     selfElemTy, constTypeShape))) {
    return rewriter.notifyMatchFailure(op, "Only scalar constant is supported");
  }

  if (failed(torchScalarToTosaTensor(rewriter, op, op.getMaxVal(), maxVal,
                                     selfElemTy, constTypeShape))) {
    return rewriter.notifyMatchFailure(op, "Only scalar constant is supported");
  }

  Value replace =
      tosa::getConstTensor<float>(rewriter, op, 0, {}, selfElemTy).value();
  Type outType = getTypeConverter()->convertType(op.getType());

  Value lesser = rewriter.create<tosa::GreaterOp>(
      op.getLoc(),
      RankedTensorType::get(selfType.getShape(), rewriter.getIntegerType(1)),
      minVal, adaptor.getSelf());

  Value greater = rewriter.create<tosa::GreaterOp>(
      op.getLoc(),
      RankedTensorType::get(selfType.getShape(), rewriter.getIntegerType(1)),
      adaptor.getSelf(), maxVal);

  Value cmp = rewriter.create<tosa::LogicalOrOp>(
      op.getLoc(),
      RankedTensorType::get(selfType.getShape(), rewriter.getIntegerType(1)),
      lesser, greater);

  rewriter.replaceOpWithNewOp<tosa::SelectOp>(op, outType, cmp, replace,
                                              gradOutput);

  return success();
}

template <>
LogicalResult ConvertAtenOp<AtenEmbeddingOp>::matchAndRewrite(
    AtenEmbeddingOp op, OpAdaptor adaptor,
    ConversionPatternRewriter &rewriter) const {

  Value weight = adaptor.getWeight();
  Value indices = adaptor.getIndices();
  RankedTensorType outType =
      typeConverter->convertType(op.getType()).cast<RankedTensorType>();

  auto indicesType = indices.getType().dyn_cast<RankedTensorType>();
  if (!indicesType || !indicesType.getElementType().isa<IntegerType>())
    return rewriter.notifyMatchFailure(
        op, "Indices must be of integer tensor type");

  auto weightType = weight.getType().cast<RankedTensorType>();
  if (weightType.getRank() != 2)
    return op.emitError("weight must be of rank 2");

  // FIXME: padding_idx, scale_grad_by_freq and sparse are not handled yet.
  int64_t paddingIdx;
  if (!matchPattern(op.getPaddingIdx(), m_TorchConstantInt(&paddingIdx)))
    return rewriter.notifyMatchFailure(
        op, "only supports constant int padding_idx for embedding op");

  bool scaleGradByFreq;
  if (!matchPattern(op.getScaleGradByFreq(),
                    m_TorchConstantBool(&scaleGradByFreq)))
    return rewriter.notifyMatchFailure(
        op, "only supports constant bool scale_grad_by_freq for embedding op");
  if (scaleGradByFreq)
    return rewriter.notifyMatchFailure(
        op,
        "only supports scale_grad_by_freq equals to False for embedding op");

  bool isSparse;
  if (!matchPattern(op.getSparse(), m_TorchConstantBool(&isSparse)))
    return rewriter.notifyMatchFailure(
        op, "only supports constant bool sparse for embedding op");
  if (isSparse)
    return rewriter.notifyMatchFailure(
        op, "only support sparse equals to False for embedding op");

  // For inference:
  //    Weights [num_embeddings, embedding_dim], Indices [X, Y]
  //    Output [X, Y, embedding_dim] = Weights[Indices[x, y]] forall x in X, y
  //    in Y
  //
  //    Condition: num_embeddings > Indices [x, y] forall x in X, y in Y

  // Reshape the weight, since tosa.gather expects a 3D tensor
  auto indicesShape = makeShapeTorchCompatible(indicesType.getShape());
  auto weightShape = makeShapeTorchCompatible(weightType.getShape());

  SmallVector<int64_t> newWeightShape = {1};
  for (auto s : weightShape)
    newWeightShape.push_back(s);

  auto reshapedWeight = rewriter.create<tosa::ReshapeOp>(
      op->getLoc(),
      RankedTensorType::get(makeShapeLLVMCompatible(newWeightShape),
                            weightType.getElementType()),
      weight, rewriter.getDenseI64ArrayAttr(newWeightShape));

  int64_t numIndices = 1;
  if (indicesType.hasStaticShape()) {
    for (auto s : indicesShape)
      numIndices *= s;
  } else {
    numIndices = kUnknownSize;
  }

  SmallVector<int64_t> newIndicesShape = {1, numIndices};
  auto reshapedIndices = rewriter.create<tosa::ReshapeOp>(
      op->getLoc(),
      RankedTensorType::get(makeShapeLLVMCompatible(newIndicesShape),
                            indicesType.getElementType()),
      indices, rewriter.getDenseI64ArrayAttr(newIndicesShape));

  auto castIndices = rewriter.create<tosa::CastOp>(
      op->getLoc(),
      RankedTensorType::get(makeShapeLLVMCompatible(newIndicesShape),
                            rewriter.getIntegerType(32)),
      reshapedIndices);

  SmallVector<int64_t> intermediateOutShape = {1, numIndices, weightShape[1]};
  auto gatherOp = rewriter.create<tosa::GatherOp>(
      op->getLoc(),
      RankedTensorType::get(makeShapeLLVMCompatible(intermediateOutShape),
                            weightType.getElementType()),
      reshapedWeight, castIndices);

  rewriter.replaceOpWithNewOp<tosa::ReshapeOp>(
      op, outType, gatherOp,
      rewriter.getDenseI64ArrayAttr(
          makeShapeTorchCompatible(outType.getShape())));

  return success();
}

template <>
LogicalResult ConvertAtenOp<AtenTransposeIntOp>::matchAndRewrite(
    AtenTransposeIntOp op, OpAdaptor adaptor,
    ConversionPatternRewriter &rewriter) const {

  auto selfType = adaptor.getSelf().getType().dyn_cast<TensorType>();
  if (!selfType)
    return rewriter.notifyMatchFailure(op, "Only tensor types are supported");

  // Only statically resolvable values are currently supported
  int64_t dim0, dim1;
  if (!matchPattern(op.getDim0(), m_TorchConstantInt(&dim0)))
    return rewriter.notifyMatchFailure(op, "dim0 must be a Scalar constant");

  if (!matchPattern(op.getDim1(), m_TorchConstantInt(&dim1)))
    return rewriter.notifyMatchFailure(op, "dim1 must be a Scalar constant");

  dim0 = toPositiveDim(dim0, selfType.getRank());
  dim1 = toPositiveDim(dim1, selfType.getRank());

  auto selfRank = selfType.getRank();
  if (!isValidDim(dim0, selfRank) || !isValidDim(dim1, selfRank))
    return rewriter.notifyMatchFailure(
        op, "dim0 and dim1 must be less than tensor rank");

  SmallVector<int32_t> transposeDims;
  for (auto i = 0; i < selfType.getRank(); ++i)
    transposeDims.push_back(i);

  transposeDims[dim0] = dim1;
  transposeDims[dim1] = dim0;

  auto transposeDimsConst = mlir::tosa::getConstTensor<int32_t>(
      rewriter, op.getOperation(), transposeDims, {selfType.getRank()});

  rewriter.replaceOpWithNewOp<tosa::TransposeOp>(
      op, getTypeConverter()->convertType(op.getType()), adaptor.getSelf(),
      transposeDimsConst.value());

  return success();
}

template <>
LogicalResult ConvertAtenOp<AtenMaxDimOp>::matchAndRewrite(
    AtenMaxDimOp op, OpAdaptor adaptor,
    ConversionPatternRewriter &rewriter) const {

  auto selfType = adaptor.getSelf().getType().dyn_cast<TensorType>();
  if (!selfType)
    return rewriter.notifyMatchFailure(op, "Only tensor types are supported");

  auto indicesType =
      getTypeConverter()->convertType(op.getType(1)).dyn_cast<TensorType>();
  if (!indicesType)
    return rewriter.notifyMatchFailure(op, "Only tensor types are supported");

  auto selfElemType = selfType.getElementType();
  auto indicesElemType = indicesType.getElementType();

  // Only statically deducible values are currently supported
  int64_t dim;
  if (!matchPattern(op.getDim(), m_TorchConstantInt(&dim)))
    return rewriter.notifyMatchFailure(op, "dim must be a Scalar constant");

  dim = toPositiveDim(dim, selfType.getRank());

  if (!isValidDim(dim, selfType.getRank()))
    return rewriter.notifyMatchFailure(op, "dim must be less than tensor rank");

  bool keepDim;
  if (!matchPattern(op.getKeepdim(), m_TorchConstantBool(&keepDim)))
    return rewriter.notifyMatchFailure(op, "keepdim must be a Scalar constant");

  SmallVector<int64_t> reducedShape, prunedShape;
  for (auto en :
       llvm::enumerate(makeShapeTorchCompatible(selfType.getShape()))) {
    if (static_cast<int64_t>(en.index()) == dim) {
      reducedShape.push_back(1);
      continue;
    }
    reducedShape.push_back(en.value());
    prunedShape.push_back(en.value());
  }

  auto dimAttr = rewriter.getIntegerAttr(rewriter.getI32Type(), dim);
  auto prunedShapeAttr = rewriter.getDenseI64ArrayAttr(prunedShape);

  Value reduceMax = rewriter.create<tosa::ReduceMaxOp>(
      op->getLoc(),
      RankedTensorType::get(makeShapeLLVMCompatible(reducedShape),
                            selfElemType),
      adaptor.getSelf(), dimAttr);

  Value argMax = rewriter.create<tosa::ArgMaxOp>(
      op->getLoc(),
      RankedTensorType::get(makeShapeLLVMCompatible(prunedShape),
                            indicesElemType),
      adaptor.getSelf(), dimAttr);

  if (argMax.getType() != indicesType) {
    argMax = rewriter.create<tosa::ReshapeOp>(
        op->getLoc(), indicesType, argMax,
        rewriter.getDenseI64ArrayAttr(reducedShape));
  }

  if (!keepDim) {
    reduceMax = rewriter.create<tosa::ReshapeOp>(
        op->getLoc(),
        RankedTensorType::get(makeShapeLLVMCompatible(prunedShape),
                              selfElemType),
        reduceMax, prunedShapeAttr);
  }

  rewriter.replaceOp(op, {reduceMax, argMax});

  return success();
}

template <>
LogicalResult ConvertAtenOp<AtenSliceTensorOp>::matchAndRewrite(
    AtenSliceTensorOp op, OpAdaptor adaptor,
    ConversionPatternRewriter &rewriter) const {

  auto selfType = adaptor.getSelf().getType().dyn_cast<TensorType>();
  if (!selfType || !selfType.hasStaticShape())
    return rewriter.notifyMatchFailure(
        op, "Only tensor types with static shape are supported");

  auto outTy =
      dyn_cast<RankedTensorType>(getTypeConverter()->convertType(op.getType()));
  if (!outTy) {
    return rewriter.notifyMatchFailure(op, "output type must be ranked");
  }
  if (outTy.hasStaticShape() && outTy.getNumElements() == 0) {
    return rewriter.notifyMatchFailure(op,
                                       "tosa.slice does not support zero size");
  }

  // Only statically deducible values are currently supported
  int64_t dim;
  if (!matchPattern(op.getDim(), m_TorchConstantInt(&dim)))
    return rewriter.notifyMatchFailure(op, "dim must be a Scalar constant");

  dim = toPositiveDim(dim, selfType.getRank());

  if (!isValidDim(dim, selfType.getRank()))
    return rewriter.notifyMatchFailure(op, "dim must less than tensor rank");

  auto sizeOfDim = selfType.getDimSize(dim);

  int64_t start;
  if (!matchPattern(op.getStart(), m_TorchConstantInt(&start)))
    return rewriter.notifyMatchFailure(op, "start must be a Scalar constant");

<<<<<<< HEAD
  // support for start < 0
  start = toPositiveDim(start, sizeOfDim);
  start = std::clamp(start, (int64_t)0, sizeOfDim);

=======
  if (start < 0) {
    start = toPositiveDim(start, selfType.getShape()[dim]);
    if (!isValidDim(start, selfType.getShape()[dim]))
      return rewriter.notifyMatchFailure(op, "start is not a valid index");
  }
>>>>>>> 29ac23a7
  start = std::min(selfType.getShape()[dim], start);

  int64_t end;
  if (!matchPattern(op.getEnd(), m_TorchConstantInt(&end))) {
    if (isa<ConstantNoneOp>(op.getEnd().getDefiningOp()))
      end = selfType.getShape()[dim];
    else
      return rewriter.notifyMatchFailure(op, "end must be a Scalar constant");
  }
  // support for end < 0
  end = toPositiveDim(end, selfType.getShape()[dim]);
  // support for end out of upper bound
  end = (end > selfType.getShape()[dim] ? selfType.getShape()[dim] : end);
  // Handle start > end
  end = std::clamp(end, (int64_t)0, sizeOfDim);

  int64_t step;
  if (!matchPattern(op.getStep(), m_TorchConstantInt(&step)))
    return rewriter.notifyMatchFailure(op, "step must be a Scalar constant");

  if (sizeOfDim % step != 0) {
    return rewriter.notifyMatchFailure(op, "size must be divisible by step");
  }

  // We handle step by splitting the dimension dim into two dimensions,
  // where the second one has size 'step'.
  // E.g. to take slice with step 3 out of dim=0 of [6, 10], we first
  // reshape into [2, 3, 10].
  SmallVector<int64_t> newShape{selfType.getShape()};
  newShape[dim] /= step;
  newShape.insert(newShape.begin() + dim+1, step);

  auto reshaped =
      tosa::reshapeTo(op->getLoc(), rewriter, adaptor.getSelf(), newShape);

  SmallVector<int64_t> startSlice(reshaped.getType().getRank(), 0);

  startSlice[dim] = start / step;
  startSlice[dim+1] = start % step;

  SmallVector<int64_t> sliceShape{outTy.getShape()};
  sliceShape.insert(sliceShape.begin() + dim+1, 1);

  auto slice = rewriter.create<tosa::SliceOp>(
      op.getLoc(), outTy.cloneWith(sliceShape, outTy.getElementType()),
      reshaped, rewriter.getDenseI64ArrayAttr(startSlice),
      rewriter.getDenseI64ArrayAttr(sliceShape));

  auto out = tosa::reshapeTo(op->getLoc(), rewriter, slice, outTy.getShape());

  rewriter.replaceOp(op, out);
  return success();
}

template <>
LogicalResult ConvertAtenOp<AtenBroadcastToOp>::matchAndRewrite(
    AtenBroadcastToOp op, OpAdaptor adaptor,
    ConversionPatternRewriter &rewriter) const {

  // Not a tensor type.
  auto selfType = adaptor.getSelf().getType().dyn_cast<TensorType>();
  if (!selfType || !selfType.hasStaticShape())
    return rewriter.notifyMatchFailure(
        op, "Only tensor types with static shape are supported");

  auto selfElemTy = selfType.getElementType();
  if (!selfElemTy.isIntOrFloat()) {
    return rewriter.notifyMatchFailure(
        op, "Only floating-point or integer datatype legalization supported");
  }

  SmallVector<int64_t> resultShape;
  if (!matchPattern(op.getSize(), m_TorchListOfConstantInts(resultShape)))
    return rewriter.notifyMatchFailure(op,
                                       "size must consist of Scalar constants");
  // Get the result type
  auto resultType = getTypeConverter()->convertType(op.getType());

  int64_t numBroadcastedDims = resultShape.size() - selfType.getRank();
  assert(numBroadcastedDims >= 0 &&
         "numBroadcastedDims must be positive or zero.");

  // Result dimension -1 means not changing the size of that dimension.
  // Adjust it by assigning its inputShape according to the rank difference
  // between input and result.
  SmallVector<int64_t> inputShape(
      makeShapeTorchCompatible(selfType.getShape()));
  for (auto shape : llvm::enumerate(inputShape)) {
    auto index = shape.index() + numBroadcastedDims;
    if (resultShape[index] == -1)
      resultShape[index] = shape.value();
  }

  // If there are still unknown dimensions, nothing can be done.
  if (llvm::any_of(resultShape, [&](auto dim) { return dim == -1; })) {
    return rewriter.notifyMatchFailure(
        op, "cannot propagate unknown (-1) dimension "
            "as it is not presented in the input.");
  }

  // Add 1 to each broadcasted dimension in the input.
  // Broadcasted dimensions are the outermost ones.
  SmallVector<int64_t> broadcastedDims(numBroadcastedDims, 1);
  inputShape.insert(inputShape.begin(), broadcastedDims.begin(),
                    broadcastedDims.end());

  // Check for identity case i.e, for ex: [a, b, c] -> [a, b, c]. If this is
  // true then we can replace the op result with the input operand directly.
  if (llvm::equal(inputShape, resultShape) && !numBroadcastedDims) {
    // If we reach here, then it means that the broadcasting is not required
    // since the input and result are of same shape.
    op.replaceAllUsesWith(op.getSelf());
    rewriter.eraseOp(op);
    return success();
  } else if (selfType.hasRank() && (inputShape.size() == resultShape.size() ||
                                    selfType.getRank() == 0)) {
    // Right now to support limited cases where input and result shape are not
    // equal, we can put a constraint that either the input should be of rank
    // 0 or the rank of input tensor and result should be equal. And then we
    // can check for broadcasting compatibility for the latter case. For
    // broadcasting compatibility, either the shape of input and result should
    // be equal at each dimenion or one of them should be 1.
    if (selfType.getRank() != 0) {
      for (unsigned i = 0; i < inputShape.size(); i++) {
        if (inputShape[i] != resultShape[i] && inputShape[i] != 1 &&
            resultShape[i] != 1) {
          return rewriter.notifyMatchFailure(
              op, "unimplemented: either the shape of input and result should "
                  "be equal at each dimension or one of them should be 1.");
        }
      }
    }

    // If the above condition hold true then we can directly create a const
    // zero tensor of shape same as the result shape.
    SmallVector<int64_t> zeroTensorShape{resultShape};

    // create the 0 constant tensor
    int64_t totalNumElements = 1;
    for (auto dimSize : zeroTensorShape) {
      totalNumElements = dimSize * totalNumElements;
    }
    // There is some danger here. For edge cases in floating point, x + 0 != x.
    // The cases are denormalized values, which may get flushed, and -0 + 0 =
    // +0. (sign bit flips). These are probably acceptable in the short term,
    // but we should put a comment acknowledging the danger, as there isn't an
    // op that avoids the denorm flushing.
    Value zeroTensor =
        tosa::getZerosLikeTensor(rewriter, op, resultType).value();

    // Use add broadcast
    auto newOp = rewriter.createOrFold<tosa::AddOp>(
        op.getLoc(), resultType, adaptor.getSelf(), zeroTensor);
    rewriter.replaceOp(op, newOp);
    return success();
  }
  return rewriter.notifyMatchFailure(
      op,
      "unimplemented: broadcasts other than same rank or zero ranked tensor.");
}

template <>
LogicalResult ConvertAtenOp<AtenGatherOp>::matchAndRewrite(
    AtenGatherOp op, OpAdaptor adaptor,
    ConversionPatternRewriter &rewriter) const {
  // For easy understanding of this algorithm, I will comment the code with an
  // exact example: torch.aten.gather (!torch.vtensor<[1,4,3],f32>,
  // !torch.int-1, !torch.vtensor<[1,4,2],si64>)
  // -> !torch.vtensor<[1,4,2],f32>
  // https://gist.github.com/AmosLewis/2f18434397025211da4491735bcc6db6

  // Not a tensor type.
  auto input = adaptor.getSelf();
  auto inputType = adaptor.getSelf().getType().dyn_cast<RankedTensorType>();
  if (!inputType)
    return rewriter.notifyMatchFailure(
        op, "Only RankedTensorType input are currently supported");

  auto index = adaptor.getIndex();
  auto indexType = adaptor.getIndex().getType().dyn_cast<RankedTensorType>();
  auto inputShape = inputType.getShape();
  int paramsRank = inputShape.size();

  if (!indexType)
    return rewriter.notifyMatchFailure(
        op, "Only RankedTensorType index are currently supported");

  // Check `index` and `input` param should have the same rank
  if (indexType.getRank() != inputType.getRank())
    return rewriter.notifyMatchFailure(
        op, "`index` and `input` param should have the same rank");

  // Dynamic shape check
  if (!inputType.hasStaticShape() || !indexType.hasStaticShape())
    return rewriter.notifyMatchFailure(
        op, "AtenGatherOp: support for dynamic input "
            "shape not implemented");

  // index i64 to i32 for tosa compatitable
  if (indexType.getElementType() != rewriter.getIntegerType(32)) {
    index = rewriter.create<tosa::CastOp>(
        op->getLoc(),
        RankedTensorType::get(indexType.getShape(),
                              rewriter.getIntegerType(32)),
        index);
  }

  // Get positive dim
  int64_t dim{0};
  if (!matchPattern(op.getDim(), m_TorchConstantInt(&dim)))
    return rewriter.notifyMatchFailure(
        op, "unimplemented: value `dim` should be a torch constant int");
  dim = toPositiveDim(dim, paramsRank);
  if (!isValidDim(dim, paramsRank))
    return rewriter.notifyMatchFailure(op, "Not dim are invalid");

  // check sparseGrad is bool type
  bool sparseGrad = false;
  if (!matchPattern(op.getSparseGrad(), m_TorchConstantBool(&sparseGrad)))
    return rewriter.notifyMatchFailure(
        op, "only constant boolean `sparse_grad` param supported");
  if (sparseGrad)
    return rewriter.notifyMatchFailure(
        op, "only constant boolean `sparse_grad` == false supported");

  // Get the output type
  auto outType = getTypeConverter()->convertType(op.getType());

  // convert torch style index and dim into tf style indices
  // tensor<[1,4,2],si64> -> tensor<[1,4,2,3],si64>
  auto indicesTf =
      tosa::convertTorchIndexToTfIndices(rewriter, op, input, index, dim);
  if (!indicesTf) {
    return rewriter.notifyMatchFailure(op,
                                       "Convert TorchIndex To TfIndices fail.");
  }

  // do the tf gathernp algorithm with tf style indices as input.
  auto result =
      tosa::convertGatherNdOp(rewriter, op, outType, input, indicesTf.value());

  if (!result) {
    return rewriter.notifyMatchFailure(op, "Convert GatherNdOp fail.");
  }
  rewriter.replaceOp(op, {result.value()});
  return success();
}

// Turn a torch.aten._index_put_impl where some entries in the indices list are
// none into multiple _index_put_impl across all elements of that dimension.
//
//  Example:
//    a = torch.aten._index_put_impl(in, [idx0, None, idx1], values)
//  where in is a 7x3x5 tensor, is equivalent to
//    tmp = torch.aten._index_put_impl(in, [idx0, [0], idx1], values)
//    tmp2 = torch.aten._index_put_impl(tmp, [idx0, [1], idx1], values)
//    a = torch.aten._index_put_impl(tmp2, [idx0, [2], idx1], values)
class SimplifyAten_IndexPutImplOpNone
    : public OpRewritePattern<Aten_IndexPutImplOp> {
public:
  using OpRewritePattern::OpRewritePattern;

  LogicalResult matchAndRewrite(Aten_IndexPutImplOp op,
                                PatternRewriter &rewriter) const override {

    auto outTy = dyn_cast<BaseTensorType>(op.getType());
    if (!outTy || !outTy.areAllSizesKnown())
      return failure();

    SmallVector<Value> indices;
    if (!getListConstructElements(op.getIndices(), indices))
        return failure();

    for (size_t i=0; i < indices.size(); ++i) {
      if (isa<Torch::NoneType>(indices[i].getType())) {
        Value newIndexPut = op.getSelf();
        auto si64Type = IntegerType::get(rewriter.getContext(), 64, IntegerType::Signed);
        Type indexType =
            ValueTensorType::get(rewriter.getContext(), {{}}, si64Type);
        for( int64_t d=0; d < outTy.getSizes()[i]; ++d) {
          SmallVector<Value> newIndices = indices;

          newIndices[i] = rewriter.create<PrimNumToTensorScalarOp>(op.getLoc(), indexType,
                                                                     rewriter.create<Torch::ConstantIntOp>(
              op->getLoc(), d));

          Value newIndicesList =
              rewriter.create<PrimListConstructOp>(op->getLoc(), op.getIndices().getType(), newIndices);

          newIndexPut = rewriter.create<Aten_IndexPutImplOp>(op.getLoc(), op.getType(), newIndexPut, newIndicesList, op.getValues(),
          op.getAccumulate(), op.getUnsafe());
        }
        rewriter.replaceOp(op, newIndexPut);
        return success();
      }
    }
    return failure();
  }
};

// Turn a torch.aten._index_put_impl on a 2d [1, n] tensor into a
// torch.aten._index_put_impl on a 1d [n] tensor.
class SimplifyAten_IndexPutImplOp
    : public OpRewritePattern<Aten_IndexPutImplOp> {
public:
  using OpRewritePattern::OpRewritePattern;

  LogicalResult matchAndRewrite(Aten_IndexPutImplOp op,
                                PatternRewriter &rewriter) const override {

    auto ty = op.getType().dyn_cast<BaseTensorType>();
    if (!ty || !ty.areAllSizesKnown()) {
      return rewriter.notifyMatchFailure(op, "Required ranked tensor type");
    }

    auto shape = ty.getSizes();
    if (shape.size() != 2 || shape[0] != 1) {
      return rewriter.notifyMatchFailure(
          op, "unimplemented: non-2d output with leading dimension of size 1");
    }
    int64_t numSelfElements = shape[1];

    auto valuesTy = op.getValues().getType().dyn_cast<BaseTensorType>();
    if (!valuesTy || !valuesTy.areAllSizesKnown()) {
      return rewriter.notifyMatchFailure(op, "Required ranked tensor type for values");
    }

    auto valuesShape = valuesTy.getSizes();
    if (valuesShape.size() > 2) {
      return rewriter.notifyMatchFailure(
          op, "unimplemented: nd values with n>=2");
    }
    if (valuesShape.size() == 2 && valuesShape[0] != 1) {
      return rewriter.notifyMatchFailure(
          op, "unimplemented: 2d values with leading dimension of size 1");
    }
    auto numValues = valuesShape.empty() ? 1 : valuesShape.back();

    SmallVector<Value> indicesList;
    if (!getListConstructElements(op.getIndices(), indicesList)) {
      return op.emitError(
          "unimplemented: the indices list is not from list construct");
    }
    // There is one indices tensor for each dimension of self.
    // Here, we know that self is 1xN, so we are only interested for the indices
    // of the 2nd dimension.
    auto indices = indicesList[1];
    auto indicesTy = indices.getType().dyn_cast<BaseTensorType>();
    if (!indicesTy || !indicesTy.areAllSizesKnown()) {
      return rewriter.notifyMatchFailure(
          op, "Required ranked tensor type for indices");
    }
    if (indicesTy.getSizes().size() > 1) {
      return rewriter.notifyMatchFailure(
          op, "Required 0d or 1d tensor for indices");
    }
    auto numIndices =
        indicesTy.getSizes().empty() ? 1 : indicesTy.getSizes()[0];

    if (indicesTy.getSizes().empty()) {
      indices = reshapeTo(op.getLoc(), rewriter, indices, {1});
    }

    // Broadcast so that values and indices have the same size
    if (numIndices == 1 && numValues > numIndices) {
      indices = broadcastTo(op.getLoc(), rewriter, indices, {numValues});
    }

    Value newIndicesList = rewriter.create<PrimListConstructOp>(
        op->getLoc(), op.getIndices().getType(), SmallVector<Value>{indices});

    auto reshapedSelf =
        reshapeTo(op.getLoc(), rewriter, op.getSelf(), {numSelfElements});

    auto values = reshapeTo(op.getLoc(), rewriter, op.getValues(), {numValues});

    // Broadcast so that values and indices have the same size
    if (numValues == 1 && numIndices > numValues) {
      values = broadcastTo(op.getLoc(), rewriter, values, {numIndices});
    }

    auto put = rewriter.create<Aten_IndexPutImplOp>(
        op.getLoc(), reshapedSelf.getType(), reshapedSelf, newIndicesList,
        values, op.getAccumulate(), op.getUnsafe());

    rewriter.replaceOp(op, reshapeTo(op.getLoc(), rewriter, put, shape));

    return success();
  }
};

// Handle Aten_IndexPutImplOp on 1d tensors
template <>
LogicalResult ConvertAtenOp<Aten_IndexPutImplOp>::matchAndRewrite(
    Aten_IndexPutImplOp op, OpAdaptor adaptor,
    ConversionPatternRewriter &rewriter) const {
  // TOSA scatter:
  // // Copy the values_in tensor to the values_out tensor.
  // // Values not written by the scatter operation are unchanged in the output.
  // for_each(0 <= n < N, 0 <= k < K, 0 <= c < C) {
  //     value_t value = tensor_read<value_t>(values_in, [N,K,C], [n,k,c]);
  //     tensor_write<value_t>(values_out, [N,K,C], [n, k, c], value);
  // }
  // // Now perform the SCATTER operation, modifying the positions from the
  // indices tensor for_each(0 <= n < N, 0 <= w < W, 0 <= c < C) {
  //     index_t k = tensor_read<index_t>(indices, [N,W], [n,w]);
  //     REQUIRE(0 <= k && k < K);
  //     value_t value = tensor_read<value_t>(input, [N,W,C], [n,w,c]);
  //     tensor_write<value_t>(values_out, [N,K,C], [n, k, c], value);
  //     output_modified[n,k,c] = true;
  // }

  auto loc = op.getLoc();

  // Not a tensor type.
  auto self = dyn_cast<TypedValue<RankedTensorType>>(adaptor.getSelf());
  if (!self)
    return rewriter.notifyMatchFailure(
        op, "Only tensor types input are currently supported");

  if (self.getType().getRank() != 1) {
    return rewriter.notifyMatchFailure(
        op, "Only 1d input tensor are currently supported");
  }

  auto values = dyn_cast<TypedValue<RankedTensorType>>(adaptor.getValues());
  if (!values)
    return rewriter.notifyMatchFailure(
        op, "Only tensor types input are currently supported");

  // Deal with torch.prim.ListConstruct of non const value to get the index
  SmallVector<Value> indicesTorchType;
  if (!getListConstructElements(op.getIndices(), indicesTorchType))
    return op.emitError(
        "unimplemented: the tensor list is not from list construct");

  // Convert indicesTorchType to TOSA types
  auto indexTensors = getTypeConvertedValues(
      rewriter, op->getLoc(), getTypeConverter(), indicesTorchType);

  // the number of tensors in indexTensors is equal to the rank of outType
  if (indexTensors.size() != 1) {
    return rewriter.notifyMatchFailure(op, "Expected 1 indices ");
  }

  auto indices0 = indexTensors[0];
  auto indicesTy = dyn_cast<RankedTensorType>(indices0.getType());

  if (!indicesTy || indicesTy.getShape() != values.getType().getShape())
    return rewriter.notifyMatchFailure(
        op, "Expected indices to have same shape as values");


  auto outType =
      dyn_cast<RankedTensorType>(getTypeConverter()->convertType(op.getType()));
  if (!outType)
    return rewriter.notifyMatchFailure(
        op, "Only tensor types input are currently supported");


  auto numInElements = self.getType().getShape()[0];
  auto numValues = values.getType().getShape()[0];

  // TOSA scatter requires 3d in and 2d indices & values
  SmallVector<int64_t> scatterInOutShape {1, numInElements, 1};
  SmallVector<int64_t> scatterIndicesShape {1, numValues};
  SmallVector<int64_t> scatterInputShape {1, numValues, 1};

  auto in = mlir::tosa::reshapeTo(loc, rewriter, self, scatterInOutShape);
  auto indices =
      mlir::tosa::reshapeTo(loc, rewriter, indices0, scatterIndicesShape);
  auto input = mlir::tosa::reshapeTo(loc, rewriter, values, scatterInputShape);

  // TOSA scatter requires 32 bit indices
  // TODO: This might break on large (sparse?) tensors that require 64 bit indices
  auto indices32Ty = RankedTensorType::get(indices.getType().getShape(), rewriter.getI32Type());
  auto indices32 = rewriter.create<tosa::CastOp>(loc, indices32Ty, indices);

  auto scatterTy = RankedTensorType::get(scatterInOutShape, self.getType().getElementType());
  auto scatter = rewriter.create<tosa::ScatterOp>(loc, scatterTy, in, indices32, input);

  auto reshaped =
      mlir::tosa::reshapeTo(loc, rewriter, scatter, outType.getShape());

  rewriter.replaceOp(op, reshaped);
  return success();
}

// This defines a template to simplify legalization of certain ops.
template <typename AtenOpT>
class SimplifyAtenOp : public OpConversionPattern<AtenOpT> {
public:
  using OpConversionPattern<AtenOpT>::OpConversionPattern;
  using OpAdaptor = typename AtenOpT::Adaptor;
  LogicalResult
  matchAndRewrite(AtenOpT op, OpAdaptor adaptor,
                  ConversionPatternRewriter &rewriter) const override;
};

template <>
LogicalResult SimplifyAtenOp<AtenConvolutionOp>::matchAndRewrite(
    AtenConvolutionOp op, OpAdaptor adaptor,
    ConversionPatternRewriter &rewriter) const {
  // TOSA doesn't supports 1D convolutions.
  // We model them through a combination of AtenViewOp and 2D Convolution.
  // A Conv1D is replaced by:
  // %view = AtenViewOp (%input) : (3D type) -> (4D Type)
  // %conv2d = AtenConvolution (%view) : (4D type) -> (4D type)
  // %view2 = AtenViewOp (%conv2d) : (4D type) -> (3D type)

  auto inputTy = adaptor.getInput().getType().cast<RankedTensorType>();
  auto weightTy = adaptor.getWeight().getType().cast<RankedTensorType>();
  auto outputTy = getTypeConverter()
                      ->convertType(op.getType())
                      .template cast<RankedTensorType>();

  auto ty = op.getType().dyn_cast_or_null<BaseTensorType>();
  if (!ty || !ty.hasSizes())
    return rewriter.notifyMatchFailure(
        op, "unimplemented: input must have known sizes");

  if (!inputTy || !weightTy || !outputTy)
    return rewriter.notifyMatchFailure(
        op, "Input, weight and output to Convolution must be ranked tensors");

  if (!weightTy.hasStaticShape())
    return rewriter.notifyMatchFailure(
        op, "Unimplemented: TOSA only supports static weight");

  if (inputTy.getRank() != 3)
    return rewriter.notifyMatchFailure(
        op, "Unimplemented: only simplify 1D convolution");

  auto loc = op->getLoc();

  auto getListConstructElementsPlusValue =
      [&](Value listConstruct, int64_t addedValue) -> std::optional<Value> {
    SmallVector<Value> values;
    if (!getListConstructElements(listConstruct, values)) {
      return std::nullopt;
    }

    Type ty = listConstruct.getType();
    values.push_back(
        rewriter.create<Torch::ConstantIntOp>(op->getLoc(), addedValue));
    return rewriter.create<PrimListConstructOp>(op->getLoc(), ty, values);
  };

  auto stride = getListConstructElementsPlusValue(op.getStride(), 1);
  if (!stride.has_value())
    return rewriter.notifyMatchFailure(op, "non-const stride list unsupported");

  auto dilation = getListConstructElementsPlusValue(op.getDilation(), 1);
  if (!dilation.has_value())
    return rewriter.notifyMatchFailure(op,
                                       "non-const dilation list unsupported");

  auto paddingValue = getListConstructElementsPlusValue(op.getPadding(), 0);
  if (!paddingValue.has_value())
    return rewriter.notifyMatchFailure(op,
                                       "non-const padding list unsupported");

  auto outputPaddingValue =
      getListConstructElementsPlusValue(op.getOutputPadding(), 0);
  if (!outputPaddingValue.has_value()) {
    return rewriter.notifyMatchFailure(
        op, "non-const output padding list unsupported");
  }

  auto addDimOneToSizes = [&](BaseTensorType ty) {
    SmallVector<int64_t> newSizes(ty.getSizes());
    newSizes.push_back(1);
    return newSizes;
  };

  auto input = op.getInput();
  auto weight = op.getWeight();

  auto newSizes = addDimOneToSizes(cast<BaseTensorType>(input.getType()));
  Value view1dTo2d = reshapeTo(loc, rewriter, input, newSizes);

  auto newWeightSizes = addDimOneToSizes(cast<BaseTensorType>(weight.getType()));
  weight = reshapeTo(loc, rewriter, weight, newWeightSizes);

  auto convSizes = addDimOneToSizes(cast<BaseTensorType>(ty));
  auto convTy = ty.getWithSizesAndDtype(convSizes, ty.getOptionalDtype());
  auto conv2dOp = rewriter.create<AtenConvolutionOp>(
      loc, convTy, view1dTo2d, weight, op.getBias(), *stride,
      *paddingValue, *dilation, op.getTransposed(), *outputPaddingValue,
      op.getGroups());

  Value view2dTo1d = reshapeTo(loc, rewriter, conv2dOp, ty.getSizes());
  rewriter.replaceOp(op, view2dTo1d);
  return success();
}

// The goal of this pattern is to handle the case where the indices for all
// dimensions except one are None.
class ConvertAtenIndexTensorOpNone
    : public OpConversionPattern<AtenIndexTensorOp> {
public:
  using OpConversionPattern::OpConversionPattern;

  LogicalResult
  matchAndRewrite(AtenIndexTensorOp op, OpAdaptor adaptor,
                  ConversionPatternRewriter &rewriter) const override {
    // To do so, we rewrite index.Tensor like that :
    // - To match tosa format of NxKxC, with K the dimension to extract from:
    //   - Transpose the dim to extract into position 'K'
    //   - flatten the other dimensions
    //   - Reshape to insert a 1x dimension as the N - The format should be
    //   1xKxC with C the flattened dimensions
    // - Insert a tosa.gather
    // - Bring back to the original format:
    //   - Reshape
    //   - Transpose
    auto loc = op->getLoc();
    auto outTy = dyn_cast<RankedTensorType>(
        getTypeConverter()->convertType(op.getType()));
    if (!outTy || !outTy.hasStaticShape())
      return rewriter.notifyMatchFailure(
          op.getLoc(),
          "unimplemented: Only static shapes are currently supported");

    SmallVector<Value> torchIndices;
    if (!getListConstructElements(op.getIndices(), torchIndices))
      return rewriter.notifyMatchFailure(
          op.getLoc(),
          "unimplemented: the tensor list is not from list construct");

    auto indicesList =
        getTypeConvertedValues(rewriter, loc, typeConverter, torchIndices);

    // Check that all indices are none but one.
    int64_t indexDim = -1;
    for (size_t i = 0; i < indicesList.size(); ++i) {
      if (!indicesList[i])
        continue;
      if (indexDim != -1) {
        return rewriter.notifyMatchFailure(
            op.getLoc(), "unimplemented: only one dimension must be set in "
                         "indices for this pattern to work");
      }
      indexDim = i;
    }
    if (indexDim == -1) {
      return rewriter.notifyMatchFailure(op.getLoc(),
                                         "unimplemented: all indices are none");
    }

    auto indices =
        dyn_cast<TypedValue<RankedTensorType>>(indicesList[indexDim]);
    if (!indices) {
      return rewriter.notifyMatchFailure(
          op.getLoc(), "unimplemented: index must be ranked tensor");
    }

    if (indices.getType().getRank() != 1) {
      return rewriter.notifyMatchFailure(
          op.getLoc(), "unimplemented: index must be 1d tensor");
    }

    auto input = adaptor.getSelf();
    auto inputTy = dyn_cast<RankedTensorType>(input.getType());
    if (!inputTy || !inputTy.hasStaticShape())
      return rewriter.notifyMatchFailure(
          op.getLoc(), "unimplemented: input must have static shapes");
    auto inputElemTy = inputTy.getElementType();

    // Transpose indexDim into dimension 0
    SmallVector<int32_t> transposePerm;
    for (int64_t i = 0; i < inputTy.getRank(); ++i)
      transposePerm.push_back(i);
    transposePerm[0] = indexDim;
    transposePerm[indexDim] = 0;

    auto transposedInput = tosa::transposeBy(loc, rewriter, input, transposePerm);

    // Flatten matrix [k, ...] -> [1, k, c]
    auto transposedShape = transposedInput.getType().getShape();
    int64_t k = transposedShape[0];
    int64_t c = std::accumulate(transposedShape.begin() + 1, transposedShape.end(), 1,
                      [&](int64_t a, int64_t b) {
                        return a * b;
                      });

    SmallVector<int64_t> reshapedFormat = {1, k, c};
    // Reshapes the input to 1xKx(flattened_dims)
    auto reshapedInput =
        tosa::reshapeTo(loc, rewriter, transposedInput, reshapedFormat);

    auto w = indices.getType().getDimSize(0);
    auto reshapedIndices = tosa::reshapeTo(loc, rewriter, indices, {1, w});

    // And cast indices to i32
    TensorType promotedType =
        reshapedIndices.getType().cloneWith(reshapedIndices.getType().getShape(), rewriter.getI32Type());
    auto castedIndices = rewriter.create<tosa::CastOp>(op->getLoc(), promotedType, reshapedIndices);

    SmallVector<int64_t> gatherShape = {1, w, c};
    auto gatherOp = rewriter.create<tosa::GatherOp>(
        op->getLoc(), RankedTensorType::get(gatherShape, inputElemTy),
        reshapedInput, castedIndices);

    // Unflatten [1, w, c] -> [w, ...]
    SmallVector<int64_t> unflattenedShape{transposedShape};
    unflattenedShape[0] = w;
    auto unflattened =
        tosa::reshapeTo(loc, rewriter, gatherOp, unflattenedShape);

    SmallVector<int32_t> inversePermutation(transposePerm.size(), 0);
    for (size_t i = 0; i < transposePerm.size(); ++i)
      inversePermutation[transposePerm[i]] = i;


    // Transpose 'w' back in the original position of 'k'
    auto unTranspose =
        tosa::transposeBy(loc, rewriter, unflattened, inversePermutation);

    rewriter.replaceOp(op, unTranspose);
    return success();
  }
};

template <>
LogicalResult ConvertAtenOp<AtenIndexTensorHackedTwinOp>::matchAndRewrite(
    AtenIndexTensorHackedTwinOp op, OpAdaptor adaptor,
    ConversionPatternRewriter &rewriter) const {
  // t        = tf.constant([[1, 2, 3, 4, 5],[6,7,8,9,10],
  //                         [11,12,13,14,15],[16,17,18,19,20]]) # 4*5
  // i        = tf.constant([[1,2,3], [3,2,1]]) # 2*3
  // i_expand = tf.expand_dims(i,axis=2) # 2*3*1
  // IndexTensorOutput = tf.gather_nd(t,tf.i_expand)
  //                   = torch.ops.aten.index(t, (i, )) = t[i] # 2*3*5
  // [[[ 6,  7,  8,  9, 10], [11, 12, 13, 14, 15], [16, 17, 18, 19, 20]],
  //  [[16, 17, 18, 19, 20], [11, 12, 13, 14, 15], [ 6,  7,  8,  9, 10]]]
  auto input = adaptor.getSelf();
  auto inputTensorType =
      adaptor.getSelf().getType().dyn_cast<RankedTensorType>();
  // Check input is a tensor type.
  if (!inputTensorType)
    return rewriter.notifyMatchFailure(
        op, "Only tensor types input are currently supported");

  // Deal with torch.prim.ListConstruct of non const value to get the index
  auto tensorList = op.getIndices();
  SmallVector<Value> tensorsTorchType;
  if (!getListConstructElements(tensorList, tensorsTorchType))
    return op.emitError(
        "unimplemented: the tensor list is not from list construct");
  auto indexTensors = getTypeConvertedValues(
      rewriter, op->getLoc(), getTypeConverter(), tensorsTorchType);

  auto outType = getTypeConverter()->convertType(op.getType());

  // Support for multiple indexes
  if (indexTensors.size() > 1) {
    // t[i, i]
    // = torch.ops.aten.index(t,(i,i))
    // = tensor([[ t[1,1], t[2,2], t[3,3]],
    //           [ t[3,3], t[2,2],  t[1,1]]])
    // = tensor([[ 7, 13, 19], [19, 13,  7]])
    // = tf.gather_nd(t,tf.ii_expand)
    // ii_expand
    // = tf.concat((i_expand,i_expand), dim=2)
    // = tf.constant([[[1,1],[2,2],[3,3]],
    //                [[3,3],[2,2],[1,1]]]) # 2*3*2
    SmallVector<Value> indicesTfConcatTensors;
    SmallVector<int64_t> indexesRank;
    SmallVector<SmallVector<int64_t>> indexesShape;

    // concat index tensor into to indices tensor for concat
    for (size_t i = 0; i < indexTensors.size(); i++) {
      auto index = indexTensors[i];

      auto indexType = index.getType().dyn_cast<RankedTensorType>();
      auto indexShape = indexType.getShape();
      indexesShape.push_back(makeShapeTorchCompatible(indexShape));
      indexesRank.push_back(indexType.getRank());

      // Make type of index tosa compatible, i64 to i32.
      if (indexType.getElementType() != rewriter.getIntegerType(32)) {
        index = rewriter.create<tosa::CastOp>(
            op->getLoc(),
            RankedTensorType::get(indexShape, rewriter.getIntegerType(32)),
            index);
      }

      // Expand last dim of index to tf indices [2,3] -> [2,3,1]
      SmallVector<int64_t> indiceShapeOneDim;
      for (auto shape : indexShape) {
        indiceShapeOneDim.push_back(shape);
      }
      indiceShapeOneDim.push_back(1);
      auto indicesTfOneDim = tosa::CreateOpAndInfer<tosa::ReshapeOp>(
          rewriter, op->getLoc(),
          RankedTensorType::get(indiceShapeOneDim, rewriter.getIntegerType(32)),
          index, rewriter.getDenseI64ArrayAttr(indiceShapeOneDim));

      // create concat tensor for indicesTf
      indicesTfConcatTensors.push_back(indicesTfOneDim.getResult());
    }

    // Right now only support multiple indexes with same shape
    // TODO for different shape multiple indexes, add broadcast_to for small
    // shape
    for (auto indexShapeOneDim : indexesShape) {
      if (!llvm::equal(indexesShape[0], indexShapeOneDim)) {
        return rewriter.notifyMatchFailure(
            op, "unimplemented: Only support multi indexes with same shape");
      }
    }

    // concat each indices into indicesTf: shape [2,3,1],[2,3,1] -> [2,3,2]
    auto indicesShapeConcat = indexesShape[0];
    uint64_t lastDim = indexesRank[0];
    indicesShapeConcat.push_back(indicesTfConcatTensors.size());
    auto indicesTf = tosa::CreateOpAndInfer<tosa::ConcatOp>(
        rewriter, op->getLoc(),
        GetTypeFromTensorShape(indicesShapeConcat, rewriter.getIntegerType(32)),
        indicesTfConcatTensors, lastDim);

    if (!indicesTf) {
      return rewriter.notifyMatchFailure(
          op, "Convert TorchIndex To TfIndices fail.");
    }
    // do the tf gathernp algorithm with tf style indices as input.
    auto result = tosa::convertGatherNdOp(rewriter, op, outType, input,
                                          indicesTf.getResult());

    if (!result) {
      return rewriter.notifyMatchFailure(
          op, "Convert GatherNdOp fail for index tensor.");
    }
    rewriter.replaceOp(op, {result.value()});

    return success();
  }

  // Support for multiple index
  auto index = indexTensors[0];
  auto indexType = index.getType().dyn_cast<RankedTensorType>();
  auto indexShape = indexType.getShape();
  // index i64 to i32 for tosa compatible
  if (indexType.getElementType() != rewriter.getIntegerType(32)) {
    index = rewriter.create<tosa::CastOp>(
        op->getLoc(),
        RankedTensorType::get(indexShape, rewriter.getIntegerType(32)), index);
  }

  // Expand last dim of index to tf indices [2,3] -> [2,3,1]
  SmallVector<int64_t> indicesShape;
  for (auto shape : indexShape) {
    indicesShape.push_back(shape);
  }
  indicesShape.push_back(1);
  auto indicesTf = tosa::CreateOpAndInfer<tosa::ReshapeOp>(
      rewriter, op->getLoc(),
      RankedTensorType::get(indicesShape, rewriter.getIntegerType(32)), index,
      rewriter.getDenseI64ArrayAttr(indicesShape));

  if (!indicesTf) {
    return rewriter.notifyMatchFailure(op,
                                       "Convert TorchIndex To TfIndices fail.");
  }
  // do the tf gathernp algorithm with tf style indices as input.
  auto result = tosa::convertGatherNdOp(rewriter, op, outType, input,
                                        indicesTf.getResult());

  if (!result) {
    return rewriter.notifyMatchFailure(
        op, "Convert GatherNdOp fail for index tensor.");
  }
  rewriter.replaceOp(op, {result.value()});

  return success();
}

template <>
LogicalResult ConvertAtenOp<AtenAbsOp>::matchAndRewrite(
    AtenAbsOp op, OpAdaptor adaptor,
    ConversionPatternRewriter &rewriter) const {
  // Not a tensor type.
  auto selfType = adaptor.getSelf().getType().dyn_cast<TensorType>();
  if (!selfType)
    return rewriter.notifyMatchFailure(
        op, "Only tensor types input are currently supported");

  auto outType = getTypeConverter()->convertType(op.getType());
  rewriter.replaceOpWithNewOp<tosa::AbsOp>(op, outType, adaptor.getSelf());

  return success();
}

template <>
LogicalResult ConvertAtenOp<AtenWhereSelfOp>::matchAndRewrite(
    AtenWhereSelfOp op, OpAdaptor adaptor,
    ConversionPatternRewriter &rewriter) const {

  // Not a tensor type.
  auto selfType = adaptor.getSelf().getType().dyn_cast<TensorType>();
  if (!selfType)
    return rewriter.notifyMatchFailure(
        op, "Only tensor types input are currently supported");
  auto condType = adaptor.getCondition().getType().dyn_cast<TensorType>();
  if (!condType)
    return rewriter.notifyMatchFailure(
        op, "Only tensor types condition are currently supported");

  auto outType = getTypeConverter()->convertType(op.getType());
  rewriter.replaceOpWithNewOp<tosa::SelectOp>(
      op, outType, adaptor.getCondition(), adaptor.getSelf(),
      adaptor.getOther());

  return success();
}

template <>
LogicalResult ConvertAtenOp<AtenIscloseOp>::matchAndRewrite(
    AtenIscloseOp op, OpAdaptor adaptor,
    ConversionPatternRewriter &rewriter) const {
  // check args
  double rtol, atol;
  bool equalNan;
  if (!matchPattern(op.getRtol(), m_TorchConstantFloat(&rtol)))
    return rewriter.notifyMatchFailure(op, "rtol must be a scalar constant");
  if (!matchPattern(op.getAtol(), m_TorchConstantFloat(&atol)))
    return rewriter.notifyMatchFailure(op, "atol must be a scalar constant");
  if (!matchPattern(op.getEqualNan(), m_TorchConstantBool(&equalNan)))
    return rewriter.notifyMatchFailure(
        op, "unimplemented: equal_nan is expected to be false");

  // check tensor type.
  auto selfType = adaptor.getSelf().getType().dyn_cast<TensorType>();
  auto otherType = adaptor.getOther().getType().dyn_cast<TensorType>();
  if (!selfType || !otherType)
    return rewriter.notifyMatchFailure(
        op, "Only tensor types input are currently supported");
  if (!selfType.hasStaticShape() || !otherType.hasStaticShape())
    return rewriter.notifyMatchFailure(
        op, "Only tensor types with static shape are supported");
  if (!selfType.getElementType().isa<mlir::FloatType>() ||
      !otherType.getElementType().isa<mlir::FloatType>()) {
    return rewriter.notifyMatchFailure(
        op, "unimplemented: only FP element type is supported");
  }

  auto rhsSubOp = rewriter.create<tosa::SubOp>(
      op->getLoc(), selfType, adaptor.getSelf(), adaptor.getOther());
  auto rhsAbsOp =
      rewriter.create<tosa::AbsOp>(op->getLoc(), selfType, rhsSubOp);

  auto lhsAbsOp =
      rewriter.create<tosa::AbsOp>(op->getLoc(), otherType, adaptor.getOther());
  auto rtolConstOp =
      tosa::getTosaConstTensorSingleF32(rewriter, op, static_cast<float>(rtol));
  auto mulOp = rewriter.create<tosa::MulOp>(op->getLoc(), otherType,
                                            rtolConstOp, lhsAbsOp, /*shift=*/0);
  auto atolConstOp =
      tosa::getTosaConstTensorSingleF32(rewriter, op, static_cast<float>(atol));
  auto addOp =
      rewriter.create<tosa::AddOp>(op->getLoc(), otherType, atolConstOp, mulOp);

  auto outType = getTypeConverter()->convertType(op.getType());
  rewriter.replaceOpWithNewOp<tosa::GreaterEqualOp>(op, outType, addOp,
                                                    rhsAbsOp);

  return success();
}

template <>
LogicalResult ConvertAtenOp<AtenClampOp>::matchAndRewrite(
    AtenClampOp op, OpAdaptor adaptor,
    ConversionPatternRewriter &rewriter) const {

  // Not a tensor type.
  auto selfType = adaptor.getSelf().getType().dyn_cast<TensorType>();
  if (!selfType)
    return rewriter.notifyMatchFailure(
        op, "only tensor types input are currently supported");

<<<<<<< HEAD
  int64_t intMin = 0;
  int64_t intMax = 0;
  double fpMin = 0.0;
  double fpMax = 0.0;

  auto min = op.getMin();
  auto isIntMin = matchPattern(min, m_TorchConstantInt(&intMin));
  auto isFloatMin = matchPattern(min, m_TorchConstantFloat(&fpMin));
  auto isNoneTypeMin = min.getType().isa<Torch::NoneType>();

  auto max = op.getMax();
  auto isIntMax = matchPattern(max, m_TorchConstantInt(&intMax));
  auto isFloatMax = matchPattern(max, m_TorchConstantFloat(&fpMax));
  auto isNoneTypeMax = max.getType().isa<Torch::NoneType>();

  if (!(isIntMin || isFloatMin || isNoneTypeMin))
    return rewriter.notifyMatchFailure(
        op, "unimplemented: value `int_min` should be a torch constant "
            "int/float or Torch::NoneType");

  if (!(isIntMax || isFloatMax || isNoneTypeMax))
    return rewriter.notifyMatchFailure(
        op, "unimplemented: value `int_max` should be a torch constant "
            "int/float or Torch::NoneType");

  // Adjust min and max to their numeric_limits if type == Torch::NoneType.
  if (isNoneTypeMin) {
    intMin = std::numeric_limits<int64_t>::min();
    fpMin = std::numeric_limits<float>::lowest();
=======
  IntegerAttr min_int =
      rewriter.getI64IntegerAttr(std::numeric_limits<int64_t>::min());
  IntegerAttr max_int =
      rewriter.getI64IntegerAttr(std::numeric_limits<int64_t>::max());
  FloatAttr min_fp =
      rewriter.getF32FloatAttr(std::numeric_limits<float>::lowest());
  FloatAttr max_fp =
      rewriter.getF32FloatAttr(std::numeric_limits<float>::max());

  auto getValAttr = [&](Value operand, IntegerAttr &intAttr,
                        FloatAttr &fpAttr) -> LogicalResult {
    double valFloat;
    int64_t valInt;
    if (matchPattern(operand, m_TorchConstantFloat(&valFloat))) {
      intAttr = rewriter.getI64IntegerAttr(static_cast<int64_t>(valFloat));
      fpAttr = rewriter.getF32FloatAttr(static_cast<float>(valFloat));
    } else if (matchPattern(operand, m_TorchConstantInt(&valInt))) {
      intAttr = rewriter.getI64IntegerAttr(valInt);
      fpAttr = rewriter.getF32FloatAttr(static_cast<float>(valInt));
    } else {
      return failure();
    }
    return success();
  };

  LogicalResult minAttrResult = getValAttr(op.getMin(), min_int, min_fp);
  LogicalResult maxAttrResult = getValAttr(op.getMax(), max_int, max_fp);
  if (failed(minAttrResult) && failed(maxAttrResult)) {
    return rewriter.notifyMatchFailure(
        op, "either `min` or `max` should be a torch constant");
  }
  if (failed(minAttrResult) &&
      succeeded(checkNotNone(rewriter, op, op.getMin()))) {
    return rewriter.notifyMatchFailure(op,
                                       "min attr should be a torch constant");
  }
  if (failed(maxAttrResult) &&
      succeeded(checkNotNone(rewriter, op, op.getMax()))) {
    return rewriter.notifyMatchFailure(op,
                                       "max attr should be a torch constant");
>>>>>>> 29ac23a7
  }
  if (isNoneTypeMax) {
    intMax = std::numeric_limits<int64_t>::max();
    fpMax = std::numeric_limits<float>::max();
  }

  // If we are using integer for min and max values,
  // import them from their fp counterparts.
  if (isIntMin)
    fpMin = static_cast<float>(intMin);

  if (isIntMax)
    fpMax = static_cast<float>(intMax);

  auto outType = getTypeConverter()->convertType(op.getType());

  // It is safe to static_cast to float since tosa doesn't support fp64.
  FloatAttr minFp = rewriter.getF32FloatAttr(static_cast<float>(fpMin));
  FloatAttr maxFp = rewriter.getF32FloatAttr(static_cast<float>(fpMax));
  IntegerAttr minInt = rewriter.getI64IntegerAttr(intMin);
  IntegerAttr maxInt = rewriter.getI64IntegerAttr(intMax);

  rewriter.replaceOpWithNewOp<tosa::ClampOp>(op, outType, adaptor.getSelf(),
                                             minInt, maxInt, minFp, maxFp);

  return success();
}

template <>
LogicalResult ConvertAtenOp<AtenArangeStartStepOp>::matchAndRewrite(
    AtenArangeStartStepOp op, OpAdaptor adaptor,
    ConversionPatternRewriter &rewriter) const {

  const TypeConverter *typeConverter = this->getTypeConverter();
  RankedTensorType resultType =
      typeConverter->convertType(op->getResult(0).getType())
          .cast<RankedTensorType>();

  // At this point all tensors should have value semantics, and hence the
  // `layout` check can be ignored.

  // TODO: Add support for pin_memory features.
  // The pin_memory should be either `False` or `none`.
  bool pinMemory;
  if (!op.getPinMemory().getType().isa<Torch::NoneType>() &&
      (!matchPattern(op.getPinMemory(), m_TorchConstantBool(&pinMemory)) ||
       pinMemory)) {
    return rewriter.notifyMatchFailure(
        op, "unimplemented: pin_memory must be either None or false");
  }

<<<<<<< HEAD
  auto matchIntOrDouble =
      [&](Value val) -> std::tuple<LogicalResult, int64_t, double> {
    // Match int or fp values. The one used depends on the resultType.
    // Therefore `valueInt` and `valueDouble` will have similar values (but may
    // be truncated due to casting).
    int64_t valueInt = 0;
    double valueDouble = 0.0;
    if (matchPattern(val, m_TorchConstantInt(&valueInt)))
      return {success(), valueInt, static_cast<double>(valueInt)};
    if (matchPattern(val, m_TorchConstantFloat(&valueDouble)))
      return {success(), static_cast<int64_t>(valueDouble), valueDouble};
    return {failure(), valueInt, valueDouble};
  };

  auto [matchStart, startInt, startDouble] = matchIntOrDouble(op.getStart());
  if (failed(matchStart))
    return rewriter.notifyMatchFailure(
        op,
        "unimplemented: value `start` should be a torch constant int or float");

  auto [matchEnd, endInt, endDouble] = matchIntOrDouble(op.getEnd());
  if (failed(matchEnd))
    return rewriter.notifyMatchFailure(
        op,
        "unimplemented: value `end` should be a torch constant int or float");

  auto [matchStep, stepInt, stepDouble] = matchIntOrDouble(op.getStep());
  if (failed(matchStep))
    return rewriter.notifyMatchFailure(
        op,
        "unimplemented: value `step` should be a torch constant int or float");

  // The result will always be a 1-d tensor.
  // The size of the result is calculated as follows:
  //          ceil((end - start)/step)
  auto elementType = resultType.getElementType();
  Value result;
  if (isa<mlir::IntegerType>(elementType)) {
    int64_t resultShape = ceil(static_cast<double>(endInt - startInt) /
                               static_cast<double>(stepInt));
    SmallVector<int64_t> values(resultShape, startInt);
    for (unsigned i = 1; i < resultShape; i++)
      values[i] += i * stepInt;
    result = tosa::getConstTensor<int64_t>(rewriter, op, values, resultShape)
                 .value();
  } else {
    int64_t resultShape = ceil((endDouble - startDouble) / stepDouble);
    SmallVector<double> values(resultShape, startDouble);
    for (unsigned i = 1; i < resultShape; i++)
      values[i] += static_cast<double>(i) * stepDouble;
    result = tosa::getConstTensor<double>(rewriter, op, values, resultShape)
                  .value();
  }
=======
  // Stores a range value (a start, end, or step value) and whether or not it
  // was initiated with a constant integer, an constant float or neither.
  class ConstRangeValue {
  public:
    explicit ConstRangeValue(double v)
        : vDouble(v), fromDouble(true), vInt(static_cast<int64_t>(v)),
          fromInt(false) {}

    explicit ConstRangeValue(int64_t v)
        : vDouble(static_cast<double>(v)), fromDouble(false), vInt(v),
          fromInt(true) {}

    // Constructor for the case where there is no constant value to use.
    ConstRangeValue()
        : vDouble(0), fromDouble(false), vInt(0), fromInt(false) {}

    static ConstRangeValue fromValue(Value v) {
      int64_t intVal{0};
      double floatVal{0.0};
      if (matchPattern(v, m_TorchConstantFloat(&floatVal))) {
        return ConstRangeValue(floatVal);
      } else if (matchPattern(v, m_TorchConstantInt(&intVal))) {
        return ConstRangeValue(intVal);
      }
      return ConstRangeValue();
    }

    bool hasConstInt() const { return fromInt; }
    bool hasConstDouble() const { return fromDouble; }
    bool hasConst() const { return fromInt || fromDouble; }
    double getDouble() const { return vDouble; }
    int64_t getInt() const { return vInt; }

  private:
    double vDouble;
    bool fromDouble;
    int64_t vInt;
    bool fromInt;
  };

  auto start = ConstRangeValue::fromValue(op.getStart());
  if (!start.hasConst()) {
    return rewriter.notifyMatchFailure(
        op, "unimplemented: case where `start` is not a constant int or float");
  }

  auto end = ConstRangeValue::fromValue(op.getEnd());
  if (!end.hasConst()) {
    return rewriter.notifyMatchFailure(
        op,
        "unimplemented: case where value `end` is not a constant int or float");
  }

  auto step = ConstRangeValue::fromValue(op.getStep());
  if (!step.hasConst()) {
    return rewriter.notifyMatchFailure(op,
                                       "unimplemented: case where value `step` "
                                       "is not a constant int or float");
  }

  auto getRange = [](auto start, auto end, auto step) {
    // Initialize a small vector of the same type as start:
    using T = decltype(start);
    SmallVector<T> values;

    uint64_t counter{0};
    if (start == end) {
      return values;
    }
    assert(step != T(0));
    values.reserve(
        1 + static_cast<size_t>(std::abs((end - start) / std::abs(step))));
    if (step > 0) {
      while (start + T(counter) * step < end) {
        values.push_back(start + counter * step);
        counter++;
      }
    } else {
      while (start + T(counter) * step > end) {
        values.push_back(start + counter * step);
        counter++;
      }
    }
    return values;
  };

  const auto isIntType =
      resultType.getElementType().dyn_cast_or_null<mlir::IntegerType>();

  const auto isDoubleType =
      resultType.getElementType().dyn_cast_or_null<mlir::FloatType>();

  auto maybeResult = [&]() -> std::optional<Value> {
    // Integer output type, and start / end / range are all integers.
    if (isIntType && start.hasConstInt() && end.hasConstInt() &&
        step.hasConstInt()) {
      auto values = getRange(start.getInt(), end.getInt(), step.getInt());
      return tosa::getConstTensor<int64_t>(rewriter, op, values, values.size());
    }

    // Get a double range.
    auto values =
        getRange(start.getDouble(), end.getDouble(), step.getDouble());
    if (isIntType) {
      SmallVector<int64_t> values_i64;
      values_i64.reserve(values.size());
      for (auto v : values) {
        values_i64.push_back(static_cast<int64_t>(v));
      }
      return tosa::getConstTensor<int64_t>(rewriter, op, values_i64,
                                           values.size());
    }

    if (!isDoubleType) {
      return {};
    }

    SmallVector<float> values_f32;
    values_f32.reserve(values.size());
    for (auto v : values) {
      values_f32.push_back(static_cast<float>(v));
    }
    auto vs = tosa::getConstTensor<float>(rewriter, op, values_f32,
                                          values_f32.size());
    return vs;
  }();

  if (!maybeResult.has_value()) {
    return rewriter.notifyMatchFailure(
        op, "failed to generate constant tensor for arange");
  }
  auto result = maybeResult.value();
>>>>>>> 29ac23a7

  rewriter.replaceOpWithNewOp<tosa::CastOp>(op, resultType, result);
  return success();
}

template <>
LogicalResult ConvertAtenOp<PrimNumToTensorScalarOp>::matchAndRewrite(
    PrimNumToTensorScalarOp op, OpAdaptor adaptor,
    ConversionPatternRewriter &rewriter) const {

  const TypeConverter *typeConverter = this->getTypeConverter();
  RankedTensorType resultType =
      typeConverter->convertType(op->getResult(0).getType())
          .cast<RankedTensorType>();

  // Only supports integer operand type, because for the floating point operand
  // type result tensor has to be of type `f64` which is not supported in the
  // tosa.
  double doubleValue;
  auto isDouble = matchPattern(op.getA(), m_TorchConstantFloat(&doubleValue));
  int64_t intValue;
  auto isInt = matchPattern(op.getA(), m_TorchConstantInt(&intValue));
  if (!isDouble && !isInt)
    return rewriter.notifyMatchFailure(op,
                                       "Unable to extract the scalar constant");

  auto outElemTy = resultType.getElementType();
  if (outElemTy.isa<mlir::IntegerType>()) {
    rewriter.replaceOpWithNewOp<tosa::ConstOp>(
        op, resultType, DenseElementsAttr::get(resultType, {intValue}));
  } else if (outElemTy.isF64()) {
    rewriter.replaceOpWithNewOp<tosa::ConstOp>(
        op, resultType, DenseElementsAttr::get(resultType, {doubleValue}));
  }

  return success();
}

template <>
LogicalResult ConvertAtenOp<AtenCopyOp>::matchAndRewrite(
    AtenCopyOp op, OpAdaptor adaptor,
    ConversionPatternRewriter &rewriter) const {

  // Not a tensor type.
  auto selfType = adaptor.getSelf().getType().dyn_cast<TensorType>();
  auto srcType = adaptor.getSrc().getType().dyn_cast<TensorType>();
  if (!selfType || !selfType.hasStaticShape())
    return rewriter.notifyMatchFailure(
        op, "Only tensor types with static shape are supported");

  if (!srcType || !srcType.hasStaticShape())
    return rewriter.notifyMatchFailure(
        op, "Only tensor types with static shape are supported");

  // The non_blocking should be a constant `False`.
  bool nonBlocking;
  if (!matchPattern(op.getNonBlocking(), m_TorchConstantBool(&nonBlocking))) {
    return rewriter.notifyMatchFailure(
        op, "unimplemented: non_blocking must be a constant");
  } else if (nonBlocking) {
    return rewriter.notifyMatchFailure(
        op, "unimplemented: non_blocking is expected to be false");
  }

  SmallVector<int64_t> selfShape(makeShapeTorchCompatible(selfType.getShape()));
  SmallVector<int64_t> srcShape(makeShapeTorchCompatible(srcType.getShape()));

  if (llvm::equal(selfShape, srcShape) || selfShape.size() == 0) {
    // If we reach here, then it means the given case is handled by implicit
    // broadcasting done by tosa.
    Value result;
    if (failed(tosa::tosaCastTensorToType(
            rewriter, op, adaptor.getSrc(),
            getTypeConverter()->convertType(op.getType()), result)))
      return rewriter.notifyMatchFailure(
          op, "unimplemented: cast to result type not supported");
    rewriter.replaceOp(op, result);
    return success();
  }
  return rewriter.notifyMatchFailure(
      op, "unimplemented: valsem.aten.copy op not supported for this case.");
}

//  Legalizes the torch.aten.to.dtype op
template <>
LogicalResult ConvertAtenOp<AtenToDtypeOp>::matchAndRewrite(
    AtenToDtypeOp op, OpAdaptor adaptor,
    ConversionPatternRewriter &rewriter) const {

  // Not a tensor type.
  auto selfType = adaptor.getSelf().getType().dyn_cast<TensorType>();
  if (!selfType || !selfType.hasStaticShape())
    return rewriter.notifyMatchFailure(
        op, "Only tensor types with static shape are supported");

  // The non_blocking arg should be a constant `False`.
  bool nonBlocking;
  if (!matchPattern(op.getNonBlocking(), m_TorchConstantBool(&nonBlocking))) {
    return rewriter.notifyMatchFailure(
        op, "unimplemented: non_blocking arg must be a constant");
  } else if (nonBlocking) {
    return rewriter.notifyMatchFailure(
        op, "unimplemented: non_blocking arg is expected to be false");
  }

  // The copy arg should be a constant `False`.
  bool copy;
  if (!matchPattern(op.getCopy(), m_TorchConstantBool(&copy))) {
    return rewriter.notifyMatchFailure(
        op, "unimplemented: copy arg must be a constant");
  } else if (copy) {
    return rewriter.notifyMatchFailure(
        op, "unimplemented: copy arg is expected to be false");
  }

  // Only `none`, `contiguous` and `preserve` memory_format is supported.
  if (!op.getMemoryFormat().getType().isa<Torch::NoneType>()) {
    int64_t memoryFormat;
    if (!matchPattern(op.getMemoryFormat(), m_TorchConstantInt(&memoryFormat)))
      return rewriter.notifyMatchFailure(
          op, "unimplemented: the memory format should be specified in "
              "an integer constant");
    if (memoryFormat != torch_upstream::MemoryFormat::Contiguous &&
        memoryFormat != torch_upstream::MemoryFormat::Preserve)
      return rewriter.notifyMatchFailure(
          op, "unimplemented: only none, contiguous and preserve "
              "memory_format is supported");
  }

  auto resultTy = getTypeConverter()
                      ->convertType(op.getResult().getType())
                      .cast<RankedTensorType>();

  Value result;
  if (failed(tosa::tosaCastTensorToType(rewriter, op, adaptor.getSelf(),
                                        resultTy, result)))
    return rewriter.notifyMatchFailure(op, "conversion to result type failed");

  rewriter.replaceOp(op, result);
  return success();
}

template <>
LogicalResult ConvertAtenOp<AtenRemainderScalarOp>::matchAndRewrite(
    AtenRemainderScalarOp op, OpAdaptor adaptor,
    ConversionPatternRewriter &rewriter) const {

  Value self = adaptor.getSelf();
  auto selfTy = self.getType().template cast<RankedTensorType>();

  if (!selfTy)
    return rewriter.notifyMatchFailure(
        op, "Only ranked tensor types supported in TOSA Remainder");

  auto outType =
      getTypeConverter()->convertType(op.getType()).template cast<TensorType>();

  Type outElemTy = outType.getElementType();
  if (!outElemTy.isIntOrFloat())
    return rewriter.notifyMatchFailure(
        op, "Only floating-point or integer datatype legalization supported");

  Value otherTensor;
  Value other = op.getOther();
  if (failed(torchScalarToTosaTensor(rewriter, op, other, otherTensor,
                                     outElemTy, {})))
    return rewriter.notifyMatchFailure(
        op, "Currently only scalar constants are supported for "
            "conversion in TOSA Remainder operation");

  if (selfTy.getElementType() != outElemTy)
    self = rewriter.create<tosa::CastOp>(op.getLoc(), outType, self);

  auto divTensor = self;
  // tosa::DivOp only supports int
  if (outElemTy.isa<mlir::FloatType>()) {
    auto otherTensorReciprocal = rewriter.create<tosa::ReciprocalOp>(
        op.getLoc(), otherTensor.getType(), otherTensor);
    divTensor = rewriter.create<tosa::MulOp>(
        op.getLoc(), outType, self, otherTensorReciprocal, /*shift=*/0);
    divTensor = rewriter.create<tosa::FloorOp>(op.getLoc(), outType, divTensor);
  } else {
    divTensor =
        rewriter.create<tosa::DivOp>(op.getLoc(), outType, self, otherTensor);
  }

  auto mulTensor =
      rewriter.create<tosa::MulOp>(op.getLoc(), outType, otherTensor, divTensor,
                                   /*shift=*/0);
  rewriter.replaceOpWithNewOp<tosa::SubOp>(op, outType, self, mulTensor);

  return success();
}

template <typename AtenOpT, typename TosaOpT>
class ConvertAtenPoolingBaseOp : public OpConversionPattern<AtenOpT> {
public:
  using OpConversionPattern<AtenOpT>::OpConversionPattern;
  using OpAdaptor = typename AtenOpT::Adaptor;

  // Different pooling variants need to process inputs differently, e.g.
  // adaptive pooling generates the kernel size rather than receive it. This
  // function also transposes inputs.
  virtual LogicalResult processInputs(AtenOpT op, OpAdaptor adaptor,
                                      ConversionPatternRewriter &rewriter,
                                      Value &input, DenseI64ArrayAttr &kernel,
                                      DenseI64ArrayAttr &stride,
                                      DenseI64ArrayAttr &pad,
                                      Type &outputTy) const {
    return rewriter.notifyMatchFailure(
        op, "Unimplemented pooling input parsing function");
  }

  static int64_t getOutputDim(int64_t inputDim, int64_t kernelDim,
                              int64_t stride, int64_t padBefore,
                              int64_t padAfter, int64_t dilation,
                              bool ceilMode = false) {
    if (inputDim == kUnknownSize) {
      return kUnknownSize;
    } else {
      int64_t dimSize =
          inputDim + padBefore + padAfter - dilation * (kernelDim - 1) - 1;
      if (ceilMode && (dimSize % stride != 0))
        return dimSize / stride + 2;
      return dimSize / stride + 1;
    }
  }

  // Apply the transposeDims vector on input to generate a transposed form.
  Value transposeTensor(AtenOpT op, ConversionPatternRewriter &rewriter,
                        Value input, ArrayRef<int32_t> transposeDims) const {
    auto inputTy = input.getType().template cast<RankedTensorType>();
    auto inputElemTy = inputTy.getElementType();
    auto inputShape = makeShapeTorchCompatible(inputTy.getShape());
    auto inputRank = inputTy.getRank();

    std::optional<Value> transposeDimsConst = tosa::getConstTensor<int32_t>(
        rewriter, op,
        /*vec=*/transposeDims,
        /*shape=*/{static_cast<int32_t>(inputRank)});

    SmallVector<int64_t> transposedInputShape;
    for (auto &dim : transposeDims)
      transposedInputShape.push_back(inputShape[dim]);
    auto transposedInputType = RankedTensorType::get(
        makeShapeLLVMCompatible(transposedInputShape), inputElemTy);
    return rewriter
        .create<tosa::TransposeOp>(op->getLoc(), transposedInputType, input,
                                   transposeDimsConst.value())
        .getResult();
  }

  Value transposePoolingInputToHwc(AtenOpT op,
                                   ConversionPatternRewriter &rewriter,
                                   Value input) const {
    auto inputRank =
        input.getType().template cast<RankedTensorType>().getRank();

    SmallVector<int32_t> nchwToNhwc4DTransposeDims({0, 2, 3, 1});
    SmallVector<int32_t> chwToHwc3DTransposeDims({1, 2, 0});

    return transposeTensor(op, rewriter, input,
                           inputRank == 3 ? chwToHwc3DTransposeDims
                                          : nchwToNhwc4DTransposeDims);
  }

  Value transposePoolingOutputToChw(AtenOpT op,
                                    ConversionPatternRewriter &rewriter,
                                    Value input) const {
    auto inputTy = input.getType().template cast<RankedTensorType>();
    auto inputRank = inputTy.getRank();

    SmallVector<int32_t> nhwcToNchw4DTransposeDims({0, 3, 1, 2});
    SmallVector<int32_t> hwcToChw3DTransposeDims({2, 0, 1});

    return transposeTensor(op, rewriter, input,
                           inputRank == 3 ? hwcToChw3DTransposeDims
                                          : nhwcToNchw4DTransposeDims);
  }

  LogicalResult
  matchAndRewrite(AtenOpT op, OpAdaptor adaptor,
                  ConversionPatternRewriter &rewriter) const override {
    Value input;
    DenseI64ArrayAttr kernel, stride, pad;
    Type outputTy;

    // Attempts to read input and kernel parameters, or synthesize them in the
    // case of adaptive pooling. Also performs input CHW->HWC transpose.
    if (failed(processInputs(op, adaptor, rewriter, input, kernel, stride, pad,
                             outputTy)))
      return rewriter.notifyMatchFailure(
          op, "Failed to process inputs for pooling");

    Value pooledOutput;
    static_assert(std::is_same<TosaOpT, tosa::MaxPool2dOp>::value ||
                      std::is_same<TosaOpT, tosa::AvgPool2dOp>::value,
                  "Expected either tosa::MaxPool2dOp or tosa::AvgPool2dOp");
    if constexpr (std::is_same<TosaOpT, tosa::MaxPool2dOp>::value) {
      pooledOutput = rewriter
                         .create<TosaOpT>(op->getLoc(), outputTy, input, kernel,
                                          stride, pad)
                         .getResult();
    } else if constexpr (std::is_same<TosaOpT, tosa::AvgPool2dOp>::value) {
      TypeAttr accType;
      if (failed(tosa::getAvgPool2dAccType(rewriter, input, accType)))
        return rewriter.notifyMatchFailure(
            op, "Failed to get accumulator type for pooling");
      pooledOutput = rewriter
                         .create<TosaOpT>(op->getLoc(), outputTy, input, kernel,
                                          stride, pad, accType)
                         .getResult();
    }

    auto transposedOutput =
        ConvertAtenPoolingBaseOp<AtenOpT, TosaOpT>::transposePoolingOutputToChw(
            op, rewriter, pooledOutput);

    rewriter.replaceOpWithNewOp<tensor::CastOp>(
        op,
        OpConversionPattern<AtenOpT>::getTypeConverter()->convertType(
            op.getType()),
        transposedOutput);

    return success();
  }
};

template <typename AtenOpT, typename TosaOpT>
class ConvertAtenAdaptivePoolingOp
    : public ConvertAtenPoolingBaseOp<AtenOpT, TosaOpT> {
public:
  using ConvertAtenPoolingBaseOp<AtenOpT, TosaOpT>::ConvertAtenPoolingBaseOp;
  using OpAdaptor = typename AtenOpT::Adaptor;
  LogicalResult processInputs(AtenOpT op, OpAdaptor adaptor,
                              ConversionPatternRewriter &rewriter, Value &input,
                              DenseI64ArrayAttr &kernel,
                              DenseI64ArrayAttr &stride, DenseI64ArrayAttr &pad,
                              Type &outputTy) const override {
    auto inputXchw = adaptor.getSelf();
    auto inputTy = inputXchw.getType().template cast<RankedTensorType>();
    if (!inputTy)
      return rewriter.notifyMatchFailure(
          op, "Adaptive avgpool requires ranked tensor input");

    auto inputShape = makeShapeTorchCompatible(inputTy.getShape());
    auto inputRank = inputTy.getRank();
    auto inputElemTy = inputTy.getElementType();

    // Rank sanity check.
    if (inputTy.getRank() != 4 && inputRank != 3)
      return rewriter.notifyMatchFailure(
          op, "NCHW->NHWC transpose requires 3D or 4D tensor");

    int64_t inputHDim = inputShape[inputRank - 2];
    int64_t inputWDim = inputShape[inputRank - 1];

    SmallVector<int64_t> outputSize;
    if (!matchPattern(op.getOutputSize(),
                      m_TorchListOfConstantInts(outputSize)))
      return rewriter.notifyMatchFailure(
          op, "Non-const output_size for adaptive pooling unsupported.");

    SmallVector<int64_t> kernelDims;
    int64_t outputHDim, outputWDim;
    if (outputSize.size() == 1) {
      outputHDim = outputWDim = outputSize[0];
    } else {
      if (outputSize.size() != 2)
        return rewriter.notifyMatchFailure(
            op, "Adaptive avgpool output_size not 1 or 2 elements.");

      // Assumes 'None' (e.g. output_size=(None, 5) ) is expressed as <=0.
      outputHDim =
          (outputSize[0] <= 0) ? inputShape[inputRank - 2] : outputSize[0];
      outputWDim =
          (outputSize[1] <= 0) ? inputShape[inputRank - 1] : outputSize[1];
    }

    // In adaptive pooling,
    // stride = inputDim // outputDim
    // kernel = inputDim - (outputDim-1)* stride
    // pad = 0, dilation = 1

    int64_t strideH = inputShape[inputRank - 2] / outputHDim;
    int64_t strideW = inputShape[inputRank - 1] / outputWDim;

    kernelDims.push_back(inputHDim - (outputHDim - 1) * strideH);
    kernelDims.push_back(inputWDim - (outputWDim - 1) * strideW);

    SmallVector<int64_t> outputShape;
    if (inputRank > 3)
      outputShape.push_back(inputShape[0]);
    outputShape.push_back(outputHDim);
    outputShape.push_back(outputWDim);
    outputShape.push_back(inputShape[inputRank - 3]);

    // Transpose to xHWC
    input =
        ConvertAtenPoolingBaseOp<AtenOpT, TosaOpT>::transposePoolingInputToHwc(
            op, rewriter, inputXchw);
    kernel = rewriter.getDenseI64ArrayAttr(kernelDims);
    stride = rewriter.getDenseI64ArrayAttr({strideH, strideW});
    // Adaptive pooling does unit dilation and zero pad.
    pad = rewriter.getDenseI64ArrayAttr({0, 0, 0, 0});
    outputTy = RankedTensorType::get(makeShapeLLVMCompatible(outputShape),
                                     inputElemTy);

    return success();
  }
};

template <typename AtenOpT, typename tosaOp>
static Type getOutputTypeForNonAdaptivePoolingOp(
    RankedTensorType inputTy, SmallVectorImpl<int64_t> &kernelSize,
    SmallVectorImpl<int64_t> &strideArray, SmallVectorImpl<int64_t> &padArray,
    SmallVectorImpl<int64_t> &dilationArray, bool ceilMode = false) {
  auto inputShape = makeShapeTorchCompatible(inputTy.getShape());
  auto inputRank = inputTy.getRank();
  auto inputElemTy = inputTy.getElementType();

  int64_t outputHDim = ConvertAtenPoolingBaseOp<AtenOpT, tosaOp>::getOutputDim(
      inputShape[inputRank - 2], kernelSize[0], strideArray[0], padArray[0],
      padArray[0], dilationArray[0], ceilMode);
  int64_t outputWDim = ConvertAtenPoolingBaseOp<AtenOpT, tosaOp>::getOutputDim(
      inputShape[inputRank - 1], kernelSize[1], strideArray[1], padArray[1],
      padArray[1], dilationArray[1], ceilMode);
  padArray[0] = (outputHDim - 1) * strideArray[0] +
                dilationArray[0] * kernelSize[0] - dilationArray[0] + 1 -
                padArray[0] * 2 - inputShape[inputRank - 2];
  padArray[1] = (outputWDim - 1) * strideArray[1] +
                dilationArray[0] * kernelSize[1] - dilationArray[0] + 1 -
                padArray[1] * 2 - inputShape[inputRank - 1];
  SmallVector<int64_t> outputShape;
  if (inputRank > 3)
    outputShape.push_back(inputShape[0]);
  outputShape.push_back(outputHDim);
  outputShape.push_back(outputWDim);
  outputShape.push_back(inputShape[inputRank - 3]);
  return RankedTensorType::get(makeShapeLLVMCompatible(outputShape),
                               inputElemTy);
}

// Checks the validity of pooling parameters and stores them in the respective
// vector. Also, gets the output type for the pooling op.
template <typename AtenOpT, typename tosaOp>
static LogicalResult getOutputTypeAndPoolingParameters(
    AtenOpT op, ConversionPatternRewriter &rewriter, Value inputXchw,
    SmallVectorImpl<int64_t> &dilationArray, Type &outputTy,
    DenseI64ArrayAttr &kernel, DenseI64ArrayAttr &stride,
    DenseI64ArrayAttr &pad) {

  RankedTensorType inputTy = inputXchw.getType().cast<RankedTensorType>();
  if (!inputTy)
    return rewriter.notifyMatchFailure(
        op, "Pooling op requires ranked tensor input");

  auto inputRank = inputTy.getRank();
  // Rank sanity check.
  if (inputTy.getRank() != 4 && inputRank != 3)
    return rewriter.notifyMatchFailure(
        op, "NCHW->NHWC transpose requires 3D or 4D tensor");

  SmallVector<int64_t, 2> kernelSizeInts, strideInts, paddingInts;
  if (!matchPattern(op.getKernelSize(),
                    m_TorchListOfConstantInts(kernelSizeInts)))
    return rewriter.notifyMatchFailure(
        op, "Non-const kernel_size for pooling op unsupported");

  if (!matchPattern(op.getStride(), m_TorchListOfConstantInts(strideInts)))
    return rewriter.notifyMatchFailure(
        op, "Non-const stride for pooling op unsupported");
  // If `stride` is not specified by the user, it is assigned the value of empty
  // list during import. For such a case, the stride value is the kernel size.
  // See:
  // https://pytorch.org/docs/stable/generated/torch.nn.MaxPool2d.html#torch.nn.MaxPool2d
  if (strideInts.empty())
    strideInts.assign(kernelSizeInts);

  if (!matchPattern(op.getPadding(), m_TorchListOfConstantInts(paddingInts)))
    return rewriter.notifyMatchFailure(
        op, "Non-const padding factor for pooling op unsupported");

  SmallVector<int64_t, 4> padArr = {paddingInts[0], paddingInts[0],
                                    paddingInts[1], paddingInts[1]};
  kernel = rewriter.getDenseI64ArrayAttr(kernelSizeInts);
  stride = rewriter.getDenseI64ArrayAttr(strideInts);

  bool ceilMode;
  if (!matchPattern(op.getCeilMode(), m_TorchConstantBool(&ceilMode)))
    return rewriter.notifyMatchFailure(
        op, "only support constant bool ceil_mode for pooling op");

  outputTy = getOutputTypeForNonAdaptivePoolingOp<AtenOpT, tosaOp>(
      inputTy, kernelSizeInts, strideInts, paddingInts, dilationArray,
      ceilMode);
  padArr[1] = padArr[1] + paddingInts[0];
  padArr[3] = padArr[3] + paddingInts[1];
  pad = rewriter.getDenseI64ArrayAttr(
      {padArr[0], padArr[1], padArr[2], padArr[3]});
  return success();
}

class ConvertAtenMaxPool2dOp
    : public ConvertAtenPoolingBaseOp<AtenMaxPool2dOp, tosa::MaxPool2dOp> {
public:
  using ConvertAtenPoolingBaseOp<AtenMaxPool2dOp,
                                 tosa::MaxPool2dOp>::ConvertAtenPoolingBaseOp;
  LogicalResult processInputs(AtenMaxPool2dOp op, OpAdaptor adaptor,
                              ConversionPatternRewriter &rewriter, Value &input,
                              DenseI64ArrayAttr &kernel,
                              DenseI64ArrayAttr &stride, DenseI64ArrayAttr &pad,
                              Type &outputTy) const override {
    SmallVector<int64_t, 2> dilationArray;
    if (!matchPattern(op.getDilation(),
                      m_TorchListOfConstantInts(dilationArray)))
      return rewriter.notifyMatchFailure(
          op, "Non-const dilation for pooling op unsupported.");
    // TOSA pooling only supports unit dilation.
    if (dilationArray[0] > 1 || dilationArray[1] > 1)
      return rewriter.notifyMatchFailure(
          op, "Cannot process non-unit pooling dilation.");

    if (failed(getOutputTypeAndPoolingParameters<AtenMaxPool2dOp,
                                                 tosa::MaxPool2dOp>(
            op, rewriter, adaptor.getSelf(), dilationArray, outputTy, kernel,
            stride, pad)))
      return rewriter.notifyMatchFailure(
          op, "invalid pooling parameters or input type");

    // Transpose to xHWC
    input = ConvertAtenPoolingBaseOp<AtenMaxPool2dOp, tosa::MaxPool2dOp>::
        transposePoolingInputToHwc(op, rewriter, adaptor.getSelf());

    return success();
  }
};

class ConvertAtenAvgPool2dOp
    : public ConvertAtenPoolingBaseOp<AtenAvgPool2dOp, tosa::AvgPool2dOp> {
public:
  using ConvertAtenPoolingBaseOp<AtenAvgPool2dOp,
                                 tosa::AvgPool2dOp>::ConvertAtenPoolingBaseOp;
  LogicalResult processInputs(AtenAvgPool2dOp op, OpAdaptor adaptor,
                              ConversionPatternRewriter &rewriter, Value &input,
                              DenseI64ArrayAttr &kernel,
                              DenseI64ArrayAttr &stride, DenseI64ArrayAttr &pad,
                              Type &outputTy) const override {
    SmallVector<int64_t, 2> dilationArray{1, 1};
    if (failed(getOutputTypeAndPoolingParameters<AtenAvgPool2dOp,
                                                 tosa::AvgPool2dOp>(
            op, rewriter, adaptor.getSelf(), dilationArray, outputTy, kernel,
            stride, pad)))
      return rewriter.notifyMatchFailure(
          op, "invalid pooling parameters or input type");

    // Transpose to xHWC
    input = ConvertAtenPoolingBaseOp<AtenAvgPool2dOp, tosa::AvgPool2dOp>::
        transposePoolingInputToHwc(op, rewriter, adaptor.getSelf());

    return success();
  }
};

// Ref: Error checking based on the Torch to LinAlg lowering
template <typename AtenOpT, int fillVal>
class ConvertAtenConstPatternOp : public OpConversionPattern<AtenOpT> {
public:
  using OpConversionPattern<AtenOpT>::OpConversionPattern;
  using OpAdaptor = typename AtenOpT::Adaptor;
  LogicalResult
  matchAndRewrite(AtenOpT op, OpAdaptor adaptor,
                  ConversionPatternRewriter &rewriter) const override {

    auto outType = OpConversionPattern<AtenOpT>::getTypeConverter()
                       ->convertType(op.getType())
                       .template dyn_cast<TensorType>();

    if (!outType)
      return rewriter.notifyMatchFailure(op,
                                         "Only Tensor types supported in TOSA");

    Type outElemTy = outType.getElementType();
    if (!outElemTy.isIntOrFloat())
      return rewriter.notifyMatchFailure(
          op, "Only floating-point or integer datatype legalization supported");

    // FIXME: Handle layout, device and pin_memory. Assume dtype has been
    // processed to set output type correctly?
    // The layout arg should be either `none` or `0` i.e. strided.
    if (!op.getLayout().getType().template isa<Torch::NoneType>()) {
      int64_t tensorLayout;
      if (!matchPattern(op.getLayout(), m_TorchConstantInt(&tensorLayout)))
        return rewriter.notifyMatchFailure(
            op, "The layout arg should be either `none` or `0` i.e. strided.");
      else if (tensorLayout != torch_upstream::Layout::Strided)
        return rewriter.notifyMatchFailure(
            op, "The layout arg should be either `none` or `0` i.e. strided.");
    }

    bool pinMemory;
    if (!op.getPinMemory().getType().template isa<Torch::NoneType>() &&
        (!matchPattern(op.getPinMemory(), m_TorchConstantBool(&pinMemory)) ||
         pinMemory)) {
      return rewriter.notifyMatchFailure(
          op, "Unsupported pin_memory, should be either None or false");
    }

    SmallVector<int64_t> shape;
    if (!matchPattern(op.getSize(), m_TorchListOfConstantInts(shape))) {
      return rewriter.notifyMatchFailure(
          op, "Shape must be a list of Scalar constants");
    }

    int64_t size = 1;
    for (auto s : shape)
      size *= s;

    SmallVector<int32_t> values(size, fillVal);
    auto constOp =
        tosa::getConstTensor<int32_t>(rewriter, op, values, shape).value();

    rewriter.replaceOpWithNewOp<tosa::CastOp>(op, outType, constOp);

    return success();
  }
};

template <typename AtenOpT>
class ConvertAtenFillScalarOp : public OpConversionPattern<AtenOpT> {
public:
  using OpConversionPattern<AtenOpT>::OpConversionPattern;
  using OpAdaptor = typename AtenOpT::Adaptor;
  LogicalResult
  matchAndRewrite(AtenOpT op, OpAdaptor adaptor,
                  ConversionPatternRewriter &rewriter) const override {
    auto outType = OpConversionPattern<AtenOpT>::getTypeConverter()
                       ->convertType(op.getType())
                       .template dyn_cast<TensorType>();

    if (!outType || !outType.hasStaticShape())
      return rewriter.notifyMatchFailure(
          op, "Only Tensor types with static shapes are currently supported");

    Type outElemTy = outType.getElementType();
    if (!outElemTy.isIntOrFloat()) {
      return rewriter.notifyMatchFailure(
          op, "Only floating-point or integer datatype legalization supported");
    }
    Value constOp;
    if (failed(torchScalarToTosaTensor(
            rewriter, op, op.getValue(), constOp, outElemTy,
            makeShapeTorchCompatible(outType.getShape()))))
      return rewriter.notifyMatchFailure(
          op, "Supplied value must be a Scalar constant");

    auto newOp =
        rewriter.createOrFold<tosa::CastOp>(op.getLoc(), outType, constOp);
    rewriter.replaceOp(op, newOp);
    return success();
  }
};

template <typename AtenOpT>
class ConvertAtenMaskedFillOp : public OpConversionPattern<AtenOpT> {
public:
  using OpConversionPattern<AtenOpT>::OpConversionPattern;
  using OpAdaptor = typename AtenOpT::Adaptor;
  LogicalResult
  matchAndRewrite(AtenOpT op, OpAdaptor adaptor,
                  ConversionPatternRewriter &rewriter) const override {
    auto outType = OpConversionPattern<AtenOpT>::getTypeConverter()
                       ->convertType(op.getType())
                       .template dyn_cast<TensorType>();

    if (!outType || !outType.hasStaticShape())
      return rewriter.notifyMatchFailure(
          op, "Only Tensor types with static shapes are currently supported");

    Type outElemTy = outType.getElementType();
    if (!outElemTy.isIntOrFloat()) {
      return rewriter.notifyMatchFailure(
          op, "Only floating-point or integer datatype legalization supported");
    }

    // Not a tensor type.
    auto selfType = adaptor.getSelf().getType().template dyn_cast<TensorType>();
    if (!selfType || !outType.hasStaticShape())
      return rewriter.notifyMatchFailure(
          op,
          "Only tensor types with static shapes input are currently supported");

    auto maskType = adaptor.getMask().getType().template dyn_cast<TensorType>();
    if (!maskType)
      return rewriter.notifyMatchFailure(
          op, "Only tensor types mask are currently supported");

    Value rhs = adaptor.getValue();
    auto rhsType = rhs.getType().template dyn_cast<TensorType>();
    Value rhsAsTensor;
    if (!rhsType) { // scalar
      if (failed(torchScalarToTosaTensor(rewriter, op, op.getValue(),
                                         rhsAsTensor, rhs.getType(), {})))
        return rewriter.notifyMatchFailure(
            op, "Currently only scalar constants are supported for "
                "conversion in TOSA operation");
    } else { // tensor
      rhsType = rhs.getType().dyn_cast<TensorType>();
    }

    auto rhsTensor = rhsType ? rhs : rhsAsTensor;
    auto rhsTensorType = rhsTensor.getType().template dyn_cast<TensorType>();
    if (rhsTensorType.getElementType() != outElemTy)
      rhsTensor = rewriter.create<tosa::CastOp>(
          op.getLoc(),
          RankedTensorType::get(rhsTensorType.getShape(), outElemTy),
          rhsTensor);

    rewriter.replaceOpWithNewOp<tosa::SelectOp>(op, outType, adaptor.getMask(),
                                                rhsTensor, adaptor.getSelf());
    return success();
  }
};

// Legalizes the torch.clone op.
template <typename AtenOpT>
class ConvertAtenCloneOp : public OpConversionPattern<AtenOpT> {
public:
  using OpConversionPattern<AtenOpT>::OpConversionPattern;
  using OpAdaptor = typename AtenOpT::Adaptor;
  LogicalResult
  matchAndRewrite(AtenOpT op, OpAdaptor adaptor,
                  ConversionPatternRewriter &rewriter) const override {
    int64_t memoryFormat;
    if (!op.getMemoryFormat().getType().template isa<Torch::NoneType>() &&
        (!matchPattern(op.getMemoryFormat(),
                       m_TorchConstantInt(&memoryFormat)) ||
         (memoryFormat != torch_upstream::MemoryFormat::Contiguous &&
          memoryFormat != torch_upstream::MemoryFormat::ChannelsLast))) {
      return op.emitError(
          "unimplemented: only contiguous and channels last memory "
          "format is supported");
    }
    auto outType = OpConversionPattern<AtenOpT>::getTypeConverter()
                       ->convertType(op.getType())
                       .template dyn_cast<TensorType>();
    rewriter.replaceOpWithNewOp<tosa::CastOp>(op, outType, adaptor.getSelf());

    return success();
  }
};

template <>
LogicalResult ConvertAtenOp<AtenConstantPadNdOp>::matchAndRewrite(
    AtenConstantPadNdOp op, OpAdaptor adaptor,
    ConversionPatternRewriter &rewriter) const {
  Location loc = op.getLoc();
  Value self = adaptor.getSelf();
  auto selfTy = self.getType().cast<RankedTensorType>();
  auto selfElemTy = selfTy.getElementType();
  int64_t rank = selfTy.getRank();

  // START the code snippet from
  // lib/Conversion/TorchToLinalg/TensorConstructors.cpp (see:
  // ConvertAtenConstantPadNdOp) Pattern match against the op's original
  // operands, because otherwise we will get the lowered version of the operands
  // which is harder to pattern match.
  SmallVector<int64_t> padInts;
  if (!matchPattern(op.getPad(), m_TorchListOfConstantInts(padInts)))
    return rewriter.notifyMatchFailure(op,
                                       "only support constant int pad ranges");
  uint64_t padRank = padInts.size() / 2;
  if (padRank * 2 != padInts.size())
    return rewriter.notifyMatchFailure(op, "pad range size is not even");
  if (rank < 0 || padRank > (uint64_t)rank)
    return rewriter.notifyMatchFailure(op, "padding exceeds tensor rank");

  // Initialize low/high paddings with 0 for all the dims.
  SmallVector<int64_t> lowPadding(/*Size=*/rank, /*Value=*/0);
  SmallVector<int64_t> highPadding(/*Size=*/rank, /*Value=*/0);
  // Add the requested padding - note op.pad() is highest dim first ordered
  // pairs of low,high.
  for (uint64_t i = 0; i < padRank; ++i) {
    lowPadding[rank - i - 1] = padInts[i * 2];
    highPadding[rank - i - 1] = padInts[i * 2 + 1];
  }
  // END the code snippet from
  // lib/Conversion/TorchToLinalg/TensorConstructors.cpp (see:
  // ConvertAtenConstantPadNdOp)

  llvm::SmallVector<int64_t> translatePadsList;

  for (unsigned int i = 0; i < rank; i++) {
    translatePadsList.push_back(lowPadding[i]);
    translatePadsList.push_back(highPadding[i]);
  }

  DenseElementsAttr paddingAttr = DenseIntElementsAttr::get(
      RankedTensorType::get({rank, 2}, rewriter.getI64Type()),
      translatePadsList);

  Value padsList1 = rewriter.create<mlir::tosa::ConstOp>(
      loc, paddingAttr.getType(), paddingAttr);

  Value padValue = adaptor.getValue();
  Operation *padOp = padValue.getDefiningOp();
  padValue = padOp->getOperand(0);

  Value padTensor;
  if (failed(torchScalarToTosaTensor(rewriter, op.getOperation(), padValue,
                                     padTensor, selfElemTy, {})))
    return rewriter.notifyMatchFailure(
        op, "Pad value needs to be a scalar constant for conversion to "
            "TOSA pad operation");

  rewriter.replaceOpWithNewOp<mlir::tosa::PadOp>(
      op, getTypeConverter()->convertType(op.getType()), self, padsList1,
      padTensor);
  return success();
}

template <>
LogicalResult ConvertAtenOp<AtenCatOp>::matchAndRewrite(
    AtenCatOp op, OpAdaptor adaptor,
    ConversionPatternRewriter &rewriter) const {
  const TypeConverter *typeConverter = this->getTypeConverter();
  auto outType =
      typeConverter->convertType(op.getType()).cast<RankedTensorType>();
  int64_t rank = outType.getRank();
  int64_t dim;

  if (!outType || !outType.hasStaticShape()) {
    return rewriter.notifyMatchFailure(
        op, "Only Tensor types with static shapes are currently supported");
  }

  Location loc = op.getLoc();
  if (!matchPattern(op.getDim(), m_TorchConstantInt(&dim))) {
    return rewriter.notifyMatchFailure(op,
                                       "unimplemented: dim is not constant");
  }
  dim = toPositiveDim(dim, rank);
  if (!isValidDim(dim, rank)) {
    return rewriter.notifyMatchFailure(op, "dim is statically invalid");
  }
  auto tensorList = op.getTensors();
  SmallVector<Value> tensorsTorchType;

  if (!getListConstructElements(tensorList, tensorsTorchType)) {
    return rewriter.notifyMatchFailure(
        op, "unimplemented: the tensor list is not from list construct");
  }
  auto builtinTensors =
      getTypeConvertedValues(rewriter, loc, typeConverter, tensorsTorchType);

  for(auto &in: builtinTensors)
    in = tosa::promoteType(rewriter, in, outType);

  auto result = tosa::CreateOpAndInfer<tosa::ConcatOp>(
      rewriter, loc, outType, builtinTensors, rewriter.getI32IntegerAttr(dim));
  rewriter.replaceOp(op, result.getResult());
  return success();
}

template <>
LogicalResult ConvertAtenOp<AtenSqrtOp>::matchAndRewrite(
    AtenSqrtOp op, OpAdaptor adaptor,
    ConversionPatternRewriter &rewriter) const {

  // Converts AtenSqrtOp into pow(x, 0.5)
  auto self = adaptor.getSelf();
  auto selfTy = self.getType().dyn_cast<TensorType>();
  if (!selfTy)
    return rewriter.notifyMatchFailure(op,
                                       "Only Tensor types supported in TOSA");

  auto resultType = typeConverter->convertType(op.getType())
                        .template cast<RankedTensorType>();
  auto elementType = resultType.getElementType();

  if (isa<mlir::IntegerType>(selfTy.getElementType())) {
    self = rewriter.createOrFold<tosa::CastOp>(
        op->getLoc(), RankedTensorType::get(resultType.getShape(), elementType),
        self);
  }

  auto oneHalf =
      tosa::getConstTensor<float>(rewriter, op, 0.5, {}, elementType).value();

  rewriter.replaceOpWithNewOp<tosa::PowOp>(op, resultType, self, oneHalf);
  return success();
}

template <>
LogicalResult ConvertAtenOp<AtenEmptyMemoryFormatOp>::matchAndRewrite(
    AtenEmptyMemoryFormatOp op, OpAdaptor adaptor,
    ConversionPatternRewriter &rewriter) const {

    auto loc = op.getLoc();
    MLIRContext* ctx = op->getContext();
    const TypeConverter* typeConverter = this->getTypeConverter();

    bool pinMemory;
    if (!op.getPinMemory().getType().template isa<Torch::NoneType>() &&
        (!matchPattern(op.getPinMemory(), m_TorchConstantBool(&pinMemory)) ||
         pinMemory)) {
      return rewriter.notifyMatchFailure(
          op, "Unsupported pin_memory, should be either None or false");
    }

    if (!op.getDevice().getType().template isa<Torch::NoneType>()) {
      std::string device;
      if (!matchPattern(op.getDevice(), m_TorchConstantDevice(device)))
        return rewriter.notifyMatchFailure(
            op, "unimplemented: device must be a constant str");
      if (device != "cpu")
        return rewriter.notifyMatchFailure(
            op, "unimplemented: device is expected to be none or cpu");
    }

    if (!op.getLayout().getType().template isa<Torch::NoneType>()) {
      int64_t tensorLayout;
      if (!matchPattern(op.getLayout(), m_TorchConstantInt(&tensorLayout)))
        return rewriter.notifyMatchFailure(
            op, "unimplemented: layout must be a constant");
      if (tensorLayout != torch_upstream::Layout::Strided)
        return rewriter.notifyMatchFailure(
            op, "unimplemented: layout is expected to be strided");
    }
    // Only `none`, `contiguous` and `preserve` memory_format are supported.
    if (!op.getMemoryFormat().getType().template isa<Torch::NoneType>()) {
      int64_t memoryFormat;
      if (!matchPattern(op.getMemoryFormat(), m_TorchConstantInt(&memoryFormat)))
        return rewriter.notifyMatchFailure(
            op, "unimplemented: the memory format should be specified in "
                "an integer constant");
      if (memoryFormat != torch_upstream::MemoryFormat::Contiguous &&
          memoryFormat != torch_upstream::MemoryFormat::Preserve)
        return rewriter.notifyMatchFailure(
            op, "unimplemented: only none, contiguous and preserve "
                "memory_format is supported");
    }

    SmallVector<Value> size;
    if (!getListConstructElements(op.getSize(), size))
      return rewriter.notifyMatchFailure(
          op, "unimplemented: size must be a ListConstruct");
    SmallVector<Value> resultSize = getTypeConvertedValues(rewriter, loc, typeConverter,
                                        size);
    auto resultType =
        typeConverter->convertType(op.getType()).template cast<RankedTensorType>();

    DenseElementsAttr emptyVal;
    if (op.getDtype().getType().template isa<Torch::NoneType>()) {
      emptyVal  = DenseFPElementsAttr::get(resultType, {0.0F});
    } else {
      int64_t dtypeInt;
      if (!matchPattern(op.getDtype(), m_TorchConstantInt(&dtypeInt)))
        return rewriter.notifyMatchFailure(
            op, "unimplemented: dtype must be a constant integer or none");
      FailureOr<Type> maybeResultElementType = getTypeForScalarType(
          ctx, (torch_upstream::ScalarType)dtypeInt);
      if (failed(maybeResultElementType)) {
        return rewriter.notifyMatchFailure(
            op, "unable to convert `dtypeInt` to builtin type");
      }
      if(maybeResultElementType->isSignedInteger(64) || maybeResultElementType->isIndex())
        emptyVal  = DenseIntElementsAttr::get(resultType, {0L});
      if(maybeResultElementType->isSignedInteger(32))
        emptyVal  = DenseIntElementsAttr::get(resultType, {0});
      else if (maybeResultElementType->isSignlessInteger(64))
        emptyVal  = DenseIntElementsAttr::get(resultType, {0UL});
      else if (maybeResultElementType->isSignlessInteger(32))
        emptyVal  = DenseIntElementsAttr::get(resultType, {0U});
      else if (maybeResultElementType->isSignedInteger(1) ||
               maybeResultElementType->isSignlessInteger(1))
        emptyVal  = DenseIntElementsAttr::get(resultType, {false});
      else if (maybeResultElementType->isF64())
        emptyVal  = DenseFPElementsAttr::get(resultType, {0.0});
      else if (maybeResultElementType->isF32())
        emptyVal  = DenseFPElementsAttr::get(resultType, {0.0F});
      else
        return rewriter.notifyMatchFailure(op, "unsupported: dtype used for empty.memory_format is unsupported");
    }

    rewriter.replaceOpWithNewOp<tosa::ConstOp>(op, resultType, emptyVal);
    return success();
  }

template <>
LogicalResult ConvertAtenOp<AtenRepeatInterleaveTensorOp>::matchAndRewrite(
    AtenRepeatInterleaveTensorOp op, OpAdaptor adaptor,
    ConversionPatternRewriter &rewriter) const {

  auto outputTy = getTypeConverter()
                      ->convertType(op.getType())
                      .dyn_cast<RankedTensorType>();
  if (!outputTy)
    return rewriter.notifyMatchFailure(
        op, "Only ranked tensor type outputs permitted");

  auto shape = outputTy.getShape();
  if (shape.size() != 1)
    return rewriter.notifyMatchFailure(op, "Only rank 1 tensors are permitted");

  int64_t outputSize;
  if (!matchPattern(op.getOutputSize(), m_TorchConstantInt(&outputSize))) {
    return rewriter.notifyMatchFailure(
        op, "Currently only scalar constants are supported for "
            "output_size in TOSA operation");
  }

  auto repeats = dyn_cast<tosa::ConstOp>(adaptor.getRepeats().getDefiningOp());
  if (!repeats)
    return rewriter.notifyMatchFailure(
        op, "Currently only constants are supported for "
            "repeats in TOSA operation");

  auto attr = repeats.getValue();
  if (!attr.isSplat())
    return rewriter.notifyMatchFailure(op, "Only single values are supported.");

  auto elementTy = outputTy.getElementType();
  if (!elementTy.isa<mlir::IntegerType>())
    return rewriter.notifyMatchFailure(op,
                                       "Only integer values are supported.");

  int64_t numberOfRepeats = attr.getSplatValue<llvm::APInt>().getSExtValue();

  // Create an array of repeated values
  auto createConstArrayOfRepeatedValues = [&](int64_t numOfRepeats) {
    SmallVector<int64_t> values;
    for (int64_t val = 0; val < outputSize / numberOfRepeats; ++val) {
      SmallVector<int64_t> newValues(numberOfRepeats, val);
      values.insert(values.end(), newValues.begin(), newValues.end());
    }
    return values;
  };

  auto newOp = tosa::getConstTensor<int64_t>(
      rewriter, op, createConstArrayOfRepeatedValues(numberOfRepeats), shape,
      elementTy);
  rewriter.replaceOp(op, *newOp);
  return success();
}

template <typename AtenOpT>
class ConvertAtenOpToTosaCustomOp : public OpConversionPattern<AtenOpT> {
public:
  using OpConversionPattern<AtenOpT>::OpConversionPattern;
  using OpAdaptor = typename AtenOpT::Adaptor;

  ConvertAtenOpToTosaCustomOp(TypeConverter &typeConverter,
                              MLIRContext *context, std::string opName,
                              std::string implementedWithOpAttr = "UNDEF")
      : OpConversionPattern<AtenOpT>(typeConverter, context),
        opName(std::move(opName)),
        implementedWithOpAttr(std::move(implementedWithOpAttr)) {}

  LogicalResult
  matchAndRewrite(AtenOpT op, OpAdaptor adaptor,
                  ConversionPatternRewriter &rewriter) const override {

    // Set tosa.custom_op attributes.
    // Only identifier needs to be known. Other attributes are not used.
    auto *ctx = op->getContext();
    auto identifier = StringAttr::get(ctx, opName);
    auto implementAttr = StringAttr::get(ctx, implementedWithOpAttr);
    auto config = StringAttr::get(ctx, "UNDEF");

    rewriter.replaceOpWithNewOp<tosa::CustomOp>(
        op,
        TypeRange{OpConversionPattern<AtenOpT>::getTypeConverter()->convertType(
            op.getType())},
        identifier, config, implementAttr, adaptor.getOperands());
    return success();
  }

private:
  std::string opName;
  std::string implementedWithOpAttr;
};

class SimplifyAtenIndexTensorWithSliceIndex
    : public OpRewritePattern<AtenIndexTensorOp> {
public:
  using OpRewritePattern::OpRewritePattern;


  LogicalResult matchAndRewrite(AtenIndexTensorOp op,
                                PatternRewriter &rewriter) const override {
    auto outTy = dyn_cast<BaseTensorType>(op.getType());
    if (!outTy) {
      return rewriter.notifyMatchFailure(op, "requires tensor type");
    }

    SmallVector<Value> indices;
    if (!getListConstructElements(op.getIndices(), indices))
      return failure();

    TypedValue<BaseTensorType> input =
        dyn_cast<TypedValue<BaseTensorType>>(op.getSelf());
    if (!input) {
      return rewriter.notifyMatchFailure(op, "requires tensor type");
    }

    if (llvm::count_if(indices, [](Value v) {
          return !isa<Torch::NoneType>(v.getType());
        }) == 1) {
      return rewriter.notifyMatchFailure(op, "nothing to do");
    }

    auto loc = op->getLoc();

    for (size_t i = 0; i < indices.size(); ++i) {
      if (isa<Torch::NoneType>(indices[i].getType()))
        continue;

      auto indicesTy = dyn_cast<BaseTensorType>(indices[i].getType());
      if (!indicesTy || !indicesTy.areAllSizesKnown()) {
        return rewriter.notifyMatchFailure(
            op, "requires indices with static shape");
      }
      int64_t numIndices = std::accumulate(
          indicesTy.getSizes().begin(), indicesTy.getSizes().end(), 1,
          [&](int64_t a, int64_t b) { return a * b; });
      if (numIndices != 1)
        continue;

      auto inputTy = input.getType();
      SmallVector<int64_t> slicedShape{inputTy.getSizes()};
      slicedShape[i] = 1;
      auto slicedType =
        inputTy.getWithSizesAndDtype(slicedShape, inputTy.getDtype());

      auto none = rewriter.create<Torch::ConstantNoneOp>(op->getLoc());
      SmallVector<Value> sliceIndices{inputTy.getSizes().size(), none};
      sliceIndices[i] = reshapeTo(loc, rewriter, indices[i], {1});

      Value sliceIndicesV = rewriter.create<PrimListConstructOp>(
          loc, op.getIndices().getType(), sliceIndices);
      auto slicedInput = rewriter.create<AtenIndexTensorOp>(
          loc, slicedType, input, sliceIndicesV);

      SmallVector<int64_t> reshapedShape = slicedShape;
      reshapedShape.erase(reshapedShape.begin() + i);

      auto reshaped = reshapeTo(loc, rewriter, slicedInput, reshapedShape);

      SmallVector<Value> newIndicesList{indices};
      newIndicesList.erase(newIndicesList.begin() + i);

      Value newIndicesListV = rewriter.create<PrimListConstructOp>(
          loc, op.getIndices().getType(), newIndicesList);

      rewriter.replaceOpWithNewOp<AtenIndexTensorOp>(op, op.getType(), reshaped,
                                                     newIndicesListV);
      return success();
    }
    return failure();
  }
};

class SimplifyAtenIndexTensorWithNdIndex
    : public OpRewritePattern<AtenIndexTensorOp> {
public:
  using OpRewritePattern::OpRewritePattern;

  LogicalResult matchAndRewrite(AtenIndexTensorOp op,
                                PatternRewriter &rewriter) const override {
    auto outTy = dyn_cast<BaseTensorType>(op.getType());
    if (!outTy) {
      return rewriter.notifyMatchFailure(op, "requires tensor type");
    }

    SmallVector<Value> indices;
    if (!getListConstructElements(op.getIndices(), indices))
      return failure();

    TypedValue<BaseTensorType> input =
        dyn_cast<TypedValue<BaseTensorType>>(op.getSelf());
    if (!input) {
      return rewriter.notifyMatchFailure(op, "requires tensor type");
    }
    auto loc = op->getLoc();

    if (llvm::count_if(indices, [](Value v) {
          return !isa<Torch::NoneType>(v.getType());
        }) != 1) {
      return rewriter.notifyMatchFailure(op, "can only handle single None");
    }

    for (size_t i = 0; i < indices.size(); ++i) {
      if (isa<Torch::NoneType>(indices[i].getType()))
        continue;

      auto indicesTy = dyn_cast<BaseTensorType>(indices[i].getType());
      if (!indicesTy || !indicesTy.areAllSizesKnown()) {
        return rewriter.notifyMatchFailure(
            op, "requires indices with static shape");
      }
      if (indicesTy.getSizes().size() == 1) {
        continue;
      }

      // flatten indices
      int64_t numIndices = std::accumulate(
          indicesTy.getSizes().begin(), indicesTy.getSizes().end(), 1,
          [&](int64_t a, int64_t b) { return a * b; });

      auto newIndices =
          reshapeTo(op.getLoc(), rewriter, indices[i], {numIndices});

      SmallVector<Value> newIndicesList{indices};
      newIndicesList[i] = newIndices;

      Value newIndicesListV = rewriter.create<PrimListConstructOp>(
          loc, op.getIndices().getType(), newIndicesList);

      SmallVector<int64_t> indexOpShape{outTy.getSizes()};
      indexOpShape.erase(indexOpShape.begin() + i,
                         indexOpShape.begin() + i + indicesTy.getSizes().size());
      indexOpShape.insert(indexOpShape.begin() + i, numIndices);

      auto indexOpType =
          outTy.getWithSizesAndDtype(indexOpShape, outTy.getOptionalDtype());
      auto indexed = rewriter.create<AtenIndexTensorOp>(
          loc, indexOpType, input, newIndicesListV);

      auto reshaped =
          reshapeTo(loc, rewriter, indexed, outTy.getSizes());
      rewriter.replaceOp(op, reshaped);
      return success();
    }
    return failure();
  }
};
} // namespace

// -----------------------------------------------------------------------------
// TorchToTosa Pass
// -----------------------------------------------------------------------------

namespace {
class ConvertTorchToTosa : public ConvertTorchToTosaBase<ConvertTorchToTosa> {
public:
  void getDependentDialects(DialectRegistry &registry) const override {
    registry.insert<tosa::TosaDialect>();
    registry.insert<tensor::TensorDialect>();
    registry.insert<arith::ArithDialect>();
    TorchConversion::getBackendTypeConversionDependentDialects(registry);
  }

  void runOnOperation() override {
    MLIRContext *context = &getContext();
    ConversionTarget target(*context);
    target.addLegalDialect<tosa::TosaDialect, tensor::TensorDialect,
                           arith::ArithDialect>();

    TypeConverter typeConverter;
    typeConverter.addConversion([](Type type) { return type; });
    TorchConversion::setupBackendTypeConversion(target, typeConverter);

    // The following ops are never the primary reason why lowering fails.
    // The backend contract only allows functions to return tensors thus there
    // is always another op using them.
    // When we have a chain of torch.constant.int followed by a unsupported
    // torch op, we want the pass to mention the unsupported torch op
    // in the error message.
    target.addLegalOp<ConstantNoneOp>();
    target.addLegalOp<ConstantBoolOp>();
    target.addLegalOp<ConstantIntOp>();
    target.addLegalOp<ConstantFloatOp>();
    target.addLegalOp<ConstantStrOp>();
    target.addLegalOp<ConstantDeviceOp>();
    target.addLegalOp<PrimListConstructOp>();
    target.addLegalOp<PrimTupleConstructOp>();
    target.addIllegalDialect<Torch::TorchDialect>();

    RewritePatternSet patterns(context);

    patterns.add<SimplifyAten_IndexPutImplOp>(context);
    patterns.add<SimplifyAten_IndexPutImplOpNone>(context);
    patterns.add<SimplifyAtenIndexTensorWithSliceIndex>(context);
    patterns.add<SimplifyAtenIndexTensorWithNdIndex>(context);
    patterns.add<ConvertAtenIndexTensorOpNone>(typeConverter, context);

#define INSERT_SIMPLIFY_OP_PATTERN(AtenOp)                                     \
  target.addIllegalOp<AtenOp>();                                               \
  patterns.add<SimplifyAtenOp<AtenOp>>(typeConverter, context);
    INSERT_SIMPLIFY_OP_PATTERN(AtenConvolutionOp)
#undef INSERT_SIMPLIFY_OP_PATTERN

#define INSERT_UNARY_FPONLY_PATTERN(AtenOp, TosaOp)                            \
  target.addIllegalOp<AtenOp>();                                               \
  patterns.add<ConvertAtenUnaryFPOnlyOp<AtenOp, TosaOp>>(typeConverter,        \
                                                         context);
    INSERT_UNARY_FPONLY_PATTERN(AtenLogOp, tosa::LogOp)
    INSERT_UNARY_FPONLY_PATTERN(AtenExpOp, tosa::ExpOp)
#undef INSERT_UNARY_FPONLY_PATTERN

#define INSERT_UNARY_PATTERN(AtenOp, TosaOp)                                   \
  target.addIllegalOp<AtenOp>();                                               \
  patterns.add<ConvertAtenUnaryOp<AtenOp, TosaOp>>(typeConverter, context);
    INSERT_UNARY_PATTERN(AtenNegOp, tosa::NegateOp)
    INSERT_UNARY_PATTERN(AtenFloorOp, tosa::FloorOp)
    INSERT_UNARY_PATTERN(AtenRsqrtOp, tosa::RsqrtOp)
    INSERT_UNARY_PATTERN(AtenBitwiseNotOp, tosa::BitwiseNotOp)
    INSERT_UNARY_PATTERN(AtenCeilOp, tosa::CeilOp)
    INSERT_UNARY_PATTERN(AtenReciprocalOp, tosa::ReciprocalOp)
    INSERT_UNARY_PATTERN(AtenErfOp, tosa::ErfOp)
    INSERT_UNARY_PATTERN(AtenLogicalNotOp, tosa::LogicalNotOp)
#undef INSERT_UNARY_PATTERN

#define INSERT_BINARY_PATTERN(AtenOp, TosaOp)                                  \
  target.addIllegalOp<AtenOp>();                                               \
  patterns.add<ConvertAtenBinaryOp<AtenOp, TosaOp>>(typeConverter, context);
    INSERT_BINARY_PATTERN(AtenMaximumOp, tosa::MaximumOp)
    INSERT_BINARY_PATTERN(AtenMinimumOp, tosa::MinimumOp)
<<<<<<< HEAD
    INSERT_BINARY_PATTERN(AtenLogicalAndOp, tosa::LogicalAndOp)
    INSERT_BINARY_PATTERN(AtenLogicalOrOp, tosa::LogicalOrOp)
    INSERT_BINARY_PATTERN(AtenLogicalXorOp, tosa::LogicalXorOp)
=======
    INSERT_BINARY_PATTERN(AtenLogicalOrOp, tosa::LogicalOrOp)
>>>>>>> 29ac23a7
#undef INSERT_BINARY_PATTERN

#define INSERT_BINARY_ADDSUB_PATTERN(AtenOp, TosaOp)                           \
  target.addIllegalOp<AtenOp>();                                               \
  patterns.add<ConvertAtenAddSubOp<AtenOp, TosaOp>>(typeConverter, context);
    INSERT_BINARY_ADDSUB_PATTERN(AtenAddTensorOp, tosa::AddOp)
    INSERT_BINARY_ADDSUB_PATTERN(AtenAddScalarOp, tosa::AddOp)
    INSERT_BINARY_ADDSUB_PATTERN(AtenSubTensorOp, tosa::SubOp)
    INSERT_BINARY_ADDSUB_PATTERN(AtenSubScalarOp, tosa::SubOp)
    INSERT_BINARY_ADDSUB_PATTERN(AtenRsubScalarOp, tosa::SubOp)
#undef INSERT_BINARY_ADDSUB_PATTERN

#define INSERT_BINARY_COMPARE_PATTERN(AtenOp, TosaOp)                          \
  target.addIllegalOp<AtenOp>();                                               \
  patterns.add<ConvertAtenCompareOp<AtenOp, TosaOp>>(typeConverter, context);
    INSERT_BINARY_COMPARE_PATTERN(AtenGtTensorOp, tosa::GreaterOp)
    INSERT_BINARY_COMPARE_PATTERN(AtenGeScalarOp, tosa::GreaterEqualOp)
    INSERT_BINARY_COMPARE_PATTERN(AtenGeTensorOp, tosa::GreaterEqualOp)
    INSERT_BINARY_COMPARE_PATTERN(AtenLeScalarOp, tosa::GreaterEqualOp)
    INSERT_BINARY_COMPARE_PATTERN(AtenLeTensorOp, tosa::GreaterEqualOp)
    INSERT_BINARY_COMPARE_PATTERN(AtenGtScalarOp, tosa::GreaterOp)
    INSERT_BINARY_COMPARE_PATTERN(AtenLtTensorOp, tosa::GreaterOp)
    INSERT_BINARY_COMPARE_PATTERN(AtenLtScalarOp, tosa::GreaterOp)
    INSERT_BINARY_COMPARE_PATTERN(AtenEqTensorOp, tosa::EqualOp)
    INSERT_BINARY_COMPARE_PATTERN(AtenEqScalarOp, tosa::EqualOp)
    INSERT_BINARY_COMPARE_PATTERN(AtenNeTensorOp, tosa::EqualOp)
    INSERT_BINARY_COMPARE_PATTERN(AtenNeScalarOp, tosa::EqualOp)
    INSERT_BINARY_COMPARE_PATTERN(AtenBitwiseAndTensorOp, tosa::BitwiseAndOp)
    INSERT_BINARY_COMPARE_PATTERN(AtenBitwiseOrTensorOp, tosa::BitwiseOrOp)
    INSERT_BINARY_COMPARE_PATTERN(AtenBitwiseXorTensorOp, tosa::BitwiseXorOp)
#undef INSERT_BINARY_COMPARE_PATTERN

#define INSERT_BINARY_MUL_PATTERN(AtenOp)                                      \
  target.addIllegalOp<AtenOp>();                                               \
  patterns.add<ConvertAtenMulOp<AtenOp>>(typeConverter, context);
    INSERT_BINARY_MUL_PATTERN(AtenMulTensorOp);
    INSERT_BINARY_MUL_PATTERN(AtenMulScalarOp);
#undef INSERT_BINARY_MUL_PATTERN

#define INSERT_BINARY_DIV_PATTERN(AtenOp)                                      \
  target.addIllegalOp<AtenOp>();                                               \
  patterns.add<ConvertAtenDivOp<AtenOp>>(typeConverter, context);
    INSERT_BINARY_DIV_PATTERN(AtenDivTensorOp);
    INSERT_BINARY_DIV_PATTERN(AtenDivScalarOp);
#undef INSERT_BINARY_DIV_PATTERN

#define INSERT_NDIMS_REDUCTION_OP_PATTERN(AtenOp, ConversionFunc)              \
  target.addIllegalOp<AtenOp>();                                               \
  patterns.add<ConvertAtenMultipleDimsReductionOp<AtenOp, ConversionFunc>>(    \
      typeConverter, context);
    INSERT_NDIMS_REDUCTION_OP_PATTERN(AtenMeanDimOp,
                                      mlir::tosa::convertReduceMeanOp)
    INSERT_NDIMS_REDUCTION_OP_PATTERN(AtenSumDimIntListOp,
                                      mlir::tosa::convertReduceSumOp)
    INSERT_NDIMS_REDUCTION_OP_PATTERN(AtenLinalgVectorNormOp,
                                      mlir::tosa::convertLinalgVectorNormOp)
#undef INSERT_NDIMS_REDUCTION_OP_PATTERN

#define INSERT_ONEDIM_REDUCTION_OP_PATTERN(AtenOp, ConversionFunc)             \
  target.addIllegalOp<AtenOp>();                                               \
  patterns.add<ConvertAtenOneDimReductionOp<AtenOp, ConversionFunc>>(          \
      typeConverter, context);
    INSERT_ONEDIM_REDUCTION_OP_PATTERN(AtenAnyDimOp,
                                       mlir::tosa::convertReduceAnyOp)
#undef INSERT_ONEDIM_REDUCTION_OP_PATTERN

#define INSERT_ALLDIMS_REDUCTION_OP_PATTERN(AtenOp, ConversionFunc)            \
  target.addIllegalOp<AtenOp>();                                               \
  patterns.add<ConvertAtenAllDimsReductionOp<AtenOp, ConversionFunc>>(         \
      typeConverter, context);
    INSERT_ALLDIMS_REDUCTION_OP_PATTERN(AtenAllOp,
                                        mlir::tosa::convertReduceAllOp)
    INSERT_ALLDIMS_REDUCTION_OP_PATTERN(AtenAnyOp,
                                        mlir::tosa::convertReduceAnyOp)
    INSERT_ALLDIMS_REDUCTION_OP_PATTERN(AtenSumOp,
                                        mlir::tosa::convertReduceSumOp)
#undef INSERT_ALLDIMS_REDUCTION_OP_PATTERN

#define INSERT_SQUEEZE_OP_PATTERN(AtenOp, TemplateForm)                        \
  target.addIllegalOp<AtenOp>();                                               \
  patterns.add<TemplateForm<AtenOp>>(typeConverter, context);
    INSERT_SQUEEZE_OP_PATTERN(AtenSqueezeOp, ConvertAtenSqueezeAllDimsOp)
    INSERT_SQUEEZE_OP_PATTERN(AtenSqueezeDimOp, ConvertAtenSqueezeOneDimOp)
#undef INSERT_SQUEEZE_OP_PATTERN

#define INSERT_MATMUL_ATENOP_PATTERN(AtenOp)                                   \
  target.addIllegalOp<AtenOp>();                                               \
  patterns.add<ConvertAtenMatMulOp<AtenOp>>(typeConverter, context);
    INSERT_MATMUL_ATENOP_PATTERN(AtenMatmulOp);
#undef INSERT_MATMUL_ATEMOP_PATTERN

#define INSERT_MM_ATENOP_PATTERN(AtenOp)                                       \
  target.addIllegalOp<AtenOp>();                                               \
  patterns.add<ConvertAtenMmOp<AtenOp>>(typeConverter, context);
    INSERT_MM_ATENOP_PATTERN(AtenMmOp);
    INSERT_MM_ATENOP_PATTERN(AtenBmmOp);
#undef INSERT_MM_ATEMOP_PATTERN

#define INSERT_LINEAR_ATENOP_PATTERN(AtenOp)                                   \
  target.addIllegalOp<AtenOp>();                                               \
  patterns.add<ConvertAtenLinearOp<AtenOp>>(typeConverter, context);
    INSERT_LINEAR_ATENOP_PATTERN(AtenLinearOp);
#undef INSERT_LINEAR_ATEMOP_PATTERN

#define INSERT_ADAPTIVE_POOLING_ATENOP_PATTERN(AtenOp, TosaOpT)                \
  target.addIllegalOp<AtenOp>();                                               \
  patterns.add<ConvertAtenAdaptivePoolingOp<AtenOp, TosaOpT>>(typeConverter,   \
                                                              context);
    INSERT_ADAPTIVE_POOLING_ATENOP_PATTERN(AtenAdaptiveAvgPool2dOp,
                                           tosa::AvgPool2dOp);
#undef INSERT_ADAPTIVE_POOLING_ATEMOP_PATTERN

    target.addIllegalOp<AtenMaxPool2dOp>();
    patterns.add<ConvertAtenMaxPool2dOp>(typeConverter, context);

    target.addIllegalOp<AtenAvgPool2dOp>();
    patterns.add<ConvertAtenAvgPool2dOp>(typeConverter, context);

#define INSERT_CONSTANT_FILL_PATTERN(AtenOp, fillVal)                          \
  target.addIllegalOp<AtenOp>();                                               \
  patterns.add<ConvertAtenConstPatternOp<AtenOp, fillVal>>(typeConverter,      \
                                                           context);
    INSERT_CONSTANT_FILL_PATTERN(AtenOnesOp, 1);
    INSERT_CONSTANT_FILL_PATTERN(AtenZerosOp, 0);
#undef INSERT_CONSTANT_FILL_PATTERN

#define INSERT_FILL_SCALAR_PATTERN(AtenOp)                                     \
  target.addIllegalOp<AtenOp>();                                               \
  patterns.add<ConvertAtenFillScalarOp<AtenOp>>(typeConverter, context);
    INSERT_FILL_SCALAR_PATTERN(AtenFill_ScalarOp);
    INSERT_FILL_SCALAR_PATTERN(AtenFillScalarOp);
#undef INSERT_FILL_SCALAR_PATTERN

#define INSERT_MASKED_FILL_PATTERN(AtenOp)                                     \
  target.addIllegalOp<AtenOp>();                                               \
  patterns.add<ConvertAtenMaskedFillOp<AtenOp>>(typeConverter, context);
    INSERT_MASKED_FILL_PATTERN(AtenMaskedFillScalarOp);
    INSERT_MASKED_FILL_PATTERN(AtenMaskedFillTensorOp);
#undef INSERT_MASKED_FILL_PATTERN

#define INSERT_ATENOP_PATTERN(AtenOp)                                          \
  target.addIllegalOp<AtenOp>();                                               \
  patterns.add<ConvertAtenOp<AtenOp>>(typeConverter, context);
    INSERT_ATENOP_PATTERN(AtenTanhOp);
    INSERT_ATENOP_PATTERN(AtenHardtanhBackwardOp);
    INSERT_ATENOP_PATTERN(AtenSigmoidOp);
    INSERT_ATENOP_PATTERN(AtenReluOp);
    INSERT_ATENOP_PATTERN(AtenLeakyReluOp);
    INSERT_ATENOP_PATTERN(AtenArgmaxOp);
    INSERT_ATENOP_PATTERN(AtenPowScalarOp);
    INSERT_ATENOP_PATTERN(AtenPowTensorScalarOp);
    INSERT_ATENOP_PATTERN(AtenPowTensorTensorOp);
    INSERT_ATENOP_PATTERN(AtenRsubScalarOp);
    INSERT_ATENOP_PATTERN(AtenConvolutionOp);
    INSERT_ATENOP_PATTERN(ValueTensorLiteralOp);
    INSERT_ATENOP_PATTERN(AtenReshapeOp);
    INSERT_ATENOP_PATTERN(AtenBatchNormOp);
    INSERT_ATENOP_PATTERN(AtenNativeLayerNormOp);
    INSERT_ATENOP_PATTERN(AtenFlattenUsingIntsOp);
    INSERT_ATENOP_PATTERN(AtenUnflattenIntOp);
    INSERT_ATENOP_PATTERN(AtenPermuteOp);
    INSERT_ATENOP_PATTERN(AtenLog2Op);
    INSERT_ATENOP_PATTERN(AtenThresholdOp);
    INSERT_ATENOP_PATTERN(AtenUnsqueezeOp);
    INSERT_ATENOP_PATTERN(AtenContiguousOp);
    INSERT_ATENOP_PATTERN(AtenDropoutOp);
    INSERT_ATENOP_PATTERN(AtenViewOp);
    INSERT_ATENOP_PATTERN(AtenGeluOp);
    INSERT_ATENOP_PATTERN(AtenGeluBackwardOp);
    INSERT_ATENOP_PATTERN(AtenEmbeddingOp);
    INSERT_ATENOP_PATTERN(AtenTransposeIntOp);
    INSERT_ATENOP_PATTERN(AtenMaxDimOp);
    INSERT_ATENOP_PATTERN(AtenSliceTensorOp);
    INSERT_ATENOP_PATTERN(AtenBroadcastToOp);
    INSERT_ATENOP_PATTERN(AtenGatherOp);
    INSERT_ATENOP_PATTERN(Aten_IndexPutImplOp);
    INSERT_ATENOP_PATTERN(AtenIndexTensorHackedTwinOp);
    INSERT_ATENOP_PATTERN(AtenAbsOp);
    INSERT_ATENOP_PATTERN(AtenWhereSelfOp);
    INSERT_ATENOP_PATTERN(AtenClampOp);
    INSERT_ATENOP_PATTERN(AtenArangeStartStepOp);
    INSERT_ATENOP_PATTERN(PrimNumToTensorScalarOp);
    INSERT_ATENOP_PATTERN(AtenCopyOp);
    INSERT_ATENOP_PATTERN(AtenToDtypeOp);
    INSERT_ATENOP_PATTERN(AtenConstantPadNdOp);
    INSERT_ATENOP_PATTERN(AtenRemainderScalarOp);
    INSERT_ATENOP_PATTERN(AtenCatOp);
    INSERT_ATENOP_PATTERN(AtenSqrtOp);
    INSERT_ATENOP_PATTERN(AtenEmptyMemoryFormatOp);
    INSERT_ATENOP_PATTERN(AtenRepeatInterleaveTensorOp);
    INSERT_ATENOP_PATTERN(AtenIscloseOp);
#undef INSERT_ATENOP_PATTERN

#define INSERT_CLONE_ATENOP_PATTERN(AtenOp)                                    \
  target.addIllegalOp<AtenOp>();                                               \
  patterns.add<ConvertAtenCloneOp<AtenOp>>(typeConverter, context);
    INSERT_CLONE_ATENOP_PATTERN(AtenCloneOp);
#undef INSERT_CLONE_ATENOP_PATTERN

#define INSERT_ATEN_TO_TOSA_CUSTOMOP_PATTERN(AtenOp, opName, implementedWith)  \
  target.addIllegalOp<AtenOp>();                                               \
  patterns.add<ConvertAtenOpToTosaCustomOp<AtenOp>>(typeConverter, context,    \
                                                    opName, implementedWith);
    INSERT_ATEN_TO_TOSA_CUSTOMOP_PATTERN(AtenAtan2Op, "math.atan2",
                                         "linalg.generic");
    INSERT_ATEN_TO_TOSA_CUSTOMOP_PATTERN(AtenSinOp, "math.sin",
                                         "linalg.generic");
    INSERT_ATEN_TO_TOSA_CUSTOMOP_PATTERN(AtenCosOp, "math.cos",
                                         "linalg.generic");
#undef INSERT_ATEN_TO_TOSA_CUSTOMOP_PATTERN

    if (failed(applyPartialConversion(getOperation(), target,
                                      std::move(patterns))))
      return signalPassFailure();
  }
};
} // namespace

std::unique_ptr<OperationPass<func::FuncOp>>
mlir::torch::createConvertTorchToTosaPass() {
  return std::make_unique<ConvertTorchToTosa>();
}<|MERGE_RESOLUTION|>--- conflicted
+++ resolved
@@ -8,15 +8,6 @@
 //===----------------------------------------------------------------------===//
 
 #include "torch-mlir/Conversion/TorchToTosa/TorchToTosa.h"
-<<<<<<< HEAD
-#include "mlir/IR/BuiltinAttributes.h"
-#include "mlir/IR/BuiltinTypeInterfaces.h"
-#include "torch-mlir/Conversion/TorchToTosa/TosaLegalizeCommon.h"
-#include "torch-mlir/Conversion/TorchToTosa/TosaLegalizeUtils.h"
-#include "torch-mlir/Conversion/Utils/Utils.h"
-
-=======
->>>>>>> 29ac23a7
 #include "../PassDetail.h"
 #include "mlir/Dialect/Arith/IR/Arith.h"
 #include "mlir/Dialect/Tensor/IR/Tensor.h"
@@ -33,12 +24,8 @@
 #include "torch-mlir/Dialect/Torch/Utils/Utils.h"
 #include "torch-mlir/Dialect/TorchConversion/IR/TorchConversionDialect.h"
 #include "torch-mlir/Dialect/TorchConversion/Transforms/BackendTypeConversion.h"
-<<<<<<< HEAD
-#include "llvm/ADT/SmallVector.h"
 #include <numeric>
-=======
 #include <optional>
->>>>>>> 29ac23a7
 
 using namespace mlir;
 using namespace mlir::torch;
@@ -1337,9 +1324,9 @@
     // increasing. E.g. [0, 1, 2, 3]: No transpose [1, 0, 2, 3]: Transpose dim0
     // and dim1 The order need not be sequential, since one or more dims may
     // have been removed due to broadcasting.
-    auto isTransposeRequired = [](ArrayRef<int32_t> transposedDims) -> bool {
+    auto isTransposeRequired = [](SmallVector<int32_t> transposedDims) -> bool {
       int32_t lastDim = -1;
-      for (auto dim : transposedDims) {
+      for (auto &dim : transposedDims) {
         if (lastDim > dim)
           return true;
         lastDim = dim;
@@ -1566,8 +1553,15 @@
 
     SmallVector<int64_t> matmulOutputShape(
         {matmulLhsShape[0], matmulLhsShape[1], matmulRhsShape[2]});
+    Type outputElemTy;
+    if (lhsElemTy.isa<mlir::FloatType>()) {
+      outputElemTy = lhsElemTy;
+    } else { // qint8 emits i32 matmul output
+      outputElemTy = rewriter.getIntegerType(32);
+    }
+
     auto mmOutputTy = RankedTensorType::get(
-        makeShapeLLVMCompatible(matmulOutputShape), outputElemType);
+        makeShapeLLVMCompatible(matmulOutputShape), outputElemTy);
     auto mmOpResult =
         rewriter
             .create<tosa::MatMulOp>(
@@ -1577,14 +1571,6 @@
                 matmulLhs, matmulRhs)
             .getResult();
 
-    auto originalMatMulInputType = lhsElemTy;
-    auto castOpResult =
-        rewriter
-            .createOrFold<tosa::CastOp>(op->getLoc(),
-                                        cast<TensorType>(mmOpResult.getType())
-                                            .clone(originalMatMulInputType),
-                                        mmOpResult);
-
     // Perform the reshape to output shape. This is always required unless max
     // input rank=3 and there was no broadcasting, in which case the tosa.matmul
     // output itself is correctly shaped.
@@ -1596,6 +1582,7 @@
       // an unknown to-be-inferred output shape. The final tensor.cast
       // reshapes the known shape to the desired output shape.
       auto computeOpShape = [&](SmallVector<int64_t> &reshapedOpShape,
+                                SmallVector<int32_t> &transposedOpDims,
                                 SmallVector<int64_t> &transposedOpShapes) {
         if (maxInputRank == 1)
           return;
@@ -1610,14 +1597,9 @@
 
         // Step: Construct the output transpose/reshape information
         // First the common_dims
-<<<<<<< HEAD
-        for (uint32_t i = 0; i < commonElems.size(); i++) {
-          reshapedOpShape.push_back(commonElems[i].shape);
-=======
         for (uint32_t i = 0; i < batchElems.size(); i++) {
           reshapedOpShape.push_back(batchElems[i].shape);
           transposedOpDims.push_back(batchElems[i].dim);
->>>>>>> 29ac23a7
         }
 
         // Then the LHS squeezed dims
@@ -1626,12 +1608,14 @@
           // other input.
           if (lhsSqueezedElems[i].shape != 1) {
             reshapedOpShape.push_back(lhsSqueezedElems[i].shape);
+            transposedOpDims.push_back(lhsSqueezedElems[i].dim);
           }
         }
         // The last squeezed dim is lhs[-2] which needs to be
         // checked separately for broadcasting
         if (lhsRank > 1) {
           reshapedOpShape.push_back(lhsBroadcastedShape[maxInputRank - 2]);
+          transposedOpDims.push_back(maxInputRank - 2);
         }
 
         // then the RHS squeezed dims except rhs[-1] which is handled like
@@ -1639,11 +1623,13 @@
         for (uint32_t i = 0; i < rhsSqueezedElems.size() - 1; i++) {
           if (rhsSqueezedElems[i].shape != 1) {
             reshapedOpShape.push_back(rhsSqueezedElems[i].shape);
+            transposedOpDims.push_back(rhsSqueezedElems[i].dim);
           }
         }
         // rhs[-1]
         if (rhsRank > 1) {
           reshapedOpShape.push_back(rhsBroadcastedShape[maxInputRank - 1]);
+          transposedOpDims.push_back(maxInputRank - 1);
         }
 
         // The transposition order is the inverse of what we actually want,
@@ -1676,43 +1662,32 @@
         return;
       };
 
-      // Calculated output shapes for reshape and transpose
-      SmallVector<int64_t> reshapedOpShape;
-      SmallVector<int64_t> transposedOpShape;
-      computeOpShape(reshapedOpShape, transposedOpShape);
+      SmallVector<int64_t> reshapedOpShape, transposedOpShape;
+      SmallVector<int32_t> transposedOpDims;
+
+      computeOpShape(reshapedOpShape, transposedOpDims, transposedOpShape);
+
+      bool opNeedsTranspose = isTransposeRequired(transposedOpDims);
 
       // Perform reshape
       auto reshapedOpType = RankedTensorType::get(
-          makeShapeLLVMCompatible(reshapedOpShape), originalMatMulInputType);
+          makeShapeLLVMCompatible(reshapedOpShape), outputElemTy);
       auto reshapedOp = rewriter.create<tosa::ReshapeOp>(
           op->getLoc(),
           OpConversionPattern<AtenOpT>::getTypeConverter()->convertType(
               reshapedOpType),
-          castOpResult, rewriter.getDenseI64ArrayAttr(reshapedOpShape));
-
-      // Calculate transmutation required
-      SetVector<int32_t> transmutationSetVec;
-      for (unsigned i = 0; i < transposedOpShape.size(); i++) {
-        for (unsigned j = 0; j < reshapedOpShape.size(); j++) {
-          if (!transmutationSetVec.contains(j) &&
-              transposedOpShape[i] == reshapedOpShape[j]) {
-            transmutationSetVec.insert(j);
-            break;
-          }
-        }
-      }
-      ArrayRef<int32_t> transVec = transmutationSetVec.getArrayRef();
-
-      if (isTransposeRequired(transVec)) {
+          mmOpResult, rewriter.getDenseI64ArrayAttr(reshapedOpShape));
+
+      if (opNeedsTranspose) {
+
         std::optional<Value> transposedOpShapeConst =
             tosa::getConstTensor<int32_t>(
                 rewriter, op,
-                /*vec=*/transVec,
-                /*shape=*/{static_cast<int32_t>(transVec.size())});
-
-        auto transposedOpType =
-            RankedTensorType::get(makeShapeLLVMCompatible(transposedOpShape),
-                                  originalMatMulInputType);
+                /*vec=*/transposedOpDims,
+                /*shape=*/{static_cast<int32_t>(transposedOpDims.size())});
+
+        auto transposedOpType = RankedTensorType::get(
+            makeShapeLLVMCompatible(transposedOpShape), outputElemTy);
         output = rewriter
                      .create<tosa::TransposeOp>(
                          op->getLoc(),
@@ -1725,7 +1700,7 @@
         output = reshapedOp.getResult();
       }
     } else {
-      output = castOpResult;
+      output = mmOpResult;
     }
 
     return success();
@@ -2109,15 +2084,6 @@
                     m_TorchListOfConstantInts(padding_2d)))
     return rewriter.notifyMatchFailure(op,
                                        "non-const padding list unsupported");
-
-  bool transposed;
-  if (!matchPattern(op.getTransposed(), m_TorchConstantBool(&transposed)))
-    return rewriter.notifyMatchFailure(
-        op, "transpose must be a bool constant");
-
-  if (transposed)
-    return rewriter.notifyMatchFailure(
-        op, "Unimplemented: only non-transposed convolutions supported");
 
   // TOSA uses 4D padding {t, b, l, r} while Torch defines 2D padding {t, l}.
   // The Torch OFM computation uses 2*pad in each spatial direction, implying
@@ -3523,6 +3489,11 @@
     AtenSliceTensorOp op, OpAdaptor adaptor,
     ConversionPatternRewriter &rewriter) const {
 
+  if(op->use_empty()) {
+    rewriter.eraseOp(op);
+    return success();
+  }
+
   auto selfType = adaptor.getSelf().getType().dyn_cast<TensorType>();
   if (!selfType || !selfType.hasStaticShape())
     return rewriter.notifyMatchFailure(
@@ -3554,19 +3525,8 @@
   if (!matchPattern(op.getStart(), m_TorchConstantInt(&start)))
     return rewriter.notifyMatchFailure(op, "start must be a Scalar constant");
 
-<<<<<<< HEAD
-  // support for start < 0
-  start = toPositiveDim(start, sizeOfDim);
+  start = toPositiveDim(start, selfType.getShape()[dim]);
   start = std::clamp(start, (int64_t)0, sizeOfDim);
-
-=======
-  if (start < 0) {
-    start = toPositiveDim(start, selfType.getShape()[dim]);
-    if (!isValidDim(start, selfType.getShape()[dim]))
-      return rewriter.notifyMatchFailure(op, "start is not a valid index");
-  }
->>>>>>> 29ac23a7
-  start = std::min(selfType.getShape()[dim], start);
 
   int64_t end;
   if (!matchPattern(op.getEnd(), m_TorchConstantInt(&end))) {
@@ -4547,37 +4507,6 @@
     return rewriter.notifyMatchFailure(
         op, "only tensor types input are currently supported");
 
-<<<<<<< HEAD
-  int64_t intMin = 0;
-  int64_t intMax = 0;
-  double fpMin = 0.0;
-  double fpMax = 0.0;
-
-  auto min = op.getMin();
-  auto isIntMin = matchPattern(min, m_TorchConstantInt(&intMin));
-  auto isFloatMin = matchPattern(min, m_TorchConstantFloat(&fpMin));
-  auto isNoneTypeMin = min.getType().isa<Torch::NoneType>();
-
-  auto max = op.getMax();
-  auto isIntMax = matchPattern(max, m_TorchConstantInt(&intMax));
-  auto isFloatMax = matchPattern(max, m_TorchConstantFloat(&fpMax));
-  auto isNoneTypeMax = max.getType().isa<Torch::NoneType>();
-
-  if (!(isIntMin || isFloatMin || isNoneTypeMin))
-    return rewriter.notifyMatchFailure(
-        op, "unimplemented: value `int_min` should be a torch constant "
-            "int/float or Torch::NoneType");
-
-  if (!(isIntMax || isFloatMax || isNoneTypeMax))
-    return rewriter.notifyMatchFailure(
-        op, "unimplemented: value `int_max` should be a torch constant "
-            "int/float or Torch::NoneType");
-
-  // Adjust min and max to their numeric_limits if type == Torch::NoneType.
-  if (isNoneTypeMin) {
-    intMin = std::numeric_limits<int64_t>::min();
-    fpMin = std::numeric_limits<float>::lowest();
-=======
   IntegerAttr min_int =
       rewriter.getI64IntegerAttr(std::numeric_limits<int64_t>::min());
   IntegerAttr max_int =
@@ -4618,31 +4547,11 @@
       succeeded(checkNotNone(rewriter, op, op.getMax()))) {
     return rewriter.notifyMatchFailure(op,
                                        "max attr should be a torch constant");
->>>>>>> 29ac23a7
-  }
-  if (isNoneTypeMax) {
-    intMax = std::numeric_limits<int64_t>::max();
-    fpMax = std::numeric_limits<float>::max();
-  }
-
-  // If we are using integer for min and max values,
-  // import them from their fp counterparts.
-  if (isIntMin)
-    fpMin = static_cast<float>(intMin);
-
-  if (isIntMax)
-    fpMax = static_cast<float>(intMax);
+  }
 
   auto outType = getTypeConverter()->convertType(op.getType());
-
-  // It is safe to static_cast to float since tosa doesn't support fp64.
-  FloatAttr minFp = rewriter.getF32FloatAttr(static_cast<float>(fpMin));
-  FloatAttr maxFp = rewriter.getF32FloatAttr(static_cast<float>(fpMax));
-  IntegerAttr minInt = rewriter.getI64IntegerAttr(intMin);
-  IntegerAttr maxInt = rewriter.getI64IntegerAttr(intMax);
-
   rewriter.replaceOpWithNewOp<tosa::ClampOp>(op, outType, adaptor.getSelf(),
-                                             minInt, maxInt, minFp, maxFp);
+                                             min_int, max_int, min_fp, max_fp);
 
   return success();
 }
@@ -4670,61 +4579,6 @@
         op, "unimplemented: pin_memory must be either None or false");
   }
 
-<<<<<<< HEAD
-  auto matchIntOrDouble =
-      [&](Value val) -> std::tuple<LogicalResult, int64_t, double> {
-    // Match int or fp values. The one used depends on the resultType.
-    // Therefore `valueInt` and `valueDouble` will have similar values (but may
-    // be truncated due to casting).
-    int64_t valueInt = 0;
-    double valueDouble = 0.0;
-    if (matchPattern(val, m_TorchConstantInt(&valueInt)))
-      return {success(), valueInt, static_cast<double>(valueInt)};
-    if (matchPattern(val, m_TorchConstantFloat(&valueDouble)))
-      return {success(), static_cast<int64_t>(valueDouble), valueDouble};
-    return {failure(), valueInt, valueDouble};
-  };
-
-  auto [matchStart, startInt, startDouble] = matchIntOrDouble(op.getStart());
-  if (failed(matchStart))
-    return rewriter.notifyMatchFailure(
-        op,
-        "unimplemented: value `start` should be a torch constant int or float");
-
-  auto [matchEnd, endInt, endDouble] = matchIntOrDouble(op.getEnd());
-  if (failed(matchEnd))
-    return rewriter.notifyMatchFailure(
-        op,
-        "unimplemented: value `end` should be a torch constant int or float");
-
-  auto [matchStep, stepInt, stepDouble] = matchIntOrDouble(op.getStep());
-  if (failed(matchStep))
-    return rewriter.notifyMatchFailure(
-        op,
-        "unimplemented: value `step` should be a torch constant int or float");
-
-  // The result will always be a 1-d tensor.
-  // The size of the result is calculated as follows:
-  //          ceil((end - start)/step)
-  auto elementType = resultType.getElementType();
-  Value result;
-  if (isa<mlir::IntegerType>(elementType)) {
-    int64_t resultShape = ceil(static_cast<double>(endInt - startInt) /
-                               static_cast<double>(stepInt));
-    SmallVector<int64_t> values(resultShape, startInt);
-    for (unsigned i = 1; i < resultShape; i++)
-      values[i] += i * stepInt;
-    result = tosa::getConstTensor<int64_t>(rewriter, op, values, resultShape)
-                 .value();
-  } else {
-    int64_t resultShape = ceil((endDouble - startDouble) / stepDouble);
-    SmallVector<double> values(resultShape, startDouble);
-    for (unsigned i = 1; i < resultShape; i++)
-      values[i] += static_cast<double>(i) * stepDouble;
-    result = tosa::getConstTensor<double>(rewriter, op, values, resultShape)
-                  .value();
-  }
-=======
   // Stores a range value (a start, end, or step value) and whether or not it
   // was initiated with a constant integer, an constant float or neither.
   class ConstRangeValue {
@@ -4857,7 +4711,6 @@
         op, "failed to generate constant tensor for arange");
   }
   auto result = maybeResult.value();
->>>>>>> 29ac23a7
 
   rewriter.replaceOpWithNewOp<tosa::CastOp>(op, resultType, result);
   return success();
@@ -5514,9 +5367,9 @@
       return rewriter.notifyMatchFailure(
           op, "Supplied value must be a Scalar constant");
 
-    auto newOp =
-        rewriter.createOrFold<tosa::CastOp>(op.getLoc(), outType, constOp);
+    auto newOp = rewriter.createOrFold<tosa::CastOp>(op.getLoc(), outType, constOp);
     rewriter.replaceOp(op, newOp);
+
     return success();
   }
 };
@@ -6177,13 +6030,9 @@
   patterns.add<ConvertAtenBinaryOp<AtenOp, TosaOp>>(typeConverter, context);
     INSERT_BINARY_PATTERN(AtenMaximumOp, tosa::MaximumOp)
     INSERT_BINARY_PATTERN(AtenMinimumOp, tosa::MinimumOp)
-<<<<<<< HEAD
     INSERT_BINARY_PATTERN(AtenLogicalAndOp, tosa::LogicalAndOp)
     INSERT_BINARY_PATTERN(AtenLogicalOrOp, tosa::LogicalOrOp)
     INSERT_BINARY_PATTERN(AtenLogicalXorOp, tosa::LogicalXorOp)
-=======
-    INSERT_BINARY_PATTERN(AtenLogicalOrOp, tosa::LogicalOrOp)
->>>>>>> 29ac23a7
 #undef INSERT_BINARY_PATTERN
 
 #define INSERT_BINARY_ADDSUB_PATTERN(AtenOp, TosaOp)                           \
