--- conflicted
+++ resolved
@@ -8,15 +8,6 @@
 //===----------------------------------------------------------------------===//
 
 #include "torch-mlir/Conversion/TorchToTosa/TorchToTosa.h"
-<<<<<<< HEAD
-#include "mlir/IR/BuiltinAttributes.h"
-#include "mlir/IR/BuiltinTypeInterfaces.h"
-#include "torch-mlir/Conversion/TorchToTosa/TosaLegalizeCommon.h"
-#include "torch-mlir/Conversion/TorchToTosa/TosaLegalizeUtils.h"
-#include "torch-mlir/Conversion/Utils/Utils.h"
-
-=======
->>>>>>> 29ac23a7
 #include "../PassDetail.h"
 #include "mlir/Dialect/Arith/IR/Arith.h"
 #include "mlir/Dialect/Tensor/IR/Tensor.h"
@@ -33,12 +24,7 @@
 #include "torch-mlir/Dialect/Torch/Utils/Utils.h"
 #include "torch-mlir/Dialect/TorchConversion/IR/TorchConversionDialect.h"
 #include "torch-mlir/Dialect/TorchConversion/Transforms/BackendTypeConversion.h"
-<<<<<<< HEAD
-#include "llvm/ADT/SmallVector.h"
-#include <numeric>
-=======
 #include <optional>
->>>>>>> 29ac23a7
 
 using namespace mlir;
 using namespace mlir::torch;
@@ -1610,14 +1596,9 @@
 
         // Step: Construct the output transpose/reshape information
         // First the common_dims
-<<<<<<< HEAD
-        for (uint32_t i = 0; i < commonElems.size(); i++) {
-          reshapedOpShape.push_back(commonElems[i].shape);
-=======
         for (uint32_t i = 0; i < batchElems.size(); i++) {
           reshapedOpShape.push_back(batchElems[i].shape);
           transposedOpDims.push_back(batchElems[i].dim);
->>>>>>> 29ac23a7
         }
 
         // Then the LHS squeezed dims
@@ -3554,18 +3535,11 @@
   if (!matchPattern(op.getStart(), m_TorchConstantInt(&start)))
     return rewriter.notifyMatchFailure(op, "start must be a Scalar constant");
 
-<<<<<<< HEAD
-  // support for start < 0
-  start = toPositiveDim(start, sizeOfDim);
-  start = std::clamp(start, (int64_t)0, sizeOfDim);
-
-=======
   if (start < 0) {
     start = toPositiveDim(start, selfType.getShape()[dim]);
     if (!isValidDim(start, selfType.getShape()[dim]))
       return rewriter.notifyMatchFailure(op, "start is not a valid index");
   }
->>>>>>> 29ac23a7
   start = std::min(selfType.getShape()[dim], start);
 
   int64_t end;
@@ -4547,37 +4521,6 @@
     return rewriter.notifyMatchFailure(
         op, "only tensor types input are currently supported");
 
-<<<<<<< HEAD
-  int64_t intMin = 0;
-  int64_t intMax = 0;
-  double fpMin = 0.0;
-  double fpMax = 0.0;
-
-  auto min = op.getMin();
-  auto isIntMin = matchPattern(min, m_TorchConstantInt(&intMin));
-  auto isFloatMin = matchPattern(min, m_TorchConstantFloat(&fpMin));
-  auto isNoneTypeMin = min.getType().isa<Torch::NoneType>();
-
-  auto max = op.getMax();
-  auto isIntMax = matchPattern(max, m_TorchConstantInt(&intMax));
-  auto isFloatMax = matchPattern(max, m_TorchConstantFloat(&fpMax));
-  auto isNoneTypeMax = max.getType().isa<Torch::NoneType>();
-
-  if (!(isIntMin || isFloatMin || isNoneTypeMin))
-    return rewriter.notifyMatchFailure(
-        op, "unimplemented: value `int_min` should be a torch constant "
-            "int/float or Torch::NoneType");
-
-  if (!(isIntMax || isFloatMax || isNoneTypeMax))
-    return rewriter.notifyMatchFailure(
-        op, "unimplemented: value `int_max` should be a torch constant "
-            "int/float or Torch::NoneType");
-
-  // Adjust min and max to their numeric_limits if type == Torch::NoneType.
-  if (isNoneTypeMin) {
-    intMin = std::numeric_limits<int64_t>::min();
-    fpMin = std::numeric_limits<float>::lowest();
-=======
   IntegerAttr min_int =
       rewriter.getI64IntegerAttr(std::numeric_limits<int64_t>::min());
   IntegerAttr max_int =
@@ -4618,11 +4561,6 @@
       succeeded(checkNotNone(rewriter, op, op.getMax()))) {
     return rewriter.notifyMatchFailure(op,
                                        "max attr should be a torch constant");
->>>>>>> 29ac23a7
-  }
-  if (isNoneTypeMax) {
-    intMax = std::numeric_limits<int64_t>::max();
-    fpMax = std::numeric_limits<float>::max();
   }
 
   // If we are using integer for min and max values,
@@ -4670,61 +4608,6 @@
         op, "unimplemented: pin_memory must be either None or false");
   }
 
-<<<<<<< HEAD
-  auto matchIntOrDouble =
-      [&](Value val) -> std::tuple<LogicalResult, int64_t, double> {
-    // Match int or fp values. The one used depends on the resultType.
-    // Therefore `valueInt` and `valueDouble` will have similar values (but may
-    // be truncated due to casting).
-    int64_t valueInt = 0;
-    double valueDouble = 0.0;
-    if (matchPattern(val, m_TorchConstantInt(&valueInt)))
-      return {success(), valueInt, static_cast<double>(valueInt)};
-    if (matchPattern(val, m_TorchConstantFloat(&valueDouble)))
-      return {success(), static_cast<int64_t>(valueDouble), valueDouble};
-    return {failure(), valueInt, valueDouble};
-  };
-
-  auto [matchStart, startInt, startDouble] = matchIntOrDouble(op.getStart());
-  if (failed(matchStart))
-    return rewriter.notifyMatchFailure(
-        op,
-        "unimplemented: value `start` should be a torch constant int or float");
-
-  auto [matchEnd, endInt, endDouble] = matchIntOrDouble(op.getEnd());
-  if (failed(matchEnd))
-    return rewriter.notifyMatchFailure(
-        op,
-        "unimplemented: value `end` should be a torch constant int or float");
-
-  auto [matchStep, stepInt, stepDouble] = matchIntOrDouble(op.getStep());
-  if (failed(matchStep))
-    return rewriter.notifyMatchFailure(
-        op,
-        "unimplemented: value `step` should be a torch constant int or float");
-
-  // The result will always be a 1-d tensor.
-  // The size of the result is calculated as follows:
-  //          ceil((end - start)/step)
-  auto elementType = resultType.getElementType();
-  Value result;
-  if (isa<mlir::IntegerType>(elementType)) {
-    int64_t resultShape = ceil(static_cast<double>(endInt - startInt) /
-                               static_cast<double>(stepInt));
-    SmallVector<int64_t> values(resultShape, startInt);
-    for (unsigned i = 1; i < resultShape; i++)
-      values[i] += i * stepInt;
-    result = tosa::getConstTensor<int64_t>(rewriter, op, values, resultShape)
-                 .value();
-  } else {
-    int64_t resultShape = ceil((endDouble - startDouble) / stepDouble);
-    SmallVector<double> values(resultShape, startDouble);
-    for (unsigned i = 1; i < resultShape; i++)
-      values[i] += static_cast<double>(i) * stepDouble;
-    result = tosa::getConstTensor<double>(rewriter, op, values, resultShape)
-                  .value();
-  }
-=======
   // Stores a range value (a start, end, or step value) and whether or not it
   // was initiated with a constant integer, an constant float or neither.
   class ConstRangeValue {
@@ -4857,7 +4740,6 @@
         op, "failed to generate constant tensor for arange");
   }
   auto result = maybeResult.value();
->>>>>>> 29ac23a7
 
   rewriter.replaceOpWithNewOp<tosa::CastOp>(op, resultType, result);
   return success();
@@ -6177,13 +6059,9 @@
   patterns.add<ConvertAtenBinaryOp<AtenOp, TosaOp>>(typeConverter, context);
     INSERT_BINARY_PATTERN(AtenMaximumOp, tosa::MaximumOp)
     INSERT_BINARY_PATTERN(AtenMinimumOp, tosa::MinimumOp)
-<<<<<<< HEAD
     INSERT_BINARY_PATTERN(AtenLogicalAndOp, tosa::LogicalAndOp)
     INSERT_BINARY_PATTERN(AtenLogicalOrOp, tosa::LogicalOrOp)
     INSERT_BINARY_PATTERN(AtenLogicalXorOp, tosa::LogicalXorOp)
-=======
-    INSERT_BINARY_PATTERN(AtenLogicalOrOp, tosa::LogicalOrOp)
->>>>>>> 29ac23a7
 #undef INSERT_BINARY_PATTERN
 
 #define INSERT_BINARY_ADDSUB_PATTERN(AtenOp, TosaOp)                           \
