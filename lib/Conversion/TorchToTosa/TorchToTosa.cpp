//===----------------------------------------------------------------------===//
////
// Part of the LLVM Project, under the Apache License v2.0 with LLVM Exceptions.
// See https://llvm.org/LICENSE.txt for license information.
// SPDX-License-Identifier: Apache-2.0 WITH LLVM-exception
// Also available under a BSD-style license. See LICENSE.
//
//===----------------------------------------------------------------------===//

#include "torch-mlir/Conversion/TorchToTosa/TorchToTosa.h"
#include "../PassDetail.h"
#include "mlir/Dialect/Arith/IR/Arith.h"
#include "mlir/Dialect/Tensor/IR/Tensor.h"
#include "mlir/Dialect/Tosa/IR/TosaOps.h"
#include "mlir/IR/Matchers.h"
#include "mlir/Transforms/DialectConversion.h"
#include "torch-mlir/Conversion/TorchToTosa/TosaLegalizeCommon.h"
#include "torch-mlir/Conversion/TorchToTosa/TosaLegalizeUtils.h"
#include "torch-mlir/Conversion/Utils/Utils.h"
#include "torch-mlir/Dialect/Torch/IR/TorchDialect.h"
#include "torch-mlir/Dialect/Torch/IR/TorchOps.h"
#include "torch-mlir/Dialect/Torch/IR/TorchTypes.h"
#include "torch-mlir/Dialect/Torch/Utils/Utils.h"
#include "torch-mlir/Dialect/TorchConversion/Transforms/BackendTypeConversion.h"
#include "llvm/ADT/TypeSwitch.h"
#include <numeric>
#include <optional>

using namespace mlir;
using namespace mlir::torch;
using namespace mlir::torch::Torch;

namespace {

// These legalizations are for unary ops with only for floating point datatypes.
// There is no supported quantized integer mode for these.
template <typename AtenOpT, typename TosaOpT>
class ConvertAtenUnaryFPOnlyOp : public OpConversionPattern<AtenOpT> {
public:
  using OpConversionPattern<AtenOpT>::OpConversionPattern;
  using OpAdaptor = typename AtenOpT::Adaptor;
  LogicalResult
  matchAndRewrite(AtenOpT op, OpAdaptor adaptor,
                  ConversionPatternRewriter &rewriter) const override {
    Value self = adaptor.getSelf();
    auto selfTy = cast<TensorType>(self.getType());

    if (!selfTy)
      return rewriter.notifyMatchFailure(op,
                                         "Only Tensor types supported in TOSA");

    if (isa<mlir::FloatType>(selfTy.getElementType())) {
      rewriter.replaceOpWithNewOp<TosaOpT>(
          op,
          OpConversionPattern<AtenOpT>::getTypeConverter()->convertType(
              op.getType()),
          self);
      return success();
    } else {
      return rewriter.notifyMatchFailure(
          op, "Only floating-point datatype legalization supported");
    }
  }
};

// These unary op legalizations are identical for floating-point
// or quantized types
template <typename AtenOpT, typename TosaOpT>
class ConvertAtenUnaryOp : public OpConversionPattern<AtenOpT> {
public:
  using OpConversionPattern<AtenOpT>::OpConversionPattern;
  using OpAdaptor = typename AtenOpT::Adaptor;
  LogicalResult
  matchAndRewrite(AtenOpT op, OpAdaptor adaptor,
                  ConversionPatternRewriter &rewriter) const override {
    rewriter.replaceOpWithNewOp<TosaOpT>(
        op,
        OpConversionPattern<AtenOpT>::getTypeConverter()->convertType(
            op.getType()),
        adaptor.getSelf());
    return success();
  }
};

// These binary op legalizations are identical for floating-point
// or quantized types
template <typename AtenOpT, typename TosaOpT>
class ConvertAtenBinaryOp : public OpConversionPattern<AtenOpT> {
public:
  using OpConversionPattern<AtenOpT>::OpConversionPattern;
  using OpAdaptor = typename AtenOpT::Adaptor;
  LogicalResult
  matchAndRewrite(AtenOpT op, OpAdaptor adaptor,
                  ConversionPatternRewriter &rewriter) const override {
    Value lhs = adaptor.getSelf();
    auto lhsTy = cast<TensorType>(lhs.getType());
    Value rhs = adaptor.getOther();
    auto rhsTy = cast<TensorType>(rhs.getType());

    if (!lhsTy || !rhsTy)
      return rewriter.notifyMatchFailure(op,
                                         "Only Tensor types supported in TOSA");

    auto outTy = cast<TensorType>(
        OpConversionPattern<AtenOpT>::getTypeConverter()->convertType(
            op.getType()));

    auto binaryOp =
        tosa::createBinaryOpAndCast<TosaOpT>(rewriter, op, outTy, lhs, rhs);
    rewriter.replaceOp(op, binaryOp.getResult());
    return success();
  }
};

template <typename T>
static bool isInValidRange(bool isFloat, const double &doubleValue, bool isInt,
                           const int64_t &intValue) {
  if (isFloat) {
    // Do a round-trip check here instead of numeric limits due to
    // compiler warnings around double <-> int conversion.
    return (doubleValue == static_cast<double>(static_cast<T>(doubleValue)));
  } else {
    assert(isInt);
    return (intValue >= static_cast<int64_t>(std::numeric_limits<T>::min())) &&
           (intValue <= static_cast<int64_t>(std::numeric_limits<T>::max()));
  }
  return true;
}

// FIXME: This will eventually go into a Tosa*Utils file.
LogicalResult torchScalarToTosaTensor(ConversionPatternRewriter &rewriter,
                                      Operation *op, Value torchScalarValue,
                                      Value &tosaTensor, Type dtype,
                                      llvm::ArrayRef<int64_t> dshape) {
  // Retrieve a const float or int value but create the out Tensor with dtype.
  double doubleValue;
  auto isFloat =
      matchPattern(torchScalarValue, m_TorchConstantFloat(&doubleValue));

  int64_t intValue;
  auto isInt = matchPattern(torchScalarValue, m_TorchConstantInt(&intValue));

  if (!isFloat && !isInt)
    return rewriter.notifyMatchFailure(op,
                                       "Unable to extract the scalar constant");

  if (isa<mlir::FloatType>(dtype)) {
    tosaTensor = tosa::getConstTensor<float>(rewriter, op,
                                             (isFloat ? doubleValue : intValue),
                                             dshape, dtype)
                     .value();
  } else if (auto intType = dyn_cast<mlir::IntegerType>(dtype)) {
    auto w = intType.getWidth();
    if (w != 1 && w != 32 && w != 64)
      return rewriter.notifyMatchFailure(op, [&](Diagnostic &diag) {
        diag << "Unsupported integer type: " << intType;
      });

    if (w == 1) {
      if (!isInValidRange<bool>(isFloat, doubleValue, isInt, intValue)) {
        return rewriter.notifyMatchFailure(
            op, "Supplied value of scalar constant exceeds limits "
                "of destination type");
      }
      bool d = isFloat ? static_cast<bool>(doubleValue)
                       : static_cast<bool>(intValue);
      tosaTensor =
          tosa::getConstTensor<bool>(rewriter, op, {d}, dshape).value();
    } else if (w == 32) {
      if (!isInValidRange<int32_t>(isFloat, doubleValue, isInt, intValue)) {
        return rewriter.notifyMatchFailure(
            op, "Supplied value of scalar constant exceeds limits "
                "of destination type");
      }
      int32_t d = isFloat ? static_cast<int32_t>(doubleValue)
                          : static_cast<int32_t>(intValue);
      tosaTensor =
          tosa::getConstTensor<int32_t>(rewriter, op, {d}, dshape).value();
    } else if (w == 64) {
      if (!isInValidRange<int64_t>(isFloat, doubleValue, isInt, intValue)) {
        return rewriter.notifyMatchFailure(
            op, "Supplied value of scalar constant exceeds limits "
                "of destination type");
      }
      int64_t d = (isFloat ? static_cast<int64_t>(doubleValue) : intValue);
      tosaTensor =
          tosa::getConstTensor<int64_t>(rewriter, op, {d}, dshape).value();
    }
  } else {
    return rewriter.notifyMatchFailure(op, "Usupported element type");
  }

  return success();
}

LogicalResult torchAlphaToTosaTensor(ConversionPatternRewriter &rewriter,
                                     Operation *op, Value alphaScalar,
                                     Value &alphaTensor, Type dtype,
                                     bool checkForUnity) {
  if (succeeded(torchScalarToTosaTensor(rewriter, op, alphaScalar, alphaTensor,
                                        dtype, {})))
    return success();

  // `alpha` has not been specified.
  int64_t alphaValue;
  if (!matchPattern(alphaScalar, m_TorchConstantInt(&alphaValue)))
    return rewriter.notifyMatchFailure(
        op, "Currently only scalar constants are supported for "
            "alpha in TOSA operation");
  // When no alpha has been specified, this must be 1.
  if (checkForUnity && alphaValue != 1)
    return rewriter.notifyMatchFailure(op,
                                       "Unsupported integer value for alpha");

  alphaTensor = tosa::getConstTensor<float>(
                    rewriter, op, {static_cast<float>(alphaValue)}, {}, dtype)
                    .value();

  return success();
}

// These binary op legalizations are specific to add/sub which have an
// alpha multiplier.
template <typename AtenOpT, typename TosaOpT>
class ConvertAtenAddSubOp : public OpConversionPattern<AtenOpT> {
public:
  using OpConversionPattern<AtenOpT>::OpConversionPattern;
  using OpAdaptor = typename AtenOpT::Adaptor;
  LogicalResult
  matchAndRewrite(AtenOpT op, OpAdaptor adaptor,
                  ConversionPatternRewriter &rewriter) const override {
    // left  : tensor: tensor<i32/i64/f32>
    // right : scalar: i32/i64/f32
    //         tensor: tensor<i32/i64/f32>
    // alpha : scalar: i32/i64/f32
    // output: tensor: tensor<i32/i64/f32>
    Value lhs = adaptor.getSelf();
    auto lhsType = dyn_cast<TensorType>(lhs.getType());
    Value rhs = adaptor.getOther();
    auto rhsType = dyn_cast<TensorType>(rhs.getType());

    if (!lhsType)
      return rewriter.notifyMatchFailure(op,
                                         "Only Tensor types supported in TOSA");

    if (auto lhsElemTy = dyn_cast<IntegerType>(lhsType.getElementType())) {
      if (lhsElemTy.getWidth() > 64)
        return rewriter.notifyMatchFailure(
            op, "Integers with widths greater than 64 are not supported");
    }

    // Get output type: tensor<i32/i64/f32>
    auto outType = cast<TensorType>(
        OpConversionPattern<AtenOpT>::getTypeConverter()->convertType(
            op.getType()));

    Type outElemTy = outType.getElementType();
    if (!outElemTy.isIntOrFloat()) {
      return rewriter.notifyMatchFailure(
          op, "Only floating-point or integer datatype legalization supported");
    }

    if (!rhsType) {
      if (failed(torchScalarToTosaTensor(rewriter, op, op.getOther(), rhs,
                                         outElemTy, {}))) {
        return rewriter.notifyMatchFailure(
            op, "Currently only scalar constants are supported for "
                "conversion in TOSA operation");
      }
      rhsType = rhs.getType().dyn_cast<TensorType>();
    }

    // aten.rsub(lhs, rhs, alpha) computes rhs - lhs * alpha
    if constexpr (std::is_same<AtenOpT, AtenRsubScalarOp>::value) {
      std::swap(lhs, rhs);
      std::swap(lhsType, rhsType);
    }

    Type rhsAlphaMulElemType;
    if (isa<mlir::FloatType>(outElemTy)) {
      rhsAlphaMulElemType = outElemTy;
    } else {
      // if output type is 64, input type should also be 32
      rhsAlphaMulElemType = rewriter.getIntegerType(32);
    }

    if (rhsType.getElementType() != rhsAlphaMulElemType) {
      // right is tensor, rhsType == tensor<i32/i64/f32>
      // right must be cast to same type as the alpha, so MulOp success
      rhsType = RankedTensorType::get(rhsType.getShape(), rhsAlphaMulElemType);
      rhs = rewriter.create<tosa::CastOp>(op->getLoc(), rhsType, rhs);
    }

    // Handle scalar value alpha.
    // It should be either f32/i32
    Value alphaTensor;
    if (failed(torchAlphaToTosaTensor(rewriter, op.getOperation(),
                                      op.getAlpha(), alphaTensor,
                                      rhsAlphaMulElemType,
                                      /*checkForUnity=*/false))) {
      return rewriter.notifyMatchFailure(
          op, "Currently only scalar constants are supported for "
              "alpha in conversion to TOSA operation");
    }

    auto mulAlphaOp = tosa::createMulOpAndCast(rewriter, op, rhsType, rhs,
                                               alphaTensor, /*shift=*/0);

    if (outElemTy.isInteger(64)) {
      // Tosa doesn't support 64-bit elementwise addition and subtraction.
      // if outElemTy tensor<i64>, mulTensor must be tensor<i32>,
      //    left value could be tensor<f32/i32/i64> type, cast left value to
      //    tensor<i32> type
      auto addOrSubi64Op = tosa::createBinaryOpAndCast<TosaOpT>(
          rewriter, op,
          RankedTensorType::get(outType.getShape(), rhsAlphaMulElemType), lhs,
          mulAlphaOp);

      // cast tensor<i32> back to tensor<i64>
      rewriter.replaceOpWithNewOp<tosa::CastOp>(op, outType, addOrSubi64Op);
      return success();
    }

    auto binaryOp = tosa::createBinaryOpAndCast<TosaOpT>(rewriter, op, outType,
                                                         lhs, mulAlphaOp);
    rewriter.replaceOp(op, binaryOp.getResult());
    return success();
  }
}; // namespace

// Binary op legalizations for comparator ops.
template <typename AtenOpT, typename TosaOpT>
class ConvertAtenCompareOp : public OpConversionPattern<AtenOpT> {
public:
  using OpConversionPattern<AtenOpT>::OpConversionPattern;
  using OpAdaptor = typename AtenOpT::Adaptor;
  LogicalResult
  matchAndRewrite(AtenOpT op, OpAdaptor adaptor,
                  ConversionPatternRewriter &rewriter) const override {
    Value lhs = adaptor.getSelf();
    auto lhsTy = dyn_cast<TensorType>(lhs.getType());
    Value rhs = adaptor.getOther();
    auto rhsTy = dyn_cast<TensorType>(rhs.getType());

    if (!lhsTy)
      return rewriter.notifyMatchFailure(op,
                                         "Only Tensor types supported in TOSA");

    auto lhsElemTy = lhsTy.getElementType();
    if (!lhsElemTy.isIntOrFloat())
      return rewriter.notifyMatchFailure(
          op, "Only floating-point or integer datatype legalization supported");

    // For bitwise operators, only integer datatype legalization is supported
    constexpr bool isBitwiseOp =
        std::is_same<AtenOpT, AtenBitwiseAndTensorOp>() ||
        std::is_same<AtenOpT, AtenBitwiseOrTensorOp>() ||
        std::is_same<AtenOpT, AtenBitwiseXorTensorOp>();
    if (isa<mlir::FloatType>(lhsElemTy) && isBitwiseOp) {
      return rewriter.notifyMatchFailure(op,
                                         "For bitwise operators, only integer "
                                         "datatype legalization is supported");
    }

    Value rhsAsTensor;
    if (!rhsTy) {
      if (failed(torchScalarToTosaTensor(rewriter, op, op.getOther(),
                                         rhsAsTensor, lhsElemTy, {})))
        return rewriter.notifyMatchFailure(
            op, "Currently only scalar constants are supported for "
                "conversion in TOSA operation");
    }
    auto rhsTensor = rhsTy ? rhs : rhsAsTensor;
    // There is no Lesser operator in TOSA.
    constexpr auto swapLhsRhs = (std::is_same<AtenOpT, AtenLtTensorOp>() ||
                                 std::is_same<AtenOpT, AtenLtScalarOp>() ||
                                 std::is_same<AtenOpT, AtenLeTensorOp>() ||
                                 std::is_same<AtenOpT, AtenLeScalarOp>() ||
                                 std::is_same<AtenOpT, AtenLeTensorOp>());

    // Promote lhs and rhs dtypes for bitwise operators.
    TensorType resultTy = cast<TensorType>(
        OpConversionPattern<AtenOpT>::getTypeConverter()->convertType(
            op.getType()));
    if (isBitwiseOp) {
      lhs = tosa::promoteType(rewriter, lhs, resultTy);
      rhsTensor = tosa::promoteType(rewriter, rhsTensor, resultTy);
    }

    auto resultOp = rewriter.create<TosaOpT>(op.getLoc(), resultTy,
                                             (swapLhsRhs ? rhsTensor : lhs),
                                             (swapLhsRhs ? lhs : rhsTensor));

    // There is no NE operator in TOSA.
    if constexpr (std::is_same<AtenOpT, AtenNeTensorOp>() ||
                  std::is_same<AtenOpT, AtenNeScalarOp>()) {
      rewriter.replaceOpWithNewOp<tosa::LogicalNotOp>(op, resultTy,
                                                      resultOp.getResult());
    }

    else {
      rewriter.replaceOp(op, resultOp.getResult());
    }

    return success();
  }
};

// Binary op legalizations for Mul variants.
template <typename AtenOpT>
class ConvertAtenMulOp : public OpConversionPattern<AtenOpT> {
public:
  using OpConversionPattern<AtenOpT>::OpConversionPattern;
  using OpAdaptor = typename AtenOpT::Adaptor;
  LogicalResult
  matchAndRewrite(AtenOpT op, OpAdaptor adaptor,
                  ConversionPatternRewriter &rewriter) const override {
    Value lhs = adaptor.getSelf();
    auto lhsType = dyn_cast<TensorType>(lhs.getType());

    if (!lhsType)
      return rewriter.notifyMatchFailure(op,
                                         "Only Tensor types supported in TOSA");

    auto outType = cast<TensorType>(
        OpConversionPattern<AtenOpT>::getTypeConverter()->convertType(
            op.getType()));

    Type outElemTy = outType.getElementType();
    if (!outElemTy.isIntOrFloat())
      return rewriter.notifyMatchFailure(
          op, "Only floating-point or integer datatype legalization supported");

    Value rhsTensor;
    if constexpr (std::is_same<AtenOpT, AtenSquareOp>()) {
      rhsTensor = lhs;
    } else {
      Value rhsAsTensor;
      Value rhs = adaptor.getOther();
      auto rhsType = dyn_cast<TensorType>(rhs.getType());
      if (!rhsType) {
        if (failed(torchScalarToTosaTensor(rewriter, op, op.getOther(),
                                           rhsAsTensor, outElemTy, {}))) {
          return rewriter.notifyMatchFailure(
              op, "Currently only scalar constants are supported for "
                  "conversion in TOSA operation");
        }
      }
      rhsTensor = rhsType ? rhs : rhsAsTensor;
    }

    if (isa<mlir::FloatType>(outElemTy) || isa<mlir::IntegerType>(outElemTy)) {
      auto outType = cast<TensorType>(
          OpConversionPattern<AtenOpT>::getTypeConverter()->convertType(
              op.getType()));

      auto mulOp = tosa::createMulOpAndCast(rewriter, op, outType, lhs,
                                            rhsTensor, /*shift=*/0);
      rewriter.replaceOp(op, mulOp.getResult());
      return success();
    }

    // Quantized multiplication may need to rescale inputs.
    return rewriter.notifyMatchFailure(
        op, "Only floating-point or integer datatype "
            "legalization currently supported");
  }
};

template <typename AtenOpT>
class ConvertAtenDivOp : public OpConversionPattern<AtenOpT> {
public:
  using OpConversionPattern<AtenOpT>::OpConversionPattern;
  using OpAdaptor = typename AtenOpT::Adaptor;
  LogicalResult
  matchAndRewrite(AtenOpT op, OpAdaptor adaptor,
                  ConversionPatternRewriter &rewriter) const override {
    Value lhs = adaptor.getSelf();
    auto lhsTy = dyn_cast<TensorType>(lhs.getType());
    Value rhs = adaptor.getOther();
    auto rhsTy = dyn_cast<TensorType>(rhs.getType());

    if (!lhsTy)
      return rewriter.notifyMatchFailure(op,
                                         "Only Tensor types supported in TOSA");

    auto lhsElemTy = lhsTy.getElementType();
    if (!lhsElemTy.isIntOrFloat())
      return rewriter.notifyMatchFailure(
          op, "Only floating-point or integer datatype legalization supported");

    Value rhsAsTensor;
    if (!rhsTy) {
      if (failed(torchScalarToTosaTensor(rewriter, op, op.getOther(),
                                         rhsAsTensor, lhsElemTy, {})))
        return rewriter.notifyMatchFailure(
            op, "Currently only scalar constants are supported for "
                "conversion in TOSA operation");
    }
    auto rhsTensor = rhsTy ? rhs : rhsAsTensor;
    auto outType = cast<TensorType>(
        OpConversionPattern<AtenOpT>::getTypeConverter()->convertType(
            op.getType()));

    // auto result;
    Value result;
    if (isa<mlir::FloatType>(outType.getElementType())) {
      // The input to the reciprocal is an integer sometimes, and we may need to
      // promote it to a floating point. Per TOSA specification, the input types
      // can only be floating point for tosa::ReciprocalOp.
      Value rhsCasted = tosa::promoteType(rewriter, rhsTensor, outType);
      auto rcpOp = rewriter.create<tosa::ReciprocalOp>(
          op->getLoc(), rhsCasted.getType(), rhsCasted);

      result = tosa::createMulOpAndCast(rewriter, op, outType, lhs,
                                        rcpOp.getResult(), /*shift=*/0)
                   .getResult();
    } else {
      // The output type can be different than the input types (e.g. dividing an
      // int tensor results in a floating point tensor).
      result = tosa::createBinaryOpAndCast<tosa::IntDivOp>(
                   rewriter, op, outType, lhs, rhsTensor)
                   .getResult();
    }

    rewriter.replaceOp(op, {result});
    return success();
  }
};

// This defines a template to construct ops whose legalizations are
// specialized.
template <typename AtenOpT>
class ConvertAtenOp : public OpConversionPattern<AtenOpT> {
public:
  using OpConversionPattern<AtenOpT>::OpConversionPattern;
  using OpAdaptor = typename AtenOpT::Adaptor;
  LogicalResult
  matchAndRewrite(AtenOpT op, OpAdaptor adaptor,
                  ConversionPatternRewriter &rewriter) const override;
};

template <>
LogicalResult ConvertAtenOp<AtenTanhOp>::matchAndRewrite(
    AtenTanhOp op, OpAdaptor adaptor,
    ConversionPatternRewriter &rewriter) const {
  Value self = adaptor.getSelf();
<<<<<<< HEAD
  auto selfTy = self.getType().cast<TensorType>();
=======
  auto selfTy = cast<TensorType>(self.getType());
>>>>>>> afca88a0
  if (selfTy && isa<mlir::FloatType>(selfTy.getElementType())) {
    rewriter.replaceOpWithNewOp<tosa::TanhOp>(
        op, getTypeConverter()->convertType(op.getType()), self);
    return success();
  }
  // Sigmoid legalization in TOSA for quantized element-type uses specialized
  // tosa.table construct.
  return rewriter.notifyMatchFailure(
      op, "Only floating-point datatype legalization currently supported");
}

template <>
LogicalResult ConvertAtenOp<AtenSigmoidOp>::matchAndRewrite(
    AtenSigmoidOp op, OpAdaptor adaptor,
    ConversionPatternRewriter &rewriter) const {
  Value self = adaptor.getSelf();
<<<<<<< HEAD
  auto selfTy = self.getType().cast<TensorType>();
=======
  auto selfTy = cast<TensorType>(self.getType());
>>>>>>> afca88a0
  if (selfTy && isa<mlir::FloatType>(selfTy.getElementType())) {
    rewriter.replaceOpWithNewOp<tosa::SigmoidOp>(
        op, getTypeConverter()->convertType(op.getType()), self);
    return success();
  }
  // Sigmoid legalization in TOSA for quantized element-type uses
  // specialized tosa.table construct.
  return rewriter.notifyMatchFailure(
      op, "Only floating-point datatype legalization currently supported");
}

template <>
LogicalResult ConvertAtenOp<AtenReluOp>::matchAndRewrite(
    AtenReluOp op, OpAdaptor adaptor,
    ConversionPatternRewriter &rewriter) const {
  Value self = adaptor.getSelf();
  auto selfTy = cast<TensorType>(self.getType());

  // Maps to tosa.clamp which has both int and fp limits.
  int64_t clampMin = 0;
  Value clampIn = self;
  if (!selfTy) {
    return rewriter.notifyMatchFailure(op,
                                       "Only Tensor types supported in TOSA");
  }

  // Rescale the clampIn for quantized types. TBD
  if (!isa<mlir::FloatType>(selfTy.getElementType())) {
    return rewriter.notifyMatchFailure(
        op, "Only floating-point datatype legalization currently supported");
  }
  rewriter.replaceOpWithNewOp<tosa::ClampOp>(
      op, getTypeConverter()->convertType(op.getType()), clampIn,
      rewriter.getI64IntegerAttr(clampMin),
      rewriter.getI64IntegerAttr(std::numeric_limits<int32_t>::max()),
      rewriter.getF32FloatAttr(0.0f),
      rewriter.getF32FloatAttr(std::numeric_limits<float>::max()));
  return success();
}

template <>
LogicalResult ConvertAtenOp<AtenLeakyReluOp>::matchAndRewrite(
    AtenLeakyReluOp op, OpAdaptor adaptor,
    ConversionPatternRewriter &rewriter) const {

  Value self = adaptor.getSelf();
<<<<<<< HEAD
  auto selfTy = self.getType().cast<TensorType>();
=======
  auto selfTy = cast<TensorType>(self.getType());
>>>>>>> afca88a0
  if (!isa<mlir::FloatType>(selfTy.getElementType())) {
    return rewriter.notifyMatchFailure(
        op, "Only floating-point datatype legalization currently supported");
  }

  Value alphaScalar = op.getNegativeSlope();
  Value alphaTensor;
  if (failed(torchScalarToTosaTensor(rewriter, op.getOperation(), alphaScalar,
                                     alphaTensor, selfTy.getElementType(), {})))
    return rewriter.notifyMatchFailure(
        op, "Negative slope needs to be a scalar constant for conversion to "
            "TOSA LeakyReLU operation");

  auto zero =
      tosa::getConstTensor<float>(rewriter, op, 0, {}, selfTy.getElementType())
          .value();
  auto cond = rewriter.create<tosa::GreaterEqualOp>(
      op->getLoc(),
      RankedTensorType::get(selfTy.getShape(), rewriter.getIntegerType(1)),
      self, zero);
  auto mulTensor = rewriter.create<tosa::MulOp>(
      op->getLoc(), getTypeConverter()->convertType(op.getType()), self,
      alphaTensor, /*shift=*/0);

  rewriter.replaceOpWithNewOp<tosa::SelectOp>(
      op, getTypeConverter()->convertType(op.getType()), cond, self, mulTensor);

  return success();
}

using ReductionConvFunc = std::optional<Value> (*)(PatternRewriter &,
                                                   Operation *,
                                                   RankedTensorType, Value,
                                                   ElementsAttr, bool);

// They all constitute a common form invoking the appropriate
// converion function in TosaLegalizeCommon.cpp
template <typename AtenOpT, ReductionConvFunc ConversionFuncT>
class ConvertAtenReductionOp : public OpConversionPattern<AtenOpT> {
public:
  using OpConversionPattern<AtenOpT>::OpConversionPattern;
  using OpAdaptor = typename AtenOpT::Adaptor;

  // Each variant must implement corresponding parameter parsing options
  virtual LogicalResult readReduceDimsAndKeepDims(
      AtenOpT op, OpAdaptor adaptor, ConversionPatternRewriter &rewriter,
      ElementsAttr &reduceDimsAttr, bool &keepDims) const {
    return rewriter.notifyMatchFailure(
        op, "Unimplemented reduce_dims and keep_dims parsing function");
  }

  // Common rewriter for all reduction ops, calls the specific implementation of
  // readReduceDimsAndKeepDims() needed for the op variant.
  LogicalResult
  matchAndRewrite(AtenOpT op, OpAdaptor adaptor,
                  ConversionPatternRewriter &rewriter) const override {
    Value self = adaptor.getSelf();
    auto selfTy = cast<TensorType>(self.getType());

    if (!selfTy)
      return rewriter.notifyMatchFailure(op,
                                         "Only Tensor types supported in TOSA");

    auto outputTy = cast<RankedTensorType>(
        OpConversionPattern<AtenOpT>::getTypeConverter()->convertType(
            op.getType()));
    if (!outputTy)
      return rewriter.notifyMatchFailure(
          op, "Only ranked tensor type outputs permitted for reduce_mean");

    ElementsAttr reduceDimsAttr;
    bool keepDims;

    if (failed(readReduceDimsAndKeepDims(op, adaptor, rewriter, reduceDimsAttr,
                                         keepDims)))
      return failure();

    std::optional<Value> result =
        ConversionFuncT(rewriter, op, outputTy, self, reduceDimsAttr, keepDims);

    if (!result)
      return failure();

    // TBD - support dtype casting.

    rewriter.replaceOp(op, {result.value()});

    return success();
  }
};

// This reduction op legalization template handles op variants that have
// explicit reduce_dims dimensions (provided as a list) and keep_dims
// parameters.
template <typename AtenOpT, ReductionConvFunc ConversionFuncT>
class ConvertAtenMultipleDimsReductionOp
    : public ConvertAtenReductionOp<AtenOpT, ConversionFuncT> {
  using ConvertAtenReductionOp<AtenOpT,
                               ConversionFuncT>::ConvertAtenReductionOp;
  using OpAdaptor = typename AtenOpT::Adaptor;
  LogicalResult readReduceDimsAndKeepDims(AtenOpT op, OpAdaptor adaptor,
                                          ConversionPatternRewriter &rewriter,
                                          ElementsAttr &reduceDimsAttr,
                                          bool &keepDims) const override {
    SmallVector<int64_t, 4> reduceDims;
    if (!matchPattern(op.getDim(), m_TorchListOfConstantInts(reduceDims)))
      return rewriter.notifyMatchFailure(op,
                                         "non-const dim parameter unsupported");
    int64_t N = reduceDims.size();
    int64_t inputRank =
        cast<RankedTensorType>(adaptor.getSelf().getType()).getRank();
    for (unsigned i = 0; i < N; i++) {
      reduceDims[i] = toPositiveDim(reduceDims[i], inputRank);
      if (!isValidDim(reduceDims[i], inputRank))
        return rewriter.notifyMatchFailure(op,
                                           "reduce dim is statically invalid");
    }
    auto reduceDimsType = RankedTensorType::get({N}, rewriter.getI64Type());
    reduceDimsAttr =
        DenseIntElementsAttr::get(reduceDimsType, llvm::ArrayRef(reduceDims));

    keepDims = false;
    if (!matchPattern(op.getKeepdim(), m_TorchConstantBool(&keepDims)))
      return rewriter.notifyMatchFailure(
          op, "non-const keepdim parameter unsupported");

    return success();
  }
};

// This reduction op legalization template handles op variants that reduce in
// only one explicit dim which is provided as a number (rather than a list), and
// a keep_dims parameter.
template <typename AtenOpT, ReductionConvFunc ConversionFuncT>
class ConvertAtenOneDimReductionOp
    : public ConvertAtenReductionOp<AtenOpT, ConversionFuncT> {
  using ConvertAtenReductionOp<AtenOpT,
                               ConversionFuncT>::ConvertAtenReductionOp;
  using OpAdaptor = typename AtenOpT::Adaptor;
  LogicalResult readReduceDimsAndKeepDims(AtenOpT op, OpAdaptor adaptor,
                                          ConversionPatternRewriter &rewriter,
                                          ElementsAttr &reduceDimsAttr,
                                          bool &keepDims) const override {
    int64_t reduceDim;
    if (!matchPattern(op.getDim(), m_TorchConstantInt(&reduceDim)))
      return rewriter.notifyMatchFailure(op,
                                         "non-const dim parameter unsupported");
    int64_t inputRank =
        cast<RankedTensorType>(adaptor.getSelf().getType()).getRank();
    reduceDim = toPositiveDim(reduceDim, inputRank);
    if (!isValidDim(reduceDim, inputRank))
      return rewriter.notifyMatchFailure(op, "dim is statically invalid");
    auto reduceDimsType = RankedTensorType::get({1}, rewriter.getI64Type());
    reduceDimsAttr =
        DenseIntElementsAttr::get(reduceDimsType, llvm::ArrayRef({reduceDim}));

    keepDims = false;
    if (!matchPattern(op.getKeepdim(), m_TorchConstantBool(&keepDims)))
      return rewriter.notifyMatchFailure(
          op, "non-const keepdim parameter unsupported");

    return success();
  }
};

// This reduction op legalization template handles op variants that reduce all
// dims does not keep dims.
template <typename AtenOpT, ReductionConvFunc ConversionFuncT>
class ConvertAtenAllDimsReductionOp
    : public ConvertAtenReductionOp<AtenOpT, ConversionFuncT> {
public:
  using ConvertAtenReductionOp<AtenOpT,
                               ConversionFuncT>::ConvertAtenReductionOp;
  using OpAdaptor = typename AtenOpT::Adaptor;
  LogicalResult readReduceDimsAndKeepDims(AtenOpT op, OpAdaptor adaptor,
                                          ConversionPatternRewriter &rewriter,
                                          ElementsAttr &reduceDimsAttr,
                                          bool &keepDims) const override {
    auto self = adaptor.getSelf();
    auto selfTy = cast<RankedTensorType>(self.getType());

    // Select all dims to reduce
    SmallVector<int64_t, 4> reduceDims;
    for (int64_t i = 0; i < selfTy.getRank(); i++)
      reduceDims.push_back(i);
    int64_t N = selfTy.getRank();
    auto reduceDimsType = RankedTensorType::get({N}, rewriter.getI64Type());
    reduceDimsAttr =
        DenseIntElementsAttr::get(reduceDimsType, llvm::ArrayRef(reduceDims));
    keepDims = false;

    return success();
  }
};

template <>
LogicalResult ConvertAtenOp<AtenArgmaxOp>::matchAndRewrite(
    AtenArgmaxOp op, OpAdaptor adaptor,
    ConversionPatternRewriter &rewriter) const {

  Value self = adaptor.getSelf();
  auto selfTy = cast<RankedTensorType>(self.getType());

  if (!selfTy)
    return rewriter.notifyMatchFailure(
        op, "Only ranked tensor types supported in TOSA argmax");

  int64_t reduceDim;
  if (!matchPattern(op.getDim(), m_TorchConstantInt(&reduceDim))) {
    // NoneType indicates reduce on all dims
    reduceDim = -1;
  } else {
    int64_t inputRank = selfTy.getRank();
    reduceDim = toPositiveDim(reduceDim, inputRank);
    if (!isValidDim(reduceDim, inputRank))
      return rewriter.notifyMatchFailure(op,
                                         "reduce dim is statically invalid");
  }

  bool keepDim = false;
  if (!matchPattern(op.getKeepdim(), m_TorchConstantBool(&keepDim)))
    return rewriter.notifyMatchFailure(
        op, "non-const keepdim parameter unsupported");

  auto resultTy = cast<RankedTensorType>(
      getTypeConverter()->convertType(op.getResult().getType()));
  auto outputETy = resultTy.getElementType();

  // Create a single instance of tosa.argmax.
  // Multiple dims require chained construct.
  auto buildArgmax = [&](int64_t reduceDim, Value input) -> Value {
    auto inputTy = cast<RankedTensorType>(input.getType());
    auto inputShape = makeShapeTorchCompatible(inputTy.getShape());
    SmallVector<int64_t> outputShapeArr = {};
    int32_t i = 0;

    for (auto &dim : inputShape) {
      if (i++ != reduceDim) {
        outputShapeArr.push_back(dim);
      } else {
        if (keepDim)
          outputShapeArr.push_back(1);
      }
    }

    // Tosa argmax output is i32, while Torch backend mandates i64.
    auto outputReduceTy = RankedTensorType::get(
        makeShapeLLVMCompatible(ArrayRef<int64_t>(outputShapeArr)),
        rewriter.getI32Type());
    auto reduceDimAttr =
        rewriter.getIntegerAttr(rewriter.getI64Type(), reduceDim);
    return rewriter
        .create<tosa::ArgMaxOp>(op->getLoc(),
                                getTypeConverter()->convertType(outputReduceTy),
                                input, reduceDimAttr)
        .getResult();
  };

  // Convert the final index to i64 for backend finalization, However, i64
  // is not a defined type for tosa.cast, so using arith.extsi instead.
  auto castToInt64 = [&](Value result) -> LogicalResult {
    auto resTy = cast<ShapedType>(result.getType());
    if (!resTy)
      return rewriter.notifyMatchFailure(op,
                                         "Argmax: Result is not a shaped type");

    auto resShape = makeShapeTorchCompatible(resTy.getShape());
    auto outTy =
        RankedTensorType::get(makeShapeLLVMCompatible(resShape), outputETy);

    rewriter.replaceOpWithNewOp<arith::ExtSIOp>(
        op, getTypeConverter()->convertType(outTy), result);

    return success();
  };

  if (reduceDim == -1) { // reducing on all dims
    Value input = self;
    for (int dim = 0; dim < selfTy.getRank(); dim++) {
      // progressively reduce each 0-th dim
      input = buildArgmax(0, input);
    }
    return castToInt64(input);
  } else {
    return castToInt64(buildArgmax(reduceDim, self));
  }

  return success();
}

template <typename AtenOpT>
class ConvertAtenSqueezeOp : public OpConversionPattern<AtenOpT> {
public:
  using OpConversionPattern<AtenOpT>::OpConversionPattern;
  using OpAdaptor = typename AtenOpT::Adaptor;

  // Each variant must implement corresponding parameter parsing options
  virtual LogicalResult
  generateSqueezedShape(AtenOpT op, RankedTensorType selfTy,
                        ConversionPatternRewriter &rewriter,
                        SmallVector<int64_t> &squeezedShape) const {
    return rewriter.notifyMatchFailure(
        op, "Unimplemented dim/dim-list parsing function");
  }

  // Common rewriter for all squeeze ops, calls the specific implementation of
  // generateSqueezedShape() needed for the op variant.
  LogicalResult
  matchAndRewrite(AtenOpT op, OpAdaptor adaptor,
                  ConversionPatternRewriter &rewriter) const override {
    Value self = adaptor.getSelf();
    auto selfTy = cast<RankedTensorType>(self.getType());

    if (!selfTy)
      return rewriter.notifyMatchFailure(
          op, "Only ranked tensor types supported in TOSA argmax");

    SmallVector<int64_t> newOutputShape;
    if (failed(generateSqueezedShape(op, selfTy, rewriter, newOutputShape)))
      return rewriter.notifyMatchFailure(op,
                                         "Squeeze could not compute new shape");

    auto resultTy = cast<RankedTensorType>(
        OpConversionPattern<AtenOpT>::getTypeConverter()->convertType(
            op.getResult().getType()));
    auto resultElemTy = resultTy.getElementType();

    auto newOutputTy = RankedTensorType::get(
        makeShapeLLVMCompatible(newOutputShape), resultElemTy);

    auto reshapeOp = rewriter.create<tosa::ReshapeOp>(
        op->getLoc(),
        OpConversionPattern<AtenOpT>::getTypeConverter()->convertType(
            newOutputTy),
        self, rewriter.getDenseI64ArrayAttr(newOutputShape));
    rewriter.replaceOpWithNewOp<tensor::CastOp>(
        op,
        OpConversionPattern<AtenOpT>::getTypeConverter()->convertType(
            newOutputTy),
        reshapeOp);

    return success();
  }
};

template <typename AtenOpT>
class ConvertAtenSqueezeOneDimOp : public ConvertAtenSqueezeOp<AtenOpT> {
  using ConvertAtenSqueezeOp<AtenOpT>::ConvertAtenSqueezeOp;
  using OpAdaptor = typename AtenOpT::Adaptor;

  LogicalResult
  generateSqueezedShape(AtenOpT op, RankedTensorType selfTy,
                        ConversionPatternRewriter &rewriter,
                        SmallVector<int64_t> &squeezedShape) const override {
    int64_t squeezeDim;
    if (!matchPattern(op.getDim(), m_TorchConstantInt(&squeezeDim)))
      return rewriter.notifyMatchFailure(op,
                                         "non-const dim parameter unsupported");

    // Handle negative dim
    if (squeezeDim < 0)
      squeezeDim = squeezeDim + selfTy.getRank();

    auto selfShape = makeShapeTorchCompatible(selfTy.getShape());

    // Only dims statically known to have size=1 are reduced.
    // Dynamic dims are treated as unknowns and will not be squeezed
    // even if dim parameter says it should be.
    uint32_t dimNum = 0;
    for (auto &dim : selfShape) {
      if (dim != 1 || squeezeDim != dimNum)
        squeezedShape.push_back(dim);
      dimNum++;
    }

    return success();
  }
};

template <typename AtenOpT>
class ConvertAtenSqueezeAllDimsOp : public ConvertAtenSqueezeOp<AtenOpT> {
  using ConvertAtenSqueezeOp<AtenOpT>::ConvertAtenSqueezeOp;
  using OpAdaptor = typename AtenOpT::Adaptor;

  LogicalResult
  generateSqueezedShape(AtenOpT op, RankedTensorType selfTy,
                        ConversionPatternRewriter &rewriter,
                        SmallVector<int64_t> &squeezedShape) const override {
    auto selfShape = makeShapeTorchCompatible(selfTy.getShape());

    // Dims that may dynamically resolve to 1 are not reduced here. Only
    // compile-time resolvable dims are handled here.
    for (auto &dim : selfShape) {
      if (dim != 1)
        squeezedShape.push_back(dim);
    }
    return success();
  }
};

template <>
LogicalResult ConvertAtenOp<AtenPowScalarOp>::matchAndRewrite(
    AtenPowScalarOp op, OpAdaptor adaptor,
    ConversionPatternRewriter &rewriter) const {

  Value exp = adaptor.getExponent();
  auto expTy = exp.getType().template dyn_cast<RankedTensorType>();

  if (!expTy)
    return rewriter.notifyMatchFailure(
        op, "Only ranked tensor types supported in TOSA Pow");

  if (!isa<mlir::FloatType>(expTy.getElementType()))
    return rewriter.notifyMatchFailure(
        op, "Only floating-point datatype legalization supported");

  Value selfTensor;
  Value selfScalar = op.getSelf();
  if (failed(torchScalarToTosaTensor(rewriter, op, selfScalar, selfTensor,
                                     expTy.getElementType(), {})))
    return rewriter.notifyMatchFailure(
        op, "Currently only scalar constants are supported for "
            "conversion in TOSA Pow operation");

  auto outType =
      getTypeConverter()->convertType(op.getType()).template cast<TensorType>();

  auto powOp = tosa::createBinaryOpAndCast<tosa::PowOp>(rewriter, op, outType,
                                                        selfTensor, exp);
  rewriter.replaceOp(op, powOp.getResult());

  return success();
}

template <>
LogicalResult ConvertAtenOp<AtenPowTensorScalarOp>::matchAndRewrite(
    AtenPowTensorScalarOp op, OpAdaptor adaptor,
    ConversionPatternRewriter &rewriter) const {

  Value self = adaptor.getSelf();
  auto selfTy = cast<RankedTensorType>(self.getType());

  if (!selfTy)
    return rewriter.notifyMatchFailure(
        op, "Only ranked tensor types supported in TOSA Pow");

  if (!isa<mlir::FloatType>(selfTy.getElementType()))
    return rewriter.notifyMatchFailure(
        op, "Only floating-point datatype legalization supported");

  auto outType =
      cast<TensorType>(getTypeConverter()->convertType(op.getType()));

  Value expTensor;
  Value expScalar = op.getExponent();
  if (failed(torchScalarToTosaTensor(rewriter, op, expScalar, expTensor,
                                     outType.getElementType(), {})))
    return rewriter.notifyMatchFailure(
        op, "Currently only scalar constants are supported for "
            "conversion in TOSA Pow operation");

  auto powOp = tosa::createBinaryOpAndCast<tosa::PowOp>(rewriter, op, outType,
                                                        self, expTensor);
  rewriter.replaceOp(op, powOp.getResult());

  return success();
}

template <>
LogicalResult ConvertAtenOp<AtenPowTensorTensorOp>::matchAndRewrite(
    AtenPowTensorTensorOp op, OpAdaptor adaptor,
    ConversionPatternRewriter &rewriter) const {

  Value self = adaptor.getSelf();
  auto selfTy = self.getType().template cast<RankedTensorType>();

  if (!selfTy)
    return rewriter.notifyMatchFailure(
        op, "Only ranked tensor types supported in TOSA Pow");

  if (!isa<mlir::FloatType>(selfTy.getElementType()))
    return rewriter.notifyMatchFailure(
        op, "Only floating-point datatype legalization supported");

  auto outType =
      getTypeConverter()->convertType(op.getType()).template cast<TensorType>();

  Value expTensor = adaptor.getExponent();
  if (expTensor.getType() != selfTy) {
    expTensor = rewriter.createOrFold<tosa::CastOp>(
        op->getLoc(),
        RankedTensorType::get(outType.getShape(), selfTy.getElementType()),
        expTensor);
  }

  auto powOp = tosa::createBinaryOpAndCast<tosa::PowOp>(rewriter, op, outType,
                                                        self, expTensor);
  rewriter.replaceOp(op, powOp.getResult());
  return success();
}

Type getMatMulOutputType(Type inputElemTy, Type outputElemTy,
                         PatternRewriter &rewriter) {
  Type tosaOutputElemTy;
  if (auto floatTy = dyn_cast<mlir::FloatType>(inputElemTy)) {
    if (inputElemTy.isF16() && outputElemTy.isF16()) {
      return rewriter.getF16Type();
    }
    if (floatTy.isBF16() || floatTy.isF16() || floatTy.isF32()) {
      // Always accumulate on f32
      tosaOutputElemTy = rewriter.getF32Type();
    }
  } else if (auto integerTy = dyn_cast<IntegerType>(inputElemTy)) {
    if (integerTy.isInteger(/*width=*/8)) {
      tosaOutputElemTy = rewriter.getIntegerType(/*width=*/32);
    } else if (integerTy.isInteger(/*width=*/16)) {
      tosaOutputElemTy = rewriter.getIntegerType(/*width=*/48);
    }
  }
  return tosaOutputElemTy;
}

RankedTensorType getCastedInputTypeForMatmul(Value inputValue,
                                             PatternRewriter &rewriter) {
  // Check to see if the inputs to the matmul where casted from another type
  auto preCastType =
      TypeSwitch<Operation *, RankedTensorType>(inputValue.getDefiningOp())
          .Case([](tosa::CastOp op) {
            return cast<RankedTensorType>(op->getOperand(0).getType());
          })
          .Default([](Operation * /*op*/) { return RankedTensorType(); });
  if (!preCastType) {
    return preCastType;
  }
  Type castOutputTy =
      cast<RankedTensorType>(inputValue.getType()).getElementType();
  // The FxImporter does not support si48 and neither does torch-mlir so for now
  // we reject this case for the future when the dialect and importer may
  // support it.
  if (castOutputTy.isInteger(48) &&
      (castOutputTy.isSignedInteger() || castOutputTy.isSignlessInteger())) {
    return RankedTensorType();
  }
  // Calculate the expected accumulator type based on the input type of the cast
  auto accumulatorType =
      getMatMulOutputType(preCastType.getElementType(), castOutputTy, rewriter);
  // If the expected accumulatorType for the given input type of the
  // cast matches the output type of the cast then we can fold the
  // casting into the matmul. The tosa matmul is defined to cast the
  // inputs to the output type first, so we do not need explicit
  // casts up front.
  return accumulatorType == castOutputTy ? preCastType : RankedTensorType();
}

// Perform the basic n-dim matmul operation encompassing the handling of
// broadcasting and dynamic shape propagation.
// All PyTorch ops that leverage matrix multiplication will derive this and
// implement their specialized input processing (e.g transpose), and output
// processing, e.g. GEMM or fully connected bias handling.
template <typename AtenOpT>
class ConvertAtenMatmulBaseOp : public OpConversionPattern<AtenOpT> {
public:
  using OpConversionPattern<AtenOpT>::OpConversionPattern;
  using OpAdaptor = typename AtenOpT::Adaptor;
  // Each variant must implement corresponding parameter parsing options.
  // Maintain separate input read functions for each variant because it is not
  // necessarily true with all variants that the first two operands are the lhs
  // and rhs.
  virtual LogicalResult readMatMulInputs(AtenOpT op, OpAdaptor adaptor,
                                         ConversionPatternRewriter &rewriter,
                                         Value &lhs, Value &rhs) const {
    return rewriter.notifyMatchFailure(
        op,
        "Unimplemented matrix multiplication variant input parsing function");
  }
  LogicalResult performMatmul(AtenOpT op, OpAdaptor adaptor,
                              ConversionPatternRewriter &rewriter, Value &lhs,
                              Value &rhs, Value &output) const {

    auto lhsTy = cast<RankedTensorType>(lhs.getType());
    auto rhsTy = cast<RankedTensorType>(rhs.getType());

    auto lhsRank = lhsTy.getRank();
    auto rhsRank = rhsTy.getRank();

    auto lhsShape = makeShapeTorchCompatible(lhsTy.getShape());
    auto rhsShape = makeShapeTorchCompatible(rhsTy.getShape());

    auto lhsElemTy = lhsTy.getElementType();
    auto rhsElemTy = rhsTy.getElementType();

    if (lhsElemTy != rhsElemTy)
      return rewriter.notifyMatchFailure(op,
                                         "Matmul: input datatypes mismatched");

    // Step: check if the inputs have been casted from a supported input type to
    // an accumulator type and insert casts back to the original type if true
    RankedTensorType lhsPreCastedType =
        getCastedInputTypeForMatmul(lhs, rewriter);
    RankedTensorType rhsPreCastedType =
        getCastedInputTypeForMatmul(rhs, rewriter);
    if (lhsPreCastedType && rhsPreCastedType &&
        (lhsPreCastedType.getElementType() ==
         rhsPreCastedType.getElementType())) {
      lhs = rewriter.create<tosa::CastOp>(
          lhs.getLoc(),
          OpConversionPattern<AtenOpT>::getTypeConverter()->convertType(
              lhsPreCastedType),
          lhs);
      rhs = rewriter.create<tosa::CastOp>(
          rhs.getLoc(),
          OpConversionPattern<AtenOpT>::getTypeConverter()->convertType(
              rhsPreCastedType),
          rhs);
      lhsElemTy = cast<RankedTensorType>(lhsPreCastedType).getElementType();
      rhsElemTy = cast<RankedTensorType>(rhsPreCastedType).getElementType();
    }

    auto torchMatmulOutputType =
        cast<torch::Torch::ValueTensorType>(op.getType()).getDtype();
    auto outputElemTy =
        getMatMulOutputType(lhsElemTy, torchMatmulOutputType, rewriter);
    if (!outputElemTy) {
      return rewriter.notifyMatchFailure(
          op, "Only i8 and i16 integer and bf16, f16 and "
              "f32 float types are valid");
    }

    // Legalization constructs may offer input shapes but expect output shapes
    // to be inferred, e.g.
    // func @forward(%arg0: !torch.vtensor<[14,19],f32>,
    //               %arg1: !torch.vtensor<[19,28],f32>) ->
    //               !torch.vtensor<[?,?],f32>
    // This is tricky with matmul, since TOSA matmul is on 3D inputs.
    // This means the need to reshape potentially both inputs and outputs,
    // and reshape to unknown shape is undefined.

    auto maxInputRank = lhsRank > rhsRank ? lhsRank : rhsRank;
    // If performing dot product on vectors, the RHS is synthetically transposed
    if (maxInputRank == 1)
      maxInputRank++;

    // Obtaining the rank broadcasted shapes of tensors makes it easier to
    // construct the input and output reshaping logic.
    auto getRankBroadcastedShape = [&](Value tensor,
                                       bool isRHS) -> SmallVector<int64_t> {
      auto tensorTy = cast<TensorType>(tensor.getType());
      auto tensorShape = makeShapeTorchCompatible(tensorTy.getShape());
      auto tensorRank = tensorTy.getRank();

      SmallVector<int64_t> bcastedShape;

      auto bcastDims = maxInputRank - tensorRank;

      if (isRHS && (tensorRank == 1) && bcastDims) {
        // RHS with rank1 is special. It be synthetically transposed to dim[:-2]
        for (int32_t i = 0; i < bcastDims - 1; i++)
          bcastedShape.push_back(1);
        bcastedShape.push_back(tensorShape[0]);
        bcastedShape.push_back(1);
      } else {
        if (bcastDims > 0) { // rank broadcast
          for (uint32_t i = 0; i < bcastDims; i++)
            bcastedShape.push_back(1);
        }
        for (auto &dim : tensorShape)
          bcastedShape.push_back(dim);
      }
      return bcastedShape;
    };

    // Step: Rank broadcast the two inputs.
    auto lhsBroadcastedShape = getRankBroadcastedShape(lhs, false);
    auto lhsBroadcastedTy = RankedTensorType::get(
        makeShapeLLVMCompatible(lhsBroadcastedShape), lhsElemTy);
    auto rhsBroadcastedShape = getRankBroadcastedShape(rhs, true);
    auto rhsBroadcastedTy = RankedTensorType::get(
        makeShapeLLVMCompatible(rhsBroadcastedShape), rhsElemTy);

    auto rankBroadcastedLhs =
        lhsRank == maxInputRank
            ? lhs
            : rewriter.create<tosa::ReshapeOp>(
                  op->getLoc(),
                  OpConversionPattern<AtenOpT>::getTypeConverter()->convertType(
                      lhsBroadcastedTy),
                  lhs, rewriter.getDenseI64ArrayAttr(lhsBroadcastedShape));

    auto rankBroadcastedRhs =
        rhsRank == maxInputRank
            ? rhs
            : rewriter.create<tosa::ReshapeOp>(
                  op->getLoc(),
                  OpConversionPattern<AtenOpT>::getTypeConverter()->convertType(
                      rhsBroadcastedTy),
                  rhs, rewriter.getDenseI64ArrayAttr(rhsBroadcastedShape));

    // TOSA matmul is performed on two 3D inputs and generates a 3D output.
    // Lower ranked tensors are dim-1 reshaped up to 3D
    auto reshapeUpTo3DTensor = [&](Value tensor) -> Value {
      auto tensorTy = cast<TensorType>(tensor.getType());
      auto rank = tensorTy.getRank();

      assert(rank <= 3 && "reshapeUpTo3D tensor must receive rank <= 3");
      if (rank == 3)
        return tensor;

      auto shape = makeShapeTorchCompatible(tensorTy.getShape());
      SmallVector<int64_t> newShape({1, 1, 1});

      if (rank == 2) { // batchsize = 1
        newShape[1] = shape[0];
        newShape[2] = shape[1];
      } else { // rank 1
        newShape[2] = shape[0];
      }
      auto newType = RankedTensorType::get(makeShapeLLVMCompatible(newShape),
                                           tensorTy.getElementType());

      return rewriter.create<tosa::ReshapeOp>(
          op->getLoc(),
          OpConversionPattern<AtenOpT>::getTypeConverter()->convertType(
              newType),
          tensor, rewriter.getDenseI64ArrayAttr(newShape));
    };

    // Where broadcasting is required in one or more batch dims, the following
    // is done.
    // Where all batch dims are involved in broadcasting:
    // Given A: 3x1x5x6 and B: 1x4x6x7
    // 1. Reshape A to 1x15x6 (squeeze all batchdims into dim1)
    // 2. Transpose B to 6x1x4x7, Reshape to 1x6x28
    // 3. tosa.Matmul 1x15x6 1x6x28 = 1x15x28
    // 4. Reshape out to 3x5x4x7, Transpose to 3x4x5x7
    // Where there are batch dimensions that are broadcast and not, the
    // treatment is to have dim0 correspond to product of all non-broadcast
    // dimsizes:
    // Given A: 4x8x16x32 B: 8x32x17
    // 1. Reshape A to 8x64x32 (squeeze all unbroadcasted dims into dim0,
    // broadcasted dims into dim1)
    // 2. No transpose or reshape of B as its batchdims are not broadcast to.
    // 3. tosa.Matmul 8x64x32 8x32x17 = 8x64x17
    // 4. Reshape to 8x4x16x17, Transpose to 4x8x16x17

    // Check if we need to perform the broadcast on batch dim
    // Not needed if max rank < 3, or if maxrank == 3 and dim[0] matches
    auto needsBatchDimBroadcast = [&]() -> bool {
      if (maxInputRank < 3) {
        return false;
      } else {
        if (maxInputRank == 3 &&
            lhsBroadcastedShape[0] == rhsBroadcastedShape[0]) {
          return false;
        }
        return true;
      }
    };

    auto performBatchDimBroadcast = needsBatchDimBroadcast();

    // Inputs to the tosa.matmul
    Value matmulLhs, matmulRhs;

    using TensorShape_t = struct {
      int64_t dim;
      int64_t shape;
    };

    // Transpose needs to done if transposeDims are not non-monotonically
    // increasing. E.g. [0, 1, 2, 3]: No transpose [1, 0, 2, 3]: Transpose dim0
    // and dim1 The order need not be sequential, since one or more dims may
    // have been removed due to broadcasting.
    auto isTransposeRequired = [](SmallVector<int32_t> transposedDims) -> bool {
      int32_t lastDim = -1;
      for (auto &dim : transposedDims) {
        if (lastDim > dim)
          return true;
        lastDim = dim;
      }
      return false;
    };

    SmallVector<TensorShape_t> batchElems, lhsSqueezedElems, rhsSqueezedElems;

    if (!performBatchDimBroadcast) {
      // Simple with no broadcasting artifacts. Just reshape up to 3D
      matmulLhs = reshapeUpTo3DTensor(rankBroadcastedLhs);
      matmulRhs = reshapeUpTo3DTensor(rankBroadcastedRhs);

    } else {
      // In this case, either or both input matrices involve broadcasting on
      // their batch dimensions. For example:
      // 4x5x6, 1x6x7 -> 4x5x7
      // 4x1x5x6, 1x3x6x7 -> 4x3x5x7
      // Though maxInputRank is necessarily >=3 here, individual matrices may be
      // lower rank.
      // E.g. 3x4x5x6, 6 -> 3x4x5

      // These are the accumulated products of the shape of each dim:
      // 1. common dimensions: upper dimensions (dims other than two rightmost)
      // whose shapes are the same for both LHS and RHS.
      // 2. LHS squeezed dimensions: all dimensions of LHS that involve
      // broadcasting in either direction, plus the LHS[-2] shape
      // 3. RHS squeezed dimensions: all dimensions of RHS that involve
      // broadcasting in either direction, plus the RHS[-1] shape
      int64_t commonValue = 1, lhsSqueezedValue = 1, rhsSqueezedValue = 1;

      // For both LHS and RHS, the dimensions are separated into the common,
      // squeezed and remaining dim. E.g. given
      // LHS = 3x4x5x6
      // RHS = 1x4x6x7
      // common = {{dim=1, shape=4}}
      // lhs squeezed = {{dim=0, shape=3},
      //                 {dim=2, shape=5}}
      // rhs squeezed = {{dim=0, shape=1},
      //                 {dim=2, shape=7}}
      // The matmul dim is LHS[-1] and RHS[-2], i.e. 6.
      // Once this is obtained, LHS and RHS are expressed as:
      // LHS = {common, lhs_squeezed, matmul_dim}
      // RHS = {common, matmul_dim, rhs_squeezed}
      // The matmul is then performed to obtain output:
      // matmul_out = {common, lhs_squeezed, rhs_squeezed}
      // Finally, we reshape to 'unsqueeze' the LHS and RHS parts and transpose
      // them back to their correct positions.

      SmallVector<int64_t> transposedLhsShape;
      SmallVector<int32_t> transposedLhsDims;

      // Step: generate the common dim/shape information
      bool hasDynamicDims = false;
      for (uint32_t dim = 0; dim < maxInputRank - 2; dim++) {
        bool isDynamicDim = ShapedType::isDynamic(lhsBroadcastedShape[dim]);
        hasDynamicDims |= isDynamicDim;
        if (isDynamicDim ||
            lhsBroadcastedShape[dim] == rhsBroadcastedShape[dim]) {
          commonValue *= lhsBroadcastedShape[dim];
          batchElems.push_back({dim, lhsBroadcastedShape[dim]});
        }
      }
      commonValue = commonValue < 0 ? kUnknownSize : commonValue;

      // TODO: Handle the case when there are dynamic batch dimensions.
      if (hasDynamicDims)
        commonValue = kUnknownSize;

      // Step: generate the LHS squeezed dim/shape information.
      for (uint32_t dim = 0; dim < maxInputRank - 2; dim++) {
        bool isDynamicDim = ShapedType::isDynamic(lhsBroadcastedShape[dim]);
        if (!isDynamicDim &&
            lhsBroadcastedShape[dim] != rhsBroadcastedShape[dim]) {
          lhsSqueezedValue *= lhsBroadcastedShape[dim];
          lhsSqueezedElems.push_back({dim, lhsBroadcastedShape[dim]});
        }
      }
      // including LHS[-2]
      lhsSqueezedElems.push_back(
          {maxInputRank - 2, lhsBroadcastedShape[maxInputRank - 2]});
      lhsSqueezedValue *= lhsBroadcastedShape[maxInputRank - 2];
      lhsSqueezedValue = lhsSqueezedValue < 0 ? kUnknownSize : lhsSqueezedValue;

      // Step: Create the tosa.transpose array. If this array has a
      // non-monotonic series of dims, perform transpose.
      // First the common_elems
      for (uint32_t i = 0; i < batchElems.size(); i++) {
        transposedLhsShape.push_back(batchElems[i].shape);
        transposedLhsDims.push_back(batchElems[i].dim);
      }
      // then the lhs_squeezed elems
      for (uint32_t i = 0; i < lhsSqueezedElems.size(); i++) {
        transposedLhsShape.push_back(lhsSqueezedElems[i].shape);
        transposedLhsDims.push_back(lhsSqueezedElems[i].dim);
      }
      // then the final dim
      transposedLhsDims.push_back(maxInputRank - 1);
      transposedLhsShape.push_back(lhsBroadcastedShape[maxInputRank - 1]);

      bool lhsNeedsTranspose = isTransposeRequired(transposedLhsDims);

      auto lhsReshapeInput = rankBroadcastedLhs;

      if (lhsNeedsTranspose) {
        auto transposedLhsType = RankedTensorType::get(
            makeShapeLLVMCompatible(transposedLhsShape), rhsElemTy);

        std::optional<Value> transposedLhsDimsConst =
            tosa::getConstTensor<int32_t>(
                rewriter, op,
                /*vec=*/transposedLhsDims,
                /*shape=*/{static_cast<int32_t>(transposedLhsDims.size())});

        lhsReshapeInput =
            rewriter
                .create<tosa::TransposeOp>(
                    op->getLoc(),
                    OpConversionPattern<AtenOpT>::getTypeConverter()
                        ->convertType(transposedLhsType),
                    rankBroadcastedLhs, transposedLhsDimsConst.value())
                .getResult();
      }

      // LHS = {common, lhs_squeezed, matmul_dim}
      SmallVector<int64_t> newLhsShape(
          {1, 1, lhsBroadcastedShape[maxInputRank - 1]});
      newLhsShape[0] = commonValue;
      newLhsShape[1] = hasDynamicDims ? kUnknownSize : lhsSqueezedValue;

      auto newLhsType = RankedTensorType::get(
          makeShapeLLVMCompatible(newLhsShape), lhsElemTy);

      matmulLhs = rewriter.create<tosa::ReshapeOp>(
          op->getLoc(),
          OpConversionPattern<AtenOpT>::getTypeConverter()->convertType(
              newLhsType),
          lhsReshapeInput, rewriter.getDenseI64ArrayAttr(newLhsShape));

      SmallVector<int64_t> transposedRhsShape;
      SmallVector<int32_t> transposedRhsDims;

      // Step: Create the RHS transpose sequence
      // RHS = {common, matmul_dim, rhs_squeezed}
      // first the common_dims
      for (uint32_t i = 0; i < batchElems.size(); i++) {
        transposedRhsShape.push_back(batchElems[i].shape);
        transposedRhsDims.push_back(batchElems[i].dim);
      }
      // The matmul_dim of RHS
      transposedRhsDims.push_back(maxInputRank - 2);
      transposedRhsShape.push_back(rhsBroadcastedShape[maxInputRank - 2]);
      // finally all the rhs_squeeze dims
      hasDynamicDims = false;
      for (uint32_t dim = 0; dim < maxInputRank - 2; dim++) {
        bool isDynamicDim = ShapedType::isDynamic(rhsBroadcastedShape[dim]);
        hasDynamicDims |= isDynamicDim;
        if (!isDynamicDim &&
            rhsBroadcastedShape[dim] != lhsBroadcastedShape[dim]) {
          rhsSqueezedElems.push_back({dim, rhsBroadcastedShape[dim]});
          rhsSqueezedValue *= rhsBroadcastedShape[dim];
        }
      }
      rhsSqueezedElems.push_back(
          {maxInputRank - 1, rhsBroadcastedShape[maxInputRank - 1]});
      rhsSqueezedValue *= rhsBroadcastedShape[maxInputRank - 1];
      for (uint32_t i = 0; i < rhsSqueezedElems.size(); i++) {
        transposedRhsShape.push_back(rhsSqueezedElems[i].shape);
        transposedRhsDims.push_back(rhsSqueezedElems[i].dim);
      }

      auto transposedRhsType = RankedTensorType::get(
          makeShapeLLVMCompatible(transposedRhsShape), rhsElemTy);

      if (hasDynamicDims)
        rhsSqueezedValue = kUnknownSize;

      SmallVector<int64_t> newRhsShape(
          {commonValue < 0 ? kUnknownSize : commonValue,
           rhsBroadcastedShape[maxInputRank - 2], rhsSqueezedValue});
      auto newRhsType = RankedTensorType::get(
          makeShapeLLVMCompatible(newRhsShape), rhsElemTy);

      bool rhsNeedsTranspose = isTransposeRequired(transposedRhsDims);

      auto transposedRhsValue = rankBroadcastedRhs;

      if (rhsNeedsTranspose) {
        std::optional<Value> transposedRhsDimsConst =
            tosa::getConstTensor<int32_t>(
                rewriter, op,
                /*vec=*/transposedRhsDims,
                /*shape=*/{static_cast<int32_t>(transposedRhsDims.size())});

        transposedRhsValue =
            rewriter
                .create<tosa::TransposeOp>(
                    op->getLoc(),
                    OpConversionPattern<AtenOpT>::getTypeConverter()
                        ->convertType(transposedRhsType),
                    rankBroadcastedRhs, transposedRhsDimsConst.value())
                .getResult();
      }

      // reshape
      matmulRhs = rewriter.create<tosa::ReshapeOp>(
          op->getLoc(),
          OpConversionPattern<AtenOpT>::getTypeConverter()->convertType(
              newRhsType),
          transposedRhsValue, rewriter.getDenseI64ArrayAttr(newRhsShape));
    }

    auto matmulLhsShape = makeShapeTorchCompatible(
        cast<RankedTensorType>(matmulLhs.getType()).getShape());
    auto matmulRhsShape = makeShapeTorchCompatible(
        cast<RankedTensorType>(matmulRhs.getType()).getShape());

    // The reshape/transpose should ensure the tosa.matmul always has same
    // batch size for either matrix. If if shapes are dynamic, they'll be
    // appropriately handled.
    assert(matmulLhsShape[0] == matmulRhsShape[0] &&
           "tosa.matmul needs same batchsize on LHS and RHS");

    SmallVector<int64_t> matmulOutputShape(
        {matmulLhsShape[0], matmulLhsShape[1], matmulRhsShape[2]});

    auto mmOutputTy = RankedTensorType::get(
        makeShapeLLVMCompatible(matmulOutputShape), outputElemTy);
    auto mmOpResult =
        rewriter
            .create<tosa::MatMulOp>(
                op->getLoc(),
                OpConversionPattern<AtenOpT>::getTypeConverter()->convertType(
                    mmOutputTy),
                matmulLhs, matmulRhs)
            .getResult();

    auto torchOpOutputType = lhsTy.getElementType();
    auto castOutputTy = RankedTensorType::get(
        makeShapeLLVMCompatible(matmulOutputShape), torchOpOutputType);
    auto castResult = rewriter.createOrFold<tosa::CastOp>(
        op->getLoc(),
        OpConversionPattern<AtenOpT>::getTypeConverter()->convertType(
            castOutputTy),
        mmOpResult);

    // Perform the reshape to output shape. This is always required unless max
    // input rank=3 and there was no broadcasting, in which case the tosa.matmul
    // output itself is correctly shaped.
    bool performOpReshape = !(maxInputRank == 3 && !performBatchDimBroadcast);

    if (performOpReshape) {
      // Since the output shape may be unknown, we construct it
      // independently and reshape. Otherwise reshape may be expressed for
      // an unknown to-be-inferred output shape. The final tensor.cast
      // reshapes the known shape to the desired output shape.
      auto computeOpShape = [&](SmallVector<int64_t> &reshapedOpShape,
                                SmallVector<int32_t> &transposedOpDims,
                                SmallVector<int64_t> &transposedOpShapes) {
        if (maxInputRank == 1)
          return;

        if (maxInputRank == 2) {
          if (lhsRank == 2)
            reshapedOpShape.push_back(lhsShape[0]);
          if (rhsRank == 2)
            reshapedOpShape.push_back(rhsShape[1]);
          return;
        }

        // Step: Construct the output transpose/reshape information
        // First the common_dims
        for (uint32_t i = 0; i < batchElems.size(); i++) {
          reshapedOpShape.push_back(batchElems[i].shape);
          transposedOpDims.push_back(batchElems[i].dim);
        }

        // Then the LHS squeezed dims
        for (uint32_t i = 0; i < lhsSqueezedElems.size() - 1; i++) {
          // Only dims that don't broadcast - broadcasting ones come from the
          // other input.
          if (lhsSqueezedElems[i].shape != 1) {
            reshapedOpShape.push_back(lhsSqueezedElems[i].shape);
            transposedOpDims.push_back(lhsSqueezedElems[i].dim);
          }
        }
        // The last squeezed dim is lhs[-2] which needs to be
        // checked separately for broadcasting
        if (lhsRank > 1) {
          reshapedOpShape.push_back(lhsBroadcastedShape[maxInputRank - 2]);
          transposedOpDims.push_back(maxInputRank - 2);
        }

        // then the RHS squeezed dims except rhs[-1] which is handled like
        // lhs[-2]
        for (uint32_t i = 0; i < rhsSqueezedElems.size() - 1; i++) {
          if (rhsSqueezedElems[i].shape != 1) {
            reshapedOpShape.push_back(rhsSqueezedElems[i].shape);
            transposedOpDims.push_back(rhsSqueezedElems[i].dim);
          }
        }
        // rhs[-1]
        if (rhsRank > 1) {
          reshapedOpShape.push_back(rhsBroadcastedShape[maxInputRank - 1]);
          transposedOpDims.push_back(maxInputRank - 1);
        }

        // The transposition order is the inverse of what we actually want,
        // inversing should fix this:
        llvm::SmallVector<int> inverseTransposeDims(transposedOpDims.size());
        for (int i = 0, s = transposedOpDims.size(); i < s; ++i)
          inverseTransposeDims[transposedOpDims[i]] = i;

        transposedOpDims = inverseTransposeDims;

        // Final transposed output shape construction
        for (uint32_t i = 0; i < maxInputRank - 2; i++) {
          if (lhsBroadcastedTy.isDynamicDim(i)) {
            transposedOpShapes.push_back(kUnknownSize);
          } else {
            if (lhsBroadcastedShape[i] == rhsBroadcastedShape[i]) {
              transposedOpShapes.push_back(lhsBroadcastedShape[i]);
            } else {
              transposedOpShapes.push_back(lhsBroadcastedShape[i] == 1
                                               ? rhsBroadcastedShape[i]
                                               : lhsBroadcastedShape[i]);
            }
          }
        }
        if (lhsRank > 1)
          transposedOpShapes.push_back(lhsBroadcastedShape[maxInputRank - 2]);
        if (rhsRank > 1)
          transposedOpShapes.push_back(rhsBroadcastedShape[maxInputRank - 1]);

        return;
      };

      SmallVector<int64_t> reshapedOpShape, transposedOpShape;
      SmallVector<int32_t> transposedOpDims;

      computeOpShape(reshapedOpShape, transposedOpDims, transposedOpShape);

      bool opNeedsTranspose = isTransposeRequired(transposedOpDims);

      // Perform reshape
      auto reshapedOpType = RankedTensorType::get(
          makeShapeLLVMCompatible(reshapedOpShape), torchOpOutputType);
      auto reshapedOp = rewriter.create<tosa::ReshapeOp>(
          op->getLoc(),
          OpConversionPattern<AtenOpT>::getTypeConverter()->convertType(
              reshapedOpType),
          castResult, rewriter.getDenseI64ArrayAttr(reshapedOpShape));

      if (opNeedsTranspose) {

        std::optional<Value> transposedOpShapeConst =
            tosa::getConstTensor<int32_t>(
                rewriter, op,
                /*vec=*/transposedOpDims,
                /*shape=*/{static_cast<int32_t>(transposedOpDims.size())});

        auto transposedOpType = RankedTensorType::get(
            makeShapeLLVMCompatible(transposedOpShape), torchOpOutputType);
        output = rewriter
                     .create<tosa::TransposeOp>(
                         op->getLoc(),
                         OpConversionPattern<AtenOpT>::getTypeConverter()
                             ->convertType(transposedOpType),
                         reshapedOp.getResult(), transposedOpShapeConst.value())
                     .getResult();

      } else {
        output = reshapedOp.getResult();
      }
    } else {
      output = castResult;
    }

    return success();
  }
  // The default version just reads two inputs, computes output and returns it.
  // Other versions may add a bias, apply GEMM-style alpha/beta scaling etc.
  virtual LogicalResult
  matchAndRewrite(AtenOpT op, OpAdaptor adaptor,
                  ConversionPatternRewriter &rewriter) const override {

    Value lhs, rhs;

    if (failed(readMatMulInputs(op, adaptor, rewriter, lhs, rhs)))
      return rewriter.notifyMatchFailure(op, "Failed to read matmul inputs");

    Value output;

    if (failed(performMatmul(op, adaptor, rewriter, lhs, rhs, output)))
      return rewriter.notifyMatchFailure(op,
                                         "Failed to perform matmul operation");

<<<<<<< HEAD
    rewriter.replaceOp(op, output);
=======
    rewriter.replaceOpWithNewOp<tensor::CastOp>(
        op,
        cast<RankedTensorType>(
            OpConversionPattern<AtenOpT>::getTypeConverter()->convertType(
                op.getType())),
        output);

>>>>>>> afca88a0
    return success();
  }
};

// Legalizes the torch.matmul op for general n-dim matmul.
template <typename AtenOpT>
class ConvertAtenMatMulOp : public ConvertAtenMatmulBaseOp<AtenOpT> {
public:
  using ConvertAtenMatmulBaseOp<AtenOpT>::ConvertAtenMatmulBaseOp;
  using OpAdaptor = typename AtenOpT::Adaptor;
  LogicalResult readMatMulInputs(AtenOpT op, OpAdaptor adaptor,
                                 ConversionPatternRewriter &rewriter,
                                 Value &lhs, Value &rhs) const override {
    lhs = adaptor.getSelf();
    auto lhsTy = cast<RankedTensorType>(lhs.getType());

    rhs = adaptor.getOther();
    auto rhsTy = cast<RankedTensorType>(rhs.getType());

    if (!lhsTy || !rhsTy)
      return rewriter.notifyMatchFailure(
          op, "Only ranked tensor types supported in TOSA matmul");

    return success();
  }
};

// Implements handling of aten.mm and aten.bmm ops.
template <typename AtenOpT>
class ConvertAtenMmOp : public ConvertAtenMatmulBaseOp<AtenOpT> {
public:
  using ConvertAtenMatmulBaseOp<AtenOpT>::ConvertAtenMatmulBaseOp;
  using OpAdaptor = typename AtenOpT::Adaptor;
  LogicalResult readMatMulInputs(AtenOpT op, OpAdaptor adaptor,
                                 ConversionPatternRewriter &rewriter,
                                 Value &lhs, Value &rhs) const override {

    lhs = adaptor.getSelf();
    auto lhsTy = cast<RankedTensorType>(lhs.getType());

    rhs = adaptor.getMat2();
    auto rhsTy = cast<RankedTensorType>(rhs.getType());

    if (!lhsTy || !rhsTy)
      return rewriter.notifyMatchFailure(
          op, "Only ranked tensor types supported in TOSA matmul");

    auto lhsRank = lhsTy.getRank();
    auto rhsRank = rhsTy.getRank();

    if (isa<AtenMmOp>(op)) {
      // Mm takes two 2D tensors.
      if (lhsRank != 2 || rhsRank != 2)
        return op.emitError("aten.mm called but matrix rank != 2");
    } else if (isa<AtenBmmOp>(op)) {
      // Bmm takes two 3D tensors.
      if (lhsRank != 3 || rhsRank != 3)
        return op.emitError("aten.bmm called but matrix rank != 3");
    }

    return success();
  }
};

// Implements handling of aten.linear op.
template <typename AtenOpT>
class ConvertAtenLinearOp : public ConvertAtenMatmulBaseOp<AtenOpT> {
public:
  using ConvertAtenMatmulBaseOp<AtenOpT>::ConvertAtenMatmulBaseOp;
  using OpAdaptor = typename AtenOpT::Adaptor;
  LogicalResult readMatMulInputs(AtenOpT op, OpAdaptor adaptor,
                                 ConversionPatternRewriter &rewriter,
                                 Value &lhs, Value &rhs) const override {

    lhs = adaptor.getInput();
    auto lhsTy = cast<RankedTensorType>(lhs.getType());

    rhs = adaptor.getWeight();
    auto rhsTy = cast<RankedTensorType>(rhs.getType());

    if (!lhsTy || !rhsTy)
      return rewriter.notifyMatchFailure(
          op, "Only ranked tensor types supported in TOSA matmul");

    auto lhsRank = lhsTy.getRank();
    auto rhsRank = rhsTy.getRank();

    if (lhsRank != 2 && lhsRank != 3)
      return op.emitError("aten.Linear called but input rank not 2 or 3");
    if (rhsRank != 2 && rhsRank != 3)
      return op.emitError("aten.Linear called but weight rank not 2 or 3");

    // Protection against crash due to unguarded code in TOSA->LinAlg.
    // TODO: This should be handled in TOSA->LinAlg instead.
    if (!lhsTy.hasStaticShape() || !rhsTy.hasStaticShape())
      return rewriter.notifyMatchFailure(
          op, "aten.Linear needs statically shaped input");

    return success();
  }
  // Override the default rewriter to perform RHS transpose and bias addition as
  // well.
  LogicalResult
  matchAndRewrite(AtenOpT op, OpAdaptor adaptor,
                  ConversionPatternRewriter &rewriter) const override {

    Value lhs, rhs;

    if (failed(readMatMulInputs(op, adaptor, rewriter, lhs, rhs)))
      return rewriter.notifyMatchFailure(op, "Failed to read matmul inputs");

    // The aten.Linear op has a bias tensor that is added to the matmul output.
    auto bias = adaptor.getBias();
    auto biasTy = bias.getType();

    // TOSA does not mandate that elementwise op tensors need to be ranked.
    if (!isa<Torch::NoneType>(biasTy) && !isa<TensorType>(biasTy))
      return rewriter.notifyMatchFailure(
          op, "Only tensor types supported in GEMM to TOSA for bias tensor");

    // RHS must have its last two dims transposed prior to matrix
    // multiplication.
    auto rhsTy = cast<RankedTensorType>(rhs.getType());
    auto rhsRank = rhsTy.getRank();
    auto rhsShape = makeShapeTorchCompatible(rhsTy.getShape());
    auto rhsElemTy = rhsTy.getElementType();

    // Create a non-const shape array to transpose dims.
    SmallVector<int64_t> transposedRhsShape;
    for (auto &shape : rhsShape)
      transposedRhsShape.push_back(shape);
    SmallVector<int32_t> transposedRhsDims;
    for (int32_t i = 0; i < rhsRank; i++)
      transposedRhsDims.push_back(i);

    // Swap the last two dims.
    std::swap(transposedRhsShape[rhsRank - 1], transposedRhsShape[rhsRank - 2]);
    std::swap(transposedRhsDims[rhsRank - 1], transposedRhsDims[rhsRank - 2]);

    std::optional<Value> transposedRhsShapeConst =
        tosa::getConstTensor<int32_t>(
            rewriter, op,
            /*vec=*/transposedRhsDims,
            /*shape=*/{static_cast<int32_t>(transposedRhsDims.size())});

    auto transposedRhsType = RankedTensorType::get(
        makeShapeLLVMCompatible(transposedRhsShape), rhsElemTy);
    rhs = rewriter.create<tosa::TransposeOp>(
        op->getLoc(),
        OpConversionPattern<AtenOpT>::getTypeConverter()->convertType(
            transposedRhsType),
        rhs, transposedRhsShapeConst.value());

    Value matmulOutput;
    if (failed(
            this->performMatmul(op, adaptor, rewriter, lhs, rhs, matmulOutput)))
      return rewriter.notifyMatchFailure(op,
                                         "Failed to perform matmul operation");

    Value matmulPlusBias = matmulOutput;
    if (!isa<Torch::NoneType>(biasTy)) {
      // Bias addition broadcasts to the matmul output shape.
      matmulPlusBias =
          rewriter
              .create<tosa::AddOp>(op->getLoc(), matmulOutput.getType(),
                                   matmulOutput, bias)
              .getResult();
    }
<<<<<<< HEAD
    rewriter.replaceOp(op, matmulPlusBias);
=======

    rewriter.replaceOpWithNewOp<tensor::CastOp>(
        op,
        cast<RankedTensorType>(
            OpConversionPattern<AtenOpT>::getTypeConverter()->convertType(
                op.getType())),
        matmulPlusBias);

>>>>>>> afca88a0
    return success();
  }
};

template <>
LogicalResult ConvertAtenOp<AtenRsubScalarOp>::matchAndRewrite(
    AtenRsubScalarOp op, OpAdaptor adaptor,
    ConversionPatternRewriter &rewriter) const {

  auto self = adaptor.getSelf();
  auto otherScalar = op.getOther();
  auto alphaScalar = op.getAlpha();

  auto selfTy = cast<RankedTensorType>(self.getType());
  if (!selfTy)
    return rewriter.notifyMatchFailure(
        op, "Only ranked tensor types supported in TOSA Rsub");

  if (!isa<mlir::FloatType>(selfTy.getElementType()))
    return rewriter.notifyMatchFailure(
        op, "Only floating-point datatype legalization supported");

  Value otherTensor, alphaTensor;

  if (failed(torchScalarToTosaTensor(rewriter, op, otherScalar, otherTensor,
                                     selfTy.getElementType(), {})))
    return rewriter.notifyMatchFailure(
        op, "Currently only scalar constants are supported for "
            "conversion in TOSA Rsub operation");

  if (failed(torchAlphaToTosaTensor(rewriter, op.getOperation(), alphaScalar,
                                    alphaTensor, selfTy.getElementType(),
                                    /*checkForUnity=*/true)))
    return failure();

  auto multTensor = rewriter.create<tosa::MulOp>(
      op->getLoc(), getTypeConverter()->convertType(op.getType()), self,
      alphaTensor, /*shift=*/0);

  rewriter.replaceOpWithNewOp<tosa::SubOp>(
      op, getTypeConverter()->convertType(op.getType()), otherTensor,
      multTensor);

  return success();
}

/// tosa.conv2d does not support group convolution.
/// Therefore, we create multiple ops where the input, kernel
/// and bias are slices of the original inputs.
/// Afterwards we concat the results into a single tensor.
/// This is inspired by the legalization done in onnx-mlir.
Value createConvInGroups(PatternRewriter &rewriter, Operation *op,
                         Type &resultType,
                         const llvm::ArrayRef<int64_t> weightShape,
                         Value &input, Value &weights, Value &bias,
                         const int64_t groups, DenseI64ArrayAttr &pads,
                         DenseI64ArrayAttr &strides,
                         DenseI64ArrayAttr &dilations) {
  // Set up constants outside of loop
  const int64_t sizeOfSliceInput = weightShape[1];
  const int64_t sizeOfSliceKernel = weightShape[0] / groups;
  auto inputShape = input.getType().cast<ShapedType>().getShape();

  llvm::SmallVector<int64_t, 4> inputSize = {inputShape[0], inputShape[1],
                                             inputShape[2], sizeOfSliceInput};
  llvm::SmallVector<int64_t, 4> kernelSize = {sizeOfSliceKernel, weightShape[2],
                                              weightShape[3], weightShape[1]};
  llvm::SmallVector<Value> sliceValues;
  Type outputType = RankedTensorType::get(
      llvm::SmallVector<int64_t, 4>(4, ShapedType::kDynamic),
      resultType.cast<ShapedType>().getElementType());
  for (int64_t i = 0; i < groups; i++) {
    // Slice input
    Value sliceInput = tosa::buildSlice(
        rewriter, input, {0, 0, 0, i * sizeOfSliceInput}, inputSize);

    // Slice kernel
    Value sliceWeight = tosa::buildSlice(
        rewriter, weights, {i * sizeOfSliceKernel, 0, 0, 0}, kernelSize);

    // Slice bias
    Value sliceBias = tosa::buildSlice(rewriter, bias, {i * sizeOfSliceKernel},
                                       {sizeOfSliceKernel});

    // Create conv
    Value tempConv2D = tosa::CreateOpAndInfer<mlir::tosa::Conv2DOp>(
        rewriter, input.getLoc(), outputType, sliceInput, sliceWeight,
        sliceBias, pads, strides, dilations);
    // Add value to vector
    sliceValues.push_back(tempConv2D);
  }

  constexpr int64_t channelDim = 3;
  // Create concat op
  return tosa::CreateOpAndInfer<mlir::tosa::ConcatOp>(
      rewriter, op->getLoc(), outputType, sliceValues, channelDim);
}

template <>
LogicalResult ConvertAtenOp<AtenConvolutionOp>::matchAndRewrite(
    AtenConvolutionOp op, OpAdaptor adaptor,
    ConversionPatternRewriter &rewriter) const {

  bool transposed;
  if (!matchPattern(op.getTransposed(), m_TorchConstantBool(&transposed)))
    return rewriter.notifyMatchFailure(
        op, "Unimplemented: non-constant value for transposed not supported");
  if (transposed)
    return rewriter.notifyMatchFailure(
        op, "Unimplemented: transposed convolution not supported");

  auto input = adaptor.getInput();
  auto weight = adaptor.getWeight();

  auto inputTy = cast<RankedTensorType>(input.getType());
  auto weightTy = cast<RankedTensorType>(weight.getType());
  auto outputTy =
      cast<RankedTensorType>(getTypeConverter()->convertType(op.getType()));

  if (!inputTy || !weightTy || !outputTy)
    return rewriter.notifyMatchFailure(
        op, "Input, weight and output to Convolution must be ranked tensors");

  auto inputElemTy = inputTy.getElementType();
  auto weightElemTy = weightTy.getElementType();
  auto inputShape = makeShapeTorchCompatible(inputTy.getShape());
  auto weightShape = makeShapeTorchCompatible(weightTy.getShape());

  if (inputTy.getRank() != 4)
    return rewriter.notifyMatchFailure(
        op, "Unimplemented: only 2D convolutions supported");

  if (!weightTy.hasStaticShape())
    return rewriter.notifyMatchFailure(
        op, "Unimplemented: TOSA only supports static weight");

  // Bias is optional. TOSA mandates a zero tensor here, so construct one if
  // required.
  auto bias = adaptor.getBias();
  if (isa<Torch::NoneType>(adaptor.getBias().getType())) {
    // TBD: This is only valid for quantized 8-bit. For 16-bit, the bias (and
    // accumulator) are 48-bit and not 32-bit, and requires the use of APInt to
    // define a 48-bit int.
    if (isa<quant::QuantizedType>(inputElemTy)) {
      SmallVector<int32_t> zeroVec(weightShape[0], 0);
      bias = tosa::getConstTensor<int32_t>(
                 rewriter, op, zeroVec, {static_cast<int32_t>(weightShape[0])})
                 .value();
    } else {
      SmallVector<float> zeroVec(weightShape[0], 0);
      bias = tosa::getConstTensor<float>(rewriter, op, zeroVec,
                                         {static_cast<int32_t>(weightShape[0])},
                                         inputElemTy)
                 .value();
    }
  } else {
    if (!cast<RankedTensorType>(bias.getType()))
      return rewriter.notifyMatchFailure(
          op, "Bias provided but not a ranked tensor");
  }
  auto biasElemTy =
      isa<mlir::FloatType>(inputElemTy) ? inputElemTy : rewriter.getI32Type();

  int64_t groups;
  if (!matchPattern(op.getGroups(), m_TorchConstantInt(&groups))) {
    return rewriter.notifyMatchFailure(op, "non-const group size unsupported");
  }

  SmallVector<int64_t, 2> stride;
  if (!matchPattern(adaptor.getStride(), m_TorchListOfConstantInts(stride)))
    return rewriter.notifyMatchFailure(op, "non-const stride list unsupported");

  SmallVector<int64_t, 2> padding_2d;
  if (!matchPattern(adaptor.getPadding(),
                    m_TorchListOfConstantInts(padding_2d)))
    return rewriter.notifyMatchFailure(op,
                                       "non-const padding list unsupported");

  // TOSA uses 4D padding {t, b, l, r} while Torch defines 2D padding {t, l}.
  // The Torch OFM computation uses 2*pad in each spatial direction, implying
  // the same t=b and l=r values for TOSA.
  SmallVector<int64_t> padding(
      {padding_2d[0], padding_2d[0], padding_2d[1], padding_2d[1]});

  SmallVector<int64_t, 2> dilation;
  if (!matchPattern(adaptor.getDilation(), m_TorchListOfConstantInts(dilation)))
    return rewriter.notifyMatchFailure(op,
                                       "non-const dilation list unsupported");

  // TOSA works in NHWC and takes OHWI (conv) / HWIM (depthwise conv) weights.
  // Perform the necessary transformations.
  std::optional<Value> nchwToNhwcTransposeConst =
      tosa::getConstTensor<int32_t>(rewriter, op,
                                    /*vec=*/{0, 2, 3, 1},
                                    /*shape=*/{static_cast<int32_t>(4)});
  SmallVector<int64_t> transposedInputShape(
      {inputShape[0], inputShape[2], inputShape[3], inputShape[1]});
  auto transposedInputType = RankedTensorType::get(
      makeShapeLLVMCompatible(transposedInputShape), inputElemTy);
  auto transposedInput =
      rewriter
          .create<tosa::TransposeOp>(
              op->getLoc(),
              getTypeConverter()->convertType(transposedInputType), input,
              nchwToNhwcTransposeConst.value())
          .getResult();

  SmallVector<int64_t> transformedWeightShape;
  RankedTensorType transformedWeightType;
  Value transformedWeight;
  int64_t outputCDim;
  if (groups == 1 || weightShape[1] != 1) {
    // full (group) convolution: O(I/G)HW-> OHWI
    transformedWeightShape = {weightShape[0], weightShape[2], weightShape[3],
                              weightShape[1]};
    transformedWeightType = RankedTensorType::get(
        makeShapeLLVMCompatible(transformedWeightShape), weightElemTy);
    transformedWeight =
        rewriter
            .create<tosa::TransposeOp>(
                op->getLoc(),
                getTypeConverter()->convertType(transformedWeightType), weight,
                nchwToNhwcTransposeConst.value())
            .getResult();
    outputCDim = transformedWeightShape[0];
  } else {
    // depthwise convolution: O(I/G)HW-> HWIM)
    // transpose: O(I/G)HW -> HWO(I/G)
    std::optional<Value> transposeConst =
        tosa::getConstTensor<int32_t>(rewriter, op,
                                      /*vec=*/{2, 3, 0, 1},
                                      /*shape=*/{static_cast<int32_t>(4)});
    SmallVector<int64_t> transposedWeightShape = {
        weightShape[2], weightShape[3], weightShape[0], weightShape[1]};
    auto transposedWeightType = RankedTensorType::get(
        makeShapeLLVMCompatible(transposedWeightShape), weightElemTy);
    auto transposedWeight =
        rewriter
            .create<tosa::TransposeOp>(
                op->getLoc(),
                getTypeConverter()->convertType(transposedWeightType), weight,
                transposeConst.value())
            .getResult();

    // reshape: HWO(I/G) -> HWIM
    outputCDim = makeShapeTorchCompatible(outputTy.getShape())[1];
    if (outputCDim == kUnknownSize) {
      return rewriter.notifyMatchFailure(
          op, "number of output channels must be statically known for "
              "depthwise convolutions");
    }
    transformedWeightShape = {
        transposedWeightShape[0],
        transposedWeightShape[1],
        groups,
        outputCDim / groups,
    };
    transformedWeightType = RankedTensorType::get(
        makeShapeLLVMCompatible(transformedWeightShape), weightElemTy);
    transformedWeight =
        rewriter
            .create<tosa::ReshapeOp>(
                op->getLoc(),
                getTypeConverter()->convertType(transformedWeightType),
                transposedWeight,
                rewriter.getDenseI64ArrayAttr(transformedWeightShape))
            .getResult();
  }

  int64_t outputHDim, outputWDim;
  if (inputTy.hasStaticShape()) {
    int64_t inputHDim = inputShape[2];
    int64_t inputWDim = inputShape[3];
    int64_t weightHDim = weightShape[2];
    int64_t weightWDim = weightShape[3];
    outputHDim = (inputHDim + padding[0] + padding[1] -
                  dilation[0] * (weightHDim - 1) - 1) /
                     stride[0] +
                 1;
    outputWDim = (inputWDim + padding[2] + padding[3] -
                  dilation[1] * (weightWDim - 1) - 1) /
                     stride[1] +
                 1;
  } else {
    outputHDim = kUnknownSize;
    outputWDim = kUnknownSize;
  }

  // Output shape is NHWC, to be transposed back to NCHW. Output elemTy for
  // quantized input is i32, which gets rescaled down to quantized output range.
  SmallVector<int64_t> outputShape = {transposedInputShape[0], outputHDim,
                                      outputWDim, outputCDim};

  DenseI64ArrayAttr paddingAttr = rewriter.getDenseI64ArrayAttr(padding);
  DenseI64ArrayAttr strideAttr = rewriter.getDenseI64ArrayAttr(stride);
  DenseI64ArrayAttr dilationAttr = rewriter.getDenseI64ArrayAttr(dilation);

  Value convOpResult;
  if (groups == 1) {
    // full convolution
    auto convOpTy =
        RankedTensorType::get(makeShapeLLVMCompatible(outputShape), biasElemTy);
    convOpResult =
        rewriter
            .create<tosa::Conv2DOp>(op->getLoc(),
                                    getTypeConverter()->convertType(convOpTy),
                                    transposedInput, transformedWeight, bias,
                                    paddingAttr, strideAttr, dilationAttr)
            .getResult();
  } else if (weightShape[1] == 1) {
    // depthwise convolution
    auto convOpTy =
        RankedTensorType::get(makeShapeLLVMCompatible(outputShape), biasElemTy);
    convOpResult =
        rewriter
            .create<tosa::DepthwiseConv2DOp>(
                op->getLoc(), getTypeConverter()->convertType(convOpTy),
                transposedInput, transformedWeight, bias, paddingAttr,
                strideAttr, dilationAttr)
            .getResult();
  } else {
    // general group convolution
    convOpResult = createConvInGroups(
        rewriter, op, outputTy, weightShape, transposedInput, transformedWeight,
        bias, groups, paddingAttr, strideAttr, dilationAttr);
  }

  std::optional<Value> nhwcToNchwTransposeConst =
      tosa::getConstTensor<int32_t>(rewriter, op,
                                    /*vec=*/{0, 3, 1, 2},
                                    /*shape=*/{static_cast<int32_t>(4)});
  SmallVector<int64_t> transposedOutputShape(
      {outputShape[0], outputShape[3], outputShape[1], outputShape[2]});
  auto transposedOutputType = RankedTensorType::get(
      makeShapeLLVMCompatible(transposedOutputShape), biasElemTy);
  auto transposedOutput =
      rewriter
          .create<tosa::TransposeOp>(
              op->getLoc(),
              getTypeConverter()->convertType(transposedOutputType),
              convOpResult, nhwcToNchwTransposeConst.value())
          .getResult();

  Value rescaledResult = transposedOutput;
  if (isa<quant::QuantizedType>(inputElemTy)) {
    rescaledResult = tosa::buildRescaleOpConvOutput(
        rewriter, op, transposedOutput, inputTy, weightTy, outputTy);
  }

  rewriter.replaceOpWithNewOp<tensor::CastOp>(
      op, getTypeConverter()->convertType(op.getType()), rescaledResult);

  return success();
}

template <>
LogicalResult ConvertAtenOp<AtenReshapeOp>::matchAndRewrite(
    AtenReshapeOp op, OpAdaptor adaptor,
    ConversionPatternRewriter &rewriter) const {

  auto self = adaptor.getSelf();

  auto selfTy = cast<RankedTensorType>(self.getType());
  if (!selfTy)
    return rewriter.notifyMatchFailure(
        op, "Only ranked tensor types supported in TOSA Reshape");

  // Check that at most one dimension is -1
  SmallVector<int64_t> newShape;
  if (!matchPattern(op.getShape(), m_TorchListOfConstantInts(newShape)))
    return rewriter.notifyMatchFailure(
        op, "Only constant shape supported in TOSA Reshape");

  int auto_sz = 0;
  for (auto s : newShape)
    auto_sz += (s == -1 ? 1 : 0);
  if (auto_sz > 1)
    return rewriter.notifyMatchFailure(
        op, "At most one dimension may be specified as -1 to "
            "automatically calculate its size");

  auto newType = RankedTensorType::get(makeShapeLLVMCompatible(newShape),
                                       selfTy.getElementType());

  rewriter.replaceOpWithNewOp<tosa::ReshapeOp>(
      op, getTypeConverter()->convertType(newType), self,
      rewriter.getDenseI64ArrayAttr(newShape));

  return success();
}

Value computeBatchNorm(Operation *op, ConversionPatternRewriter &rewriter,
                       Type outType, Value input, Value variance, Value eps,
                       Value mean, Value weight, Value bias) {
  // For PyTorch:
  //   scale  = gamma = weight
  //   offset = beta  = bias
  // Lowering:
  // fused batchnorm = (input-mean) * scale * rsqrt(var+epsilon)) + offset
  //
  // shape_0 = ones(input.rank)
  // shape_0[input.rank-1] = input.shape[input.rank-1]
  // shape_1 = ones(1)
  //
  // bmean  = reshape(mean, shape_0)
  // bscale = reshape(scale, shape_0)
  // boffset= reshape(offset, shape_0)
  // beps   = reshape(epsilon, shape_1)
  //
  // op1 = sub(input, bmean)
  // op2 = add(var, beps)
  // op3 = rsqrt(op2)
  // bvar = reshape(op3, shape_0)
  // op4 = mul(op1, bvar)
  // op5 = mul(op4, bscale)
  // op6 = add(op5, boffset)

  auto op1SubInputMean =
      rewriter.create<tosa::SubOp>(op->getLoc(), outType, input, mean);

  auto op2AddVarEpsilon = rewriter.create<tosa::AddOp>(
      op->getLoc(), variance.getType(), variance, eps);

  auto op3RsqrtOp2 = rewriter.create<tosa::RsqrtOp>(
      op->getLoc(), variance.getType(), op2AddVarEpsilon.getResult());

  auto op4MulOp1Op3 = rewriter.create<tosa::MulOp>(op->getLoc(), outType,
                                                   op1SubInputMean.getResult(),
                                                   op3RsqrtOp2.getResult(), 0);

  auto op5MulOp4Scale = rewriter.create<tosa::MulOp>(
      op->getLoc(), outType, op4MulOp1Op3.getResult(), weight, 0);

  return rewriter
      .create<tosa::AddOp>(op->getLoc(), outType, op5MulOp4Scale.getResult(),
                           bias)
      .getResult();
}

// This lowering is based on the TensorFlow to TOSA lowering.
template <>
LogicalResult ConvertAtenOp<AtenBatchNormOp>::matchAndRewrite(
    AtenBatchNormOp op, OpAdaptor adaptor,
    ConversionPatternRewriter &rewriter) const {

  // Not a ranked tensor output
  if (!dyn_cast<RankedTensorType>(adaptor.getInput().getType()))
    return rewriter.notifyMatchFailure(
        op, "Only ranked tensor types are supported");

  auto outType = getTypeConverter()->convertType(op.getType());

  // Note: cudnn_enabled is not handled.

  // FIXME: Handle training and momentum.
  if (isa<Torch::NoneType>(op.getMomentum().getType()))
    return rewriter.notifyMatchFailure(op, "Unsupported None for momentum");

  auto meanType = dyn_cast<TensorType>(adaptor.getRunningMean().getType());
  auto varianceType = dyn_cast<TensorType>(adaptor.getRunningVar().getType());
  if (!varianceType || !meanType)
    return rewriter.notifyMatchFailure(
        op, "Only ranked tensor types are supported");

  // Normalization ops perform elementwise ops of a single mean/stdev value
  // against the feature map and because input is NCHW, the rank-1 value must be
  // reshaped so it sits on the same dim as 'C'.
  auto reshapeToNormInputDim = [&](Operation *op,
                                   ConversionPatternRewriter &rewriter,
                                   const TypeConverter *converter, Type outType,
                                   const Value toBcast, Value &result) {
    RankedTensorType toBcastType =
        dyn_cast<RankedTensorType>(toBcast.getType());
    if (toBcastType.getRank() > 1)
      return rewriter.notifyMatchFailure(op, "Rank cannot be more than 1");

    RankedTensorType outTensorType = cast<RankedTensorType>(outType);
    SmallVector<int64_t> newShape = {
        makeShapeTorchCompatible(toBcastType.getShape())[0]};
    for (auto i = 2; i < outTensorType.getRank(); ++i)
      newShape.push_back(1);
    auto newType = RankedTensorType::get(makeShapeLLVMCompatible(newShape),
                                         outTensorType.getElementType());

    result = rewriter.create<tosa::ReshapeOp>(
        op->getLoc(), newType, toBcast,
        rewriter.getDenseI64ArrayAttr(newShape));

    return success();
  };

  Value meanVal, varianceVal, weightVal, biasVal;
  assert(meanType.getNumElements() != 0 && varianceType.getNumElements() != 0);
  if (failed(reshapeToNormInputDim(op.getOperation(), rewriter,
                                   getTypeConverter(), outType,
                                   adaptor.getRunningMean(), meanVal)))
    return rewriter.notifyMatchFailure(op, "Failed to reshape running mean");

  if (failed(reshapeToNormInputDim(op.getOperation(), rewriter,
                                   getTypeConverter(), outType,
                                   adaptor.getRunningVar(), varianceVal)))
    return rewriter.notifyMatchFailure(op,
                                       "Failed to reshape running variance");

  if (failed(reshapeToNormInputDim(op.getOperation(), rewriter,
                                   getTypeConverter(), outType,
                                   adaptor.getWeight(), weightVal)))
    return rewriter.notifyMatchFailure(op, "Failed to reshape weight");

  if (failed(reshapeToNormInputDim(op.getOperation(), rewriter,
                                   getTypeConverter(), outType,
                                   adaptor.getBias(), biasVal)))
    return rewriter.notifyMatchFailure(op, "Failed to reshape bias");

  double eps;
  if (!matchPattern(op.getEps(), m_TorchConstantFloat(&eps)))
    return rewriter.notifyMatchFailure(op, "eps must be a scalar constant");

  auto epsilonConst = tosa::getConstTensor<float>(rewriter, op.getOperation(),
                                                  {static_cast<float>(eps)}, {},
                                                  meanType.getElementType())
                          .value();

  auto batchNorm =
      computeBatchNorm(op, rewriter, outType, adaptor.getInput(), varianceVal,
                       epsilonConst, meanVal, weightVal, biasVal);

  rewriter.replaceOp(op, {batchNorm});

  return success();
}

// This lowering is loosely based on Torch to LinAlg lowering.
template <>
LogicalResult ConvertAtenOp<AtenNativeLayerNormOp>::matchAndRewrite(
    AtenNativeLayerNormOp op, OpAdaptor adaptor,
    ConversionPatternRewriter &rewriter) const {

  // The key difference from BatchNorm is that a specified set of dims
  // (normalized_shape) are chosen to compute the mean and variance from input.
  // Where as in BatchNorm the mean and variance are operands. tosa::ReduceSumOp
  // is used to sum up the these dims for mean and for variance. The results
  // eventually being reshaped for broadcasting.

  // Not a ranked tensor output
  if (!dyn_cast<RankedTensorType>(adaptor.getInput().getType()))
    return rewriter.notifyMatchFailure(
        op, "Only ranked tensor types are supported");

  auto inputType = cast<RankedTensorType>(adaptor.getInput().getType());
  if (inputType.getRank() > 4)
    return rewriter.notifyMatchFailure(op,
                                       "Only up to 4D tensors are supported");

  auto outType = getTypeConverter()->convertType(op.getType(0));

  // Note: cudnn_enabled is not handled.

  // FIXME: Handle the None cases for the optional parameters.
  if (isa<Torch::NoneType>(adaptor.getWeight().getType()))
    return rewriter.notifyMatchFailure(op, "Unsupported None for weight");
  if (isa<Torch::NoneType>(adaptor.getBias().getType()))
    return rewriter.notifyMatchFailure(op, "Unsupported None for bias");

  auto weightType = cast<RankedTensorType>(adaptor.getWeight().getType());
  auto biasType = cast<RankedTensorType>(adaptor.getBias().getType());
  int64_t inputRank = inputType.getRank();
  Type elemTy = inputType.getElementType();
  SmallVector<int64_t> inputTypeShape(
      makeShapeTorchCompatible(inputType.getShape()));

  // Check if all the arguments meet the requirements.
  SmallVector<int64_t> normalizedShapeSizesInt;
  if (!matchPattern(op.getNormalizedShape(),
                    m_TorchListOfConstantInts(normalizedShapeSizesInt))) {
    return rewriter.notifyMatchFailure(op, "Unimplemented normalized_shape not"
                                           "constructed from ListConstruct");
  }
  int64_t normalizedShapeRank = normalizedShapeSizesInt.size();
  if (weightType.getRank() != normalizedShapeRank ||
      biasType.getRank() != normalizedShapeRank ||
      inputRank < normalizedShapeRank || normalizedShapeRank < 1)
    return rewriter.notifyMatchFailure(op, "Input or weight or bias shape or"
                                           "normalized shape not compatible");

  // Check all the dimensions match the normalized_shape, only static shapes as
  // of now
  int64_t meanAndVarShapeRank = inputRank - normalizedShapeSizesInt.size();
  for (auto en : llvm::enumerate((normalizedShapeSizesInt))) {
    int64_t index = en.index();
    int64_t value = en.value();
    if (inputTypeShape[index + meanAndVarShapeRank] != value ||
        makeShapeTorchCompatible(weightType.getShape())[index] != value ||
        makeShapeTorchCompatible(biasType.getShape())[index] != value)
      return rewriter.notifyMatchFailure(op,
                                         "mismatching contracting dimension");
  }

  // Helper for computing mean and variance.
  auto computeSumAndReshape = [&](Value toReduce, RankedTensorType toReduceType,
                                  Type outType, SmallVector<int64_t> outShape) {
    Value sumDiv = toReduce;
    SmallVector<int64_t> toReduceShape(
        makeShapeTorchCompatible(toReduceType.getShape()));
    for (int64_t i = toReduceShape.size() - 1; i >= meanAndVarShapeRank; i--) {
      toReduceShape[i] = 1;
      sumDiv = rewriter.create<tosa::ReduceSumOp>(
          op.getLoc(),
          RankedTensorType::get(makeShapeLLVMCompatible(toReduceShape),
                                inputType.getElementType()),
          sumDiv, rewriter.getI32IntegerAttr(i));
    }

    return rewriter.create<tosa::ReshapeOp>(
        op.getLoc(), outType, sumDiv, rewriter.getDenseI64ArrayAttr(outShape));
  };

  // TOSA has integer Div so, compute reciprocal of element count to be used in
  // mul.
  int64_t elemCnt = 1;
  for (auto i : normalizedShapeSizesInt)
    elemCnt *= i;

  auto elemCntConst =
      tosa::getConstTensor<float>(rewriter, op.getOperation(),
                                  {static_cast<float>(elemCnt)}, {1}, elemTy)
          .value();
  Value elemCntRcp = rewriter.create<tosa::ReciprocalOp>(
      op.getLoc(), elemCntConst.getType(), elemCntConst);

  // Broadcast type and shape for various intermediate values.
  SmallVector<int64_t> bcastOutShape;
  for (auto en : llvm::enumerate(inputTypeShape)) {
    bcastOutShape.push_back(
        static_cast<int64_t>(en.index()) >= meanAndVarShapeRank ? 1
                                                                : en.value());
  }
  auto bcastOutType =
      RankedTensorType::get(makeShapeLLVMCompatible(bcastOutShape), elemTy);

  // Compute mean.
  Value sum = computeSumAndReshape(adaptor.getInput(), inputType, bcastOutType,
                                   bcastOutShape);
  Value meanVal = rewriter.create<tosa::MulOp>(op.getLoc(), bcastOutType, sum,
                                               elemCntRcp, /*shift=*/0);

  // Compute variance.
  Value squareSumSub = rewriter.create<tosa::SubOp>(
      op.getLoc(), inputType, adaptor.getInput(), meanVal);
  Value squareSum = rewriter.create<tosa::MulOp>(op.getLoc(), inputType,
                                                 squareSumSub, squareSumSub, 0);

  Value squareSumReduced =
      computeSumAndReshape(squareSum, inputType, bcastOutType, bcastOutShape);
  Value varianceVal = rewriter.create<tosa::MulOp>(
      op.getLoc(), bcastOutType, squareSumReduced, elemCntRcp, /*shift=*/0);

  // Reshape weight and bias.
  SmallVector<int64_t> weightAndBiasBcastShape;
  for (auto en :
       llvm::enumerate(makeShapeTorchCompatible(inputType.getShape()))) {
    weightAndBiasBcastShape.push_back(
        static_cast<int64_t>(en.index()) < meanAndVarShapeRank ? 1
                                                               : en.value());
  }
  auto weightAndMeanBcastType = RankedTensorType::get(
      makeShapeLLVMCompatible(weightAndBiasBcastShape), elemTy);

  Value weightVal = rewriter.create<tosa::ReshapeOp>(
      op.getLoc(), weightAndMeanBcastType, adaptor.getWeight(),
      rewriter.getDenseI64ArrayAttr(weightAndBiasBcastShape));

  Value biasVal = rewriter.create<tosa::ReshapeOp>(
      op.getLoc(), weightAndMeanBcastType, adaptor.getBias(),
      rewriter.getDenseI64ArrayAttr(weightAndBiasBcastShape));

  double eps;
  if (!matchPattern(op.getEps(), m_TorchConstantFloat(&eps)))
    return rewriter.notifyMatchFailure(op, "eps must be a scalar constant");
  auto epsilonConst =
      tosa::getConstTensor<float>(rewriter, op.getOperation(),
                                  {static_cast<float>(eps)}, {}, elemTy)
          .value();

  // Compute layer norm.
  auto layerNorm =
      computeBatchNorm(op, rewriter, outType, adaptor.getInput(), varianceVal,
                       epsilonConst, meanVal, weightVal, biasVal);

  rewriter.replaceOp(op, {layerNorm, meanVal, varianceVal});

  return success();
}

// Torch constants are converted to tosa.const .
template <>
LogicalResult ConvertAtenOp<ValueTensorLiteralOp>::matchAndRewrite(
    ValueTensorLiteralOp op, OpAdaptor adaptor,
    ConversionPatternRewriter &rewriter) const {

  auto outputTy =
      cast<RankedTensorType>(getTypeConverter()->convertType(op.getType()));

  // Tensors with integer types need to be converted to signless integer
  // element type. All tensors with element types other than integer can reuse
  // existing elements attribute.
  // TODO: what about unsigned integer?
  if (auto elements = dyn_cast<DenseIntElementsAttr>(op.getValueAttr())) {
    if (elements.getElementType().isSignedInteger()) {
      Type builtinTensorElemTy = outputTy.getElementType();
      unsigned bitWidth = builtinTensorElemTy.getIntOrFloatBitWidth();
      DenseElementsAttr valueAttr =
          elements.mapValues(builtinTensorElemTy, [&](const APInt &v) {
            return APInt(bitWidth, v.getSExtValue());
          });
      rewriter.replaceOpWithNewOp<tosa::ConstOp>(op, outputTy, valueAttr);
      return success();
    }
  }
  rewriter.replaceOpWithNewOp<tosa::ConstOp>(op, outputTy, adaptor.getValue());
  return success();
}

template <>
LogicalResult ConvertAtenOp<AtenFlattenUsingIntsOp>::matchAndRewrite(
    AtenFlattenUsingIntsOp op, OpAdaptor adaptor,
    ConversionPatternRewriter &rewriter) const {

  // Not a ranked tensor type
  auto selfType = dyn_cast<RankedTensorType>(adaptor.getSelf().getType());
  if (!selfType)
    return rewriter.notifyMatchFailure(op,
                                       "Only ranked tensor types supported");

  int64_t selfRank = selfType.getRank();

  int64_t start_dim, end_dim;

  if (!matchPattern(op.getStartDim(), m_TorchConstantInt(&start_dim)))
    return rewriter.notifyMatchFailure(op,
                                       "start_dim must be a Scalar constant");
  start_dim = toPositiveDim(start_dim, selfRank);

  if (!matchPattern(op.getEndDim(), m_TorchConstantInt(&end_dim)))
    return rewriter.notifyMatchFailure(op, "end_dim must be a Scalar constant");
  end_dim = toPositiveDim(end_dim, selfRank);

  if (selfRank > 0 && !isValidDim(start_dim, selfRank))
    return rewriter.notifyMatchFailure(op, "start_dim is statically invalid");
  if (selfRank > 0 && !isValidDim(end_dim, selfRank))
    return rewriter.notifyMatchFailure(op, "end_dim is statically invalid");
  if (end_dim < start_dim)
    return rewriter.notifyMatchFailure(op,
                                       "end_dim must be larger than start_dim");

  SmallVector<int64_t> newShape;
  for (auto s :
       llvm::enumerate(makeShapeTorchCompatible(selfType.getShape()))) {
    int64_t idx = s.index();
    if (idx < start_dim || idx > end_dim) {
      newShape.push_back(s.value());
    } else {
      if (idx == start_dim)
        newShape.push_back(s.value());
      // Only updating when the shapes are static
      else if (s.value() != kUnknownSize && newShape.back() != kUnknownSize)
        newShape.back() *= s.value();
      else
        newShape.back() = kUnknownSize;
    }
  }

  // Handle the Scalar case
  if (newShape.size() == 0)
    newShape.push_back(1);

  auto newType = RankedTensorType::get(makeShapeLLVMCompatible(newShape),
                                       selfType.getElementType());
  auto reshapeOp =
      rewriter.create<tosa::ReshapeOp>(op.getLoc(), newType, adaptor.getSelf(),
                                       rewriter.getDenseI64ArrayAttr(newShape));

  rewriter.replaceOpWithNewOp<tensor::CastOp>(
      op, getTypeConverter()->convertType(op.getType()), reshapeOp);

  return success();
}

template <>
LogicalResult ConvertAtenOp<AtenUnflattenIntOp>::matchAndRewrite(
    AtenUnflattenIntOp op, OpAdaptor adaptor,
    ConversionPatternRewriter &rewriter) const {

  // Not a ranked tensor type
  auto selfType = dyn_cast<RankedTensorType>(adaptor.getSelf().getType());
  if (!selfType || !selfType.hasStaticShape())
    return rewriter.notifyMatchFailure(
        op,
        "Only ranked tensor types with static shapes are currently supported");

  int64_t selfRank = selfType.getRank();
  int64_t dim;

  if (!matchPattern(op.getDim(), m_TorchConstantInt(&dim)))
    return rewriter.notifyMatchFailure(op, "dim must be a Scalar constant");

  SmallVector<int64_t> sizes;
  if (!matchPattern(op.getSizes(), m_TorchListOfConstantInts(sizes)))
    return rewriter.notifyMatchFailure(
        op, "Only constant sizes are currently supported");

  if (selfRank > 0 && !isValidDim(dim, selfRank))
    return rewriter.notifyMatchFailure(op, "dim is statically invalid");

  SmallVector<int64_t> newShape;
  for (auto s :
       llvm::enumerate(makeShapeTorchCompatible(selfType.getShape()))) {
    int64_t idx = s.index();
    if (idx < dim || idx > dim) {
      newShape.push_back(s.value());
    } else {
      auto sum = 1;
      for (auto newDims : sizes) {
        newShape.push_back(newDims);
        sum *= newDims;
      }
      if (sum != s.value())
        return rewriter.notifyMatchFailure(op,
                                           "sizes mismatch with original dim");
    }
  }

  auto newType = RankedTensorType::get(makeShapeLLVMCompatible(newShape),
                                       selfType.getElementType());

  rewriter.replaceOpWithNewOp<tosa::ReshapeOp>(
      op, getTypeConverter()->convertType(newType), adaptor.getSelf(),
      rewriter.getDenseI64ArrayAttr(newShape));

  return success();
}

template <>
LogicalResult ConvertAtenOp<AtenPermuteOp>::matchAndRewrite(
    AtenPermuteOp op, OpAdaptor adaptor,
    ConversionPatternRewriter &rewriter) const {

  // Not a ranked tensor type
  auto selfType = dyn_cast<RankedTensorType>(adaptor.getSelf().getType());
  if (!selfType)
    return rewriter.notifyMatchFailure(
        op,
        "Only ranked tensor types with static shapes are currently supported");

  SmallVector<int64_t> dimListInt64;
  if (!matchPattern(adaptor.getDims(), m_TorchListOfConstantInts(dimListInt64)))
    return rewriter.notifyMatchFailure(
        op, "Only constant dimensions are currently supported");
  SmallVector<int32_t> dimListInt32;
  copy(dimListInt64, std::back_inserter(dimListInt32));

  int64_t selfRank = selfType.getRank();
  // TODO: If this is already verified on the op then we can drop checking here.
  for (auto &d : dimListInt32) {
    d = toPositiveDim(d, selfRank);
    if (!isValidDim(d, selfRank))
      return rewriter.notifyMatchFailure(op, "Not all dims are valid");
  }

  auto transposeDimsConst = mlir::tosa::getConstTensor<int32_t>(
      rewriter, op.getOperation(), dimListInt32, {selfRank});

  rewriter.replaceOpWithNewOp<tosa::TransposeOp>(
      op, getTypeConverter()->convertType(op.getType()), adaptor.getSelf(),
      transposeDimsConst.value());

  return success();
}

template <>
LogicalResult ConvertAtenOp<AtenLog2Op>::matchAndRewrite(
    AtenLog2Op op, OpAdaptor adaptor,
    ConversionPatternRewriter &rewriter) const {

  // Not a tensor type.
  auto selfType = dyn_cast<TensorType>(adaptor.getSelf().getType());
  if (!selfType)
    return rewriter.notifyMatchFailure(
        op, "Only tensor types are currently supported");

  // Constant value of ln2.
  SmallVector<int64_t> ln2Shape(selfType.getRank(), 1);
  auto ln2Op = tosa::getConstTensor<float>(rewriter, op, {0.69314718056f},
                                           ln2Shape, selfType.getElementType())
                   .value();
  auto rcpOp =
      rewriter.create<tosa::ReciprocalOp>(op.getLoc(), ln2Op.getType(), ln2Op);

  auto outType = getTypeConverter()->convertType(op.getType());
  auto logOp =
      rewriter.create<tosa::LogOp>(op.getLoc(), outType, adaptor.getSelf());
  rewriter.replaceOpWithNewOp<tosa::MulOp>(op, outType, logOp, rcpOp,
                                           /*shift=*/0);

  return success();
}

template <>
LogicalResult ConvertAtenOp<AtenThresholdOp>::matchAndRewrite(
    AtenThresholdOp op, OpAdaptor adaptor,
    ConversionPatternRewriter &rewriter) const {

  // Not a tensor type.
  auto selfType = dyn_cast<TensorType>(adaptor.getSelf().getType());
  if (!selfType)
    return rewriter.notifyMatchFailure(
        op, "Only tensor types are currently supported");

  auto selfElemTy = selfType.getElementType();
  if (!selfElemTy.isIntOrFloat())
    return rewriter.notifyMatchFailure(
        op, "Only floating-point or integer datatype legalization supported");

  // Integer types with width > 32 are not supported
  auto selfIntType = dyn_cast<IntegerType>(selfElemTy);
  if (selfIntType && selfIntType.getWidth() > 32) {
    return rewriter.notifyMatchFailure(
        op, "Integer types with width greater than 32 are not supported");
  }

  SmallVector<int64_t> constTypeShape(selfType.getRank(), 1);
  Value threshold, value;
  if (failed(torchScalarToTosaTensor(rewriter, op, op.getThreshold(), threshold,
                                     selfElemTy, constTypeShape)))
    return rewriter.notifyMatchFailure(
        op, "Only scalar constant is supported for threshold");

  if (failed(torchScalarToTosaTensor(rewriter, op, op.getValue(), value,
                                     selfElemTy, constTypeShape)))
    return rewriter.notifyMatchFailure(
        op, "Only scalar constant is supported for value");

  // Threshold only clamps the upper values. tosa::ClampOp has the same
  // value for both threshold and clamped value so cannot be used.
  auto outType = getTypeConverter()->convertType(op.getType());

  auto cmpOp = rewriter.create<tosa::GreaterOp>(
      op.getLoc(),
      RankedTensorType::get(selfType.getShape(), rewriter.getIntegerType(1)),
      adaptor.getSelf(), threshold);

  rewriter.replaceOpWithNewOp<tosa::SelectOp>(op, outType, cmpOp,
                                              adaptor.getSelf(), value);

  return success();
}

template <>
LogicalResult ConvertAtenOp<AtenUnsqueezeOp>::matchAndRewrite(
    AtenUnsqueezeOp op, OpAdaptor adaptor,
    ConversionPatternRewriter &rewriter) const {

  // Not a tensor type.
  auto selfType = dyn_cast<TensorType>(adaptor.getSelf().getType());
  if (!selfType) {
    return rewriter.notifyMatchFailure(
        op, "Only tensor types are currently supported");
  }

  auto selfRank = selfType.getRank();
  auto selfElemTy = selfType.getElementType();
  if (!selfElemTy.isIntOrFloat()) {
    return rewriter.notifyMatchFailure(
        op, "Only floating-point or integer datatype legalization supported");
  }

  int64_t dim;
  if (!matchPattern(op.getDim(), m_TorchConstantInt(&dim)))
    return rewriter.notifyMatchFailure(op, "dim must be a Scalar constant");

  // toPositiveDim converts negative dims to the range [0, inputRank). So, -1
  // will be converted to inputRank-1. For `torch.unsqueeze` op, -1 has to be
  // converted to inputRank, and the valid dim range is [0, inputRank + 1).
  dim = toPositiveDim(dim, selfRank + 1);
  if (!isValidDim(dim, selfRank + 1))
    return rewriter.notifyMatchFailure(op, "dim is statically invalid");

  SmallVector<int64_t> outShape;
  for (auto en :
       llvm::enumerate(makeShapeTorchCompatible(selfType.getShape()))) {
    if (static_cast<int64_t>(en.index()) == dim)
      outShape.push_back(1);

    outShape.push_back(en.value());
  }
  if (dim == selfRank)
    outShape.push_back(1);

  rewriter.replaceOpWithNewOp<tosa::ReshapeOp>(
      op, getTypeConverter()->convertType(op.getType()), adaptor.getSelf(),
      rewriter.getDenseI64ArrayAttr(outShape));

  return success();
}

template <>
LogicalResult ConvertAtenOp<AtenContiguousOp>::matchAndRewrite(
    AtenContiguousOp op, OpAdaptor adaptor,
    ConversionPatternRewriter &rewriter) const {

  // Not a tensor type.
  auto selfType = dyn_cast<TensorType>(adaptor.getSelf().getType());
  if (!selfType)
    return rewriter.notifyMatchFailure(
        op, "Only tensor types are currently supported");

  // FIXME: memory_format is not handled.

  rewriter.replaceOp(op, adaptor.getSelf());

  return success();
}

template <>
LogicalResult ConvertAtenOp<AtenDropoutOp>::matchAndRewrite(
    AtenDropoutOp op, OpAdaptor adaptor,
    ConversionPatternRewriter &rewriter) const {

  // Not a tensor type.
  auto selfType = dyn_cast<TensorType>(adaptor.getInput().getType());
  if (!selfType)
    return rewriter.notifyMatchFailure(
        op, "Only tensor types are currently supported");

  // FIXME: train and p are not handled.

  bool train;
  if (!matchPattern(op.getTrain(), m_TorchConstantBool(&train)))
    return rewriter.notifyMatchFailure(op, "train must be a Scalar constant");

  if (train)
    return rewriter.notifyMatchFailure(op, "train must be false");

  rewriter.replaceOpWithNewOp<tosa::CastOp>(
      op, getTypeConverter()->convertType(op.getType()), adaptor.getInput());

  return success();
}

template <>
LogicalResult ConvertAtenOp<AtenViewOp>::matchAndRewrite(
    AtenViewOp op, OpAdaptor adaptor,
    ConversionPatternRewriter &rewriter) const {

  // Not a tensor type.
  auto selfType = dyn_cast<TensorType>(adaptor.getSelf().getType());
  if (!selfType)
    return rewriter.notifyMatchFailure(
        op, "Only tensor types are currently supported");

  auto selfElemTy = selfType.getElementType();
  if (!selfElemTy.isIntOrFloat()) {
    return rewriter.notifyMatchFailure(
        op, "Only floating-point or integer datatype legalization supported");
  }

  SmallVector<int64_t> outShape;
  if (!matchPattern(op.getSize(), m_TorchListOfConstantInts(outShape)))
    return rewriter.notifyMatchFailure(op,
                                       "size must consist of Scalar constants");

  // the shape -1 is inferred from other dimensions
  size_t countNegativeShape{0};
  // Check at most one -1 shape
  for (size_t i = 0; i < outShape.size(); i++) {
    if (outShape[i] < 0) {
      countNegativeShape++;
      if (countNegativeShape > 1)
        return rewriter.notifyMatchFailure(op, "At most one -1 shape");
    }
  }

  auto inputShape = selfType.getShape();
  size_t totalSize = 1;
  for (size_t i = 0; i < inputShape.size(); i++) {
    totalSize *= inputShape[i];
  }

  size_t otherSize = 1;
  for (size_t i = 0; i < outShape.size(); i++) {
    if (outShape[i] > 0) {
      otherSize *= outShape[i];
    }
  }
  for (size_t i = 0; i < outShape.size(); i++) {
    if (outShape[i] < 0) {
      outShape[i] = totalSize / otherSize;
      break;
    }
  }

  rewriter.replaceOpWithNewOp<tosa::ReshapeOp>(
      op, getTypeConverter()->convertType(op.getType()), adaptor.getSelf(),
      rewriter.getDenseI64ArrayAttr(outShape));

  return success();
}

static Value approximateErfOp(ConversionPatternRewriter &rewriter,
                              Operation *op, Value x, Type dtype) {
  // Using:
  // https://en.wikipedia.org/wiki/Error_function#Numerical_approximations with
  // maximum error as 5 x 10^-4 where a1 = 0.278393, a2 = 0.230389, a3 =
  // 0.000972, a4 = 0.078108.
  //
  // Erf = 1 - 1 / (1 + a1X + a2X + a3X + a4X)^4

  auto outType = cast<TensorType>(x.getType());
  auto loc = op->getLoc();
  auto absX = rewriter.create<tosa::AbsOp>(loc, outType, x);
  auto zero = tosa::getConstTensor<float>(rewriter, op, 0, {}, dtype).value();
  auto one = tosa::getConstTensor<float>(rewriter, op, 1, {}, dtype).value();

  auto a1 =
      tosa::getConstTensor<float>(rewriter, op, 0.278393f, {}, dtype).value();
  auto a1X = rewriter.create<tosa::MulOp>(loc, outType, a1, absX, /*shift=*/0);
  auto sum = rewriter.create<tosa::AddOp>(loc, outType, a1X, one);

  auto a2 =
      tosa::getConstTensor<float>(rewriter, op, 0.230389f, {}, dtype).value();
  auto x2 = rewriter.create<tosa::MulOp>(loc, outType, absX, absX, /*shift=*/0);
  auto a2X = rewriter.create<tosa::MulOp>(loc, outType, a2, x2, /*shift=*/0);
  sum = rewriter.create<tosa::AddOp>(loc, outType, sum, a2X);

  auto a3 =
      tosa::getConstTensor<float>(rewriter, op, 0.000972f, {}, dtype).value();
  auto x3 = rewriter.create<tosa::MulOp>(loc, outType, x2, absX, /*shift=*/0);
  auto a3X = rewriter.create<tosa::MulOp>(loc, outType, a3, x3, /*shift=*/0);
  sum = rewriter.create<tosa::AddOp>(loc, outType, sum, a3X);

  auto a4 =
      tosa::getConstTensor<float>(rewriter, op, 0.078108f, {}, dtype).value();
  auto x4 = rewriter.create<tosa::MulOp>(loc, outType, x3, absX, /*shift=*/0);
  auto a4X = rewriter.create<tosa::MulOp>(loc, outType, a4, x4, /*shift=*/0);
  sum = rewriter.create<tosa::AddOp>(loc, outType, sum, a4X);

  auto rcprl = rewriter.create<tosa::ReciprocalOp>(loc, outType, sum);
  auto rcprl2 =
      rewriter.create<tosa::MulOp>(loc, outType, rcprl, rcprl, /*shift=*/0);
  auto rcprl4 =
      rewriter.create<tosa::MulOp>(loc, outType, rcprl2, rcprl2, /*shift=*/0);
  auto erf = rewriter.create<tosa::SubOp>(loc, outType, one, rcprl4);

  // Deal with negative x.
  auto cond = rewriter.create<tosa::GreaterEqualOp>(
      loc,
      RankedTensorType::get(outType.getShape(), rewriter.getIntegerType(1)), x,
      zero);
  auto negateErf = rewriter.create<tosa::NegateOp>(loc, outType, erf);

  return rewriter.create<tosa::SelectOp>(loc, outType, cond, erf, negateErf);
}

static Value buildUnitNormalCdf(ConversionPatternRewriter &rewriter,
                                Operation *op, Value x, Type dtype) {
  auto zero = tosa::getConstTensor<float>(rewriter, op, 0, {}, dtype).value();
  auto one = tosa::getConstTensor<float>(rewriter, op, 1, {}, dtype).value();

  auto loc = op->getLoc();

  // buildNormalCdf, mean = zero, sigma = one
  auto outType = x.getType();
  auto mean = zero;
  Value xMinusMean = rewriter.create<tosa::SubOp>(loc, outType, x, mean);
  // rsqrt of 2
  Value rsqrt2 =
      tosa::getConstTensor<float>(rewriter, op, 0.70710678f, {}, dtype).value();

  Value erfArg = rewriter.create<tosa::MulOp>(loc, outType, xMinusMean, rsqrt2,
                                              /*shift=*/0);
  Value erf = approximateErfOp(rewriter, op, erfArg, dtype);
  Value erfPlus1 = rewriter.create<tosa::AddOp>(loc, outType, one, erf);
  Value oneHalf =
      tosa::getConstTensor<float>(rewriter, op, 0.5, {}, dtype).value();

  Value normalCdf = rewriter.create<tosa::MulOp>(loc, outType, oneHalf,
                                                 erfPlus1, /*shift=*/0);
  return normalCdf;
}

// This lowering is based on Torch to LinAlg lowering.
template <>
LogicalResult ConvertAtenOp<AtenGeluOp>::matchAndRewrite(
    AtenGeluOp op, OpAdaptor adaptor,
    ConversionPatternRewriter &rewriter) const {

  // Not a tensor type.
  auto selfType = dyn_cast<TensorType>(adaptor.getSelf().getType());
  if (!selfType)
    return rewriter.notifyMatchFailure(
        op, "Only tensor types are currently supported");

  auto selfElemTy = selfType.getElementType();
  if (!isa<mlir::FloatType>(selfElemTy)) {
    return rewriter.notifyMatchFailure(
        op, "Only floating-point datatype legalization supported");
  }

  // TODO: Handle approximate.
  std::string approximate;
  if (!matchPattern(op.getApproximate(), m_TorchConstantStr(approximate)) ||
      approximate != "none") {
    return rewriter.notifyMatchFailure(op, "Unsupported value of approximate");
  }

  Value cdf = buildUnitNormalCdf(rewriter, op, adaptor.getSelf(), selfElemTy);
  cdf = rewriter.createOrFold<tosa::CastOp>(
      op->getLoc(),
      cast<RankedTensorType>(cdf.getType()).cloneWith({}, selfElemTy), cdf);

  rewriter.replaceOpWithNewOp<tosa::MulOp>(
      op, getTypeConverter()->convertType(op.getType()), adaptor.getSelf(), cdf,
      /*shift=*/0);

  return success();
}

// This lowering is based on Torch to LinAlg lowering.
template <>
LogicalResult ConvertAtenOp<AtenGeluBackwardOp>::matchAndRewrite(
    AtenGeluBackwardOp op, OpAdaptor adaptor,
    ConversionPatternRewriter &rewriter) const {

  // Not a tensor type.
  auto selfType = dyn_cast<TensorType>(adaptor.getSelf().getType());
  if (!selfType)
    return rewriter.notifyMatchFailure(
        op, "Only tensor types are currently supported");

  auto selfElemTy = selfType.getElementType();
  if (!isa<mlir::FloatType>(selfElemTy)) {
    return rewriter.notifyMatchFailure(
        op, "Only floating-point datatype legalization supported");
  }

  // TODO: Handle approximate.
  std::string approximate;
  if (!matchPattern(op.getApproximate(), m_TorchConstantStr(approximate)) ||
      approximate != "none") {
    return rewriter.notifyMatchFailure(op, "Unsupported value of approximate");
  }

  auto loc = op->getLoc();

  const float cstAlpha0 = 1.12837916709551257390f;
  const float cstAlpha1 = 0.70710678118654752440f;
  const float oneHalf = 0.5f;
  const float kAlpha = cstAlpha0 * cstAlpha1;

  Value kAlphaHalf = tosa::getConstTensor<float>(rewriter, op, kAlpha * oneHalf,
                                                 {}, selfElemTy)
                         .value();
  Value negOneHalf =
      tosa::getConstTensor<float>(rewriter, op, -0.5f, {}, selfElemTy).value();
  Value inputSquared = rewriter.create<tosa::MulOp>(
      loc, selfType, adaptor.getSelf(), adaptor.getSelf(), /*shift=*/0);
  Value negHalfInputSquared = rewriter.create<tosa::MulOp>(
      loc, selfType, inputSquared, negOneHalf, /*shift=*/0);
  Value dinput =
      rewriter.create<tosa::ExpOp>(loc, selfType, negHalfInputSquared);
  Value cdf = buildUnitNormalCdf(rewriter, op, adaptor.getSelf(), selfElemTy);
  Value dinputInput = rewriter.create<tosa::MulOp>(
      loc, selfType, dinput, adaptor.getSelf(), /*shift=*/0);
  Value dinputInputAlpha = rewriter.create<tosa::MulOp>(
      loc, selfType, dinputInput, kAlphaHalf, /*shift=*/0);
  Value cdfExt =
      rewriter.create<tosa::AddOp>(loc, selfType, dinputInputAlpha, cdf);
  rewriter.replaceOpWithNewOp<tosa::MulOp>(
      op, getTypeConverter()->convertType(op.getType()),
      adaptor.getGradOutput(), cdfExt,
      /*shift=*/0);

  return success();
}

template <>
LogicalResult ConvertAtenOp<AtenHardtanhBackwardOp>::matchAndRewrite(
    AtenHardtanhBackwardOp op, OpAdaptor adaptor,
    ConversionPatternRewriter &rewriter) const {

  // Not a tensor type.
  auto selfType = dyn_cast<TensorType>(adaptor.getSelf().getType());
  if (!selfType) {
    return rewriter.notifyMatchFailure(
        op, "Only tensor types are currently supported");
  }

  auto selfElemTy = selfType.getElementType();
  if (!selfElemTy.isIntOrFloat()) {
    return rewriter.notifyMatchFailure(
        op, "Only floating-point or integer datatype legalization supported");
  }

  // Integer types with width > 32 are not supported
  auto selfIntType = dyn_cast<IntegerType>(selfElemTy);
  if (selfIntType && selfIntType.getWidth() > 32) {
    return rewriter.notifyMatchFailure(
        op, "Integer types with width greater than 32 are not supported");
  }

  Value gradOutput = adaptor.getGradOutput();
  auto gradOutputType = dyn_cast<TensorType>(adaptor.getSelf().getType());

  Type gradOutputElemType = gradOutputType.getElementType();

  if (selfElemTy != gradOutputElemType) {
    return rewriter.notifyMatchFailure(
        op,
        "Input element type should be same as the grad_output element type.");
  }

  SmallVector<int64_t> constTypeShape(selfType.getRank(), 1);
  Value maxVal, minVal;

  if (failed(torchScalarToTosaTensor(rewriter, op, op.getMinVal(), minVal,
                                     selfElemTy, constTypeShape))) {
    return rewriter.notifyMatchFailure(op, "Only scalar constant is supported");
  }

  if (failed(torchScalarToTosaTensor(rewriter, op, op.getMaxVal(), maxVal,
                                     selfElemTy, constTypeShape))) {
    return rewriter.notifyMatchFailure(op, "Only scalar constant is supported");
  }

  Value replace =
      tosa::getConstTensor<float>(rewriter, op, 0, {}, selfElemTy).value();
  Type outType = getTypeConverter()->convertType(op.getType());

  Value lesser = rewriter.create<tosa::GreaterOp>(
      op.getLoc(),
      RankedTensorType::get(selfType.getShape(), rewriter.getIntegerType(1)),
      minVal, adaptor.getSelf());

  Value greater = rewriter.create<tosa::GreaterOp>(
      op.getLoc(),
      RankedTensorType::get(selfType.getShape(), rewriter.getIntegerType(1)),
      adaptor.getSelf(), maxVal);

  Value cmp = rewriter.create<tosa::LogicalOrOp>(
      op.getLoc(),
      RankedTensorType::get(selfType.getShape(), rewriter.getIntegerType(1)),
      lesser, greater);

  rewriter.replaceOpWithNewOp<tosa::SelectOp>(op, outType, cmp, replace,
                                              gradOutput);

  return success();
}

template <>
LogicalResult ConvertAtenOp<AtenEmbeddingOp>::matchAndRewrite(
    AtenEmbeddingOp op, OpAdaptor adaptor,
    ConversionPatternRewriter &rewriter) const {

  Value weight = adaptor.getWeight();
  Value indices = adaptor.getIndices();
  RankedTensorType outType =
      cast<RankedTensorType>(typeConverter->convertType(op.getType()));

<<<<<<< HEAD
  auto indicesType = indices.getType().dyn_cast<RankedTensorType>();
=======
  auto indicesType = dyn_cast<RankedTensorType>(indices.getType());
>>>>>>> afca88a0
  if (!indicesType || !isa<IntegerType>(indicesType.getElementType()))
    return rewriter.notifyMatchFailure(
        op, "Indices must be of integer tensor type");

  auto weightType = cast<RankedTensorType>(weight.getType());
  if (weightType.getRank() != 2)
    return op.emitError("weight must be of rank 2");

  // FIXME: padding_idx, scale_grad_by_freq and sparse are not handled yet.
  int64_t paddingIdx;
  if (!matchPattern(op.getPaddingIdx(), m_TorchConstantInt(&paddingIdx)))
    return rewriter.notifyMatchFailure(
        op, "only supports constant int padding_idx for embedding op");

  bool scaleGradByFreq;
  if (!matchPattern(op.getScaleGradByFreq(),
                    m_TorchConstantBool(&scaleGradByFreq)))
    return rewriter.notifyMatchFailure(
        op, "only supports constant bool scale_grad_by_freq for embedding op");
  if (scaleGradByFreq)
    return rewriter.notifyMatchFailure(
        op,
        "only supports scale_grad_by_freq equals to False for embedding op");

  bool isSparse;
  if (!matchPattern(op.getSparse(), m_TorchConstantBool(&isSparse)))
    return rewriter.notifyMatchFailure(
        op, "only supports constant bool sparse for embedding op");
  if (isSparse)
    return rewriter.notifyMatchFailure(
        op, "only support sparse equals to False for embedding op");

  // For inference:
  //    Weights [num_embeddings, embedding_dim], Indices [X, Y]
  //    Output [X, Y, embedding_dim] = Weights[Indices[x, y]] forall x in X, y
  //    in Y
  //
  //    Condition: num_embeddings > Indices [x, y] forall x in X, y in Y

  // Reshape the weight, since tosa.gather expects a 3D tensor
  auto indicesShape = makeShapeTorchCompatible(indicesType.getShape());
  auto weightShape = makeShapeTorchCompatible(weightType.getShape());

  SmallVector<int64_t> newWeightShape = {1};
  for (auto s : weightShape)
    newWeightShape.push_back(s);

  auto reshapedWeight = rewriter.create<tosa::ReshapeOp>(
      op->getLoc(),
      RankedTensorType::get(makeShapeLLVMCompatible(newWeightShape),
                            weightType.getElementType()),
      weight, rewriter.getDenseI64ArrayAttr(newWeightShape));

  int64_t numIndices = 1;
  if (indicesType.hasStaticShape()) {
    for (auto s : indicesShape)
      numIndices *= s;
  } else {
    numIndices = kUnknownSize;
  }

  SmallVector<int64_t> newIndicesShape = {1, numIndices};
  auto reshapedIndices = rewriter.create<tosa::ReshapeOp>(
      op->getLoc(),
      RankedTensorType::get(makeShapeLLVMCompatible(newIndicesShape),
                            indicesType.getElementType()),
      indices, rewriter.getDenseI64ArrayAttr(newIndicesShape));

  auto castIndices = rewriter.create<tosa::CastOp>(
      op->getLoc(),
      RankedTensorType::get(makeShapeLLVMCompatible(newIndicesShape),
                            rewriter.getIntegerType(32)),
      reshapedIndices);

  SmallVector<int64_t> intermediateOutShape = {1, numIndices, weightShape[1]};
  auto gatherOp = rewriter.create<tosa::GatherOp>(
      op->getLoc(),
      RankedTensorType::get(makeShapeLLVMCompatible(intermediateOutShape),
                            weightType.getElementType()),
      reshapedWeight, castIndices);

  rewriter.replaceOpWithNewOp<tosa::ReshapeOp>(
      op, outType, gatherOp,
      rewriter.getDenseI64ArrayAttr(
          makeShapeTorchCompatible(outType.getShape())));

  return success();
}

template <>
LogicalResult ConvertAtenOp<AtenTransposeIntOp>::matchAndRewrite(
    AtenTransposeIntOp op, OpAdaptor adaptor,
    ConversionPatternRewriter &rewriter) const {

  auto selfType = dyn_cast<TensorType>(adaptor.getSelf().getType());
  if (!selfType)
    return rewriter.notifyMatchFailure(op, "Only tensor types are supported");

  // Only statically resolvable values are currently supported
  int64_t dim0, dim1;
  if (!matchPattern(op.getDim0(), m_TorchConstantInt(&dim0)))
    return rewriter.notifyMatchFailure(op, "dim0 must be a Scalar constant");

  if (!matchPattern(op.getDim1(), m_TorchConstantInt(&dim1)))
    return rewriter.notifyMatchFailure(op, "dim1 must be a Scalar constant");

  dim0 = toPositiveDim(dim0, selfType.getRank());
  dim1 = toPositiveDim(dim1, selfType.getRank());

  auto selfRank = selfType.getRank();
  if (!isValidDim(dim0, selfRank) || !isValidDim(dim1, selfRank))
    return rewriter.notifyMatchFailure(
        op, "dim0 and dim1 must be less than tensor rank");

  SmallVector<int32_t> transposeDims;
  for (auto i = 0; i < selfType.getRank(); ++i)
    transposeDims.push_back(i);

  transposeDims[dim0] = dim1;
  transposeDims[dim1] = dim0;

  auto transposeDimsConst = mlir::tosa::getConstTensor<int32_t>(
      rewriter, op.getOperation(), transposeDims, {selfType.getRank()});

  rewriter.replaceOpWithNewOp<tosa::TransposeOp>(
      op, getTypeConverter()->convertType(op.getType()), adaptor.getSelf(),
      transposeDimsConst.value());

  return success();
}

template <>
LogicalResult ConvertAtenOp<AtenMaxDimOp>::matchAndRewrite(
    AtenMaxDimOp op, OpAdaptor adaptor,
    ConversionPatternRewriter &rewriter) const {

  auto selfType = dyn_cast<TensorType>(adaptor.getSelf().getType());
  if (!selfType)
    return rewriter.notifyMatchFailure(op, "Only tensor types are supported");

  auto indicesType =
      dyn_cast<TensorType>(getTypeConverter()->convertType(op.getType(1)));
  if (!indicesType)
    return rewriter.notifyMatchFailure(op, "Only tensor types are supported");

  auto selfElemType = selfType.getElementType();
  auto indicesElemType = indicesType.getElementType();

  // Only statically deducible values are currently supported
  int64_t dim;
  if (!matchPattern(op.getDim(), m_TorchConstantInt(&dim)))
    return rewriter.notifyMatchFailure(op, "dim must be a Scalar constant");

  dim = toPositiveDim(dim, selfType.getRank());

  if (!isValidDim(dim, selfType.getRank()))
    return rewriter.notifyMatchFailure(op, "dim must be less than tensor rank");

  bool keepDim;
  if (!matchPattern(op.getKeepdim(), m_TorchConstantBool(&keepDim)))
    return rewriter.notifyMatchFailure(op, "keepdim must be a Scalar constant");

  SmallVector<int64_t> reducedShape, prunedShape;
  for (auto en :
       llvm::enumerate(makeShapeTorchCompatible(selfType.getShape()))) {
    if (static_cast<int64_t>(en.index()) == dim) {
      reducedShape.push_back(1);
      continue;
    }
    reducedShape.push_back(en.value());
    prunedShape.push_back(en.value());
  }

  auto dimAttr = rewriter.getIntegerAttr(rewriter.getI32Type(), dim);
  auto prunedShapeAttr = rewriter.getDenseI64ArrayAttr(prunedShape);

  Value reduceMax = rewriter.create<tosa::ReduceMaxOp>(
      op->getLoc(),
      RankedTensorType::get(makeShapeLLVMCompatible(reducedShape),
                            selfElemType),
      adaptor.getSelf(), dimAttr);

  Value argMax = rewriter.create<tosa::ArgMaxOp>(
      op->getLoc(),
      RankedTensorType::get(makeShapeLLVMCompatible(prunedShape),
                            indicesElemType),
      adaptor.getSelf(), dimAttr);

  if (argMax.getType() != indicesType) {
    argMax = rewriter.create<tosa::ReshapeOp>(
        op->getLoc(), indicesType, argMax,
        rewriter.getDenseI64ArrayAttr(reducedShape));
  }

  if (!keepDim) {
    reduceMax = rewriter.create<tosa::ReshapeOp>(
        op->getLoc(),
        RankedTensorType::get(makeShapeLLVMCompatible(prunedShape),
                              selfElemType),
        reduceMax, prunedShapeAttr);
  }

  rewriter.replaceOp(op, {reduceMax, argMax});

  return success();
}

template <>
LogicalResult ConvertAtenOp<AtenSliceTensorOp>::matchAndRewrite(
    AtenSliceTensorOp op, OpAdaptor adaptor,
    ConversionPatternRewriter &rewriter) const {

  if (op->use_empty()) {
    rewriter.eraseOp(op);
    return success();
  }

  auto selfType = dyn_cast<TensorType>(adaptor.getSelf().getType());
  if (!selfType || !selfType.hasStaticShape())
    return rewriter.notifyMatchFailure(
        op, "Only tensor types with static shape are supported");

  auto outTy =
      dyn_cast<RankedTensorType>(getTypeConverter()->convertType(op.getType()));
  if (!outTy) {
    return rewriter.notifyMatchFailure(op, "output type must be ranked");
  }
  if (outTy.hasStaticShape() && outTy.getNumElements() == 0) {
    return rewriter.notifyMatchFailure(op,
                                       "tosa.slice does not support zero size");
  }

  // Only statically deducible values are currently supported
  int64_t dim;
  if (!matchPattern(op.getDim(), m_TorchConstantInt(&dim)))
    return rewriter.notifyMatchFailure(op, "dim must be a Scalar constant");

  dim = toPositiveDim(dim, selfType.getRank());

  if (!isValidDim(dim, selfType.getRank()))
    return rewriter.notifyMatchFailure(op, "dim must less than tensor rank");

  auto sizeOfDim = selfType.getDimSize(dim);

  int64_t start;
  if (!matchPattern(op.getStart(), m_TorchConstantInt(&start)))
    return rewriter.notifyMatchFailure(op, "start must be a Scalar constant");

  start = toPositiveDim(start, selfType.getShape()[dim]);
  start = std::clamp(start, (int64_t)0, sizeOfDim);

  int64_t end;
  if (!matchPattern(op.getEnd(), m_TorchConstantInt(&end))) {
    if (isa<ConstantNoneOp>(op.getEnd().getDefiningOp()))
      end = selfType.getShape()[dim];
    else
      return rewriter.notifyMatchFailure(op, "end must be a Scalar constant");
  }
  // support for end < 0
  end = toPositiveDim(end, selfType.getShape()[dim]);
  // support for end out of upper bound
  end = (end > selfType.getShape()[dim] ? selfType.getShape()[dim] : end);
  // Handle start > end
  end = std::clamp(end, (int64_t)0, sizeOfDim);

  int64_t step;
  if (!matchPattern(op.getStep(), m_TorchConstantInt(&step)))
    return rewriter.notifyMatchFailure(op, "step must be a Scalar constant");

  if (sizeOfDim % step != 0) {
    return rewriter.notifyMatchFailure(op, "size must be divisible by step");
  }

  // We handle step by splitting the dimension dim into two dimensions,
  // where the second one has size 'step'.
  // E.g. to take slice with step 3 out of dim=0 of [6, 10], we first
  // reshape into [2, 3, 10].
  SmallVector<int64_t> newShape{selfType.getShape()};
  newShape[dim] /= step;
  newShape.insert(newShape.begin() + dim + 1, step);

  auto reshaped =
      tosa::reshapeTo(op->getLoc(), rewriter, adaptor.getSelf(), newShape);

  SmallVector<int64_t> startSlice(reshaped.getType().getRank(), 0);

  startSlice[dim] = start / step;
  startSlice[dim + 1] = start % step;

  SmallVector<int64_t> sliceShape{outTy.getShape()};
  sliceShape.insert(sliceShape.begin() + dim + 1, 1);

  auto slice = rewriter.create<tosa::SliceOp>(
      op.getLoc(), outTy.cloneWith(sliceShape, outTy.getElementType()),
      reshaped, rewriter.getDenseI64ArrayAttr(startSlice),
      rewriter.getDenseI64ArrayAttr(sliceShape));

  auto out = tosa::reshapeTo(op->getLoc(), rewriter, slice, outTy.getShape());

  rewriter.replaceOp(op, out);
  return success();
}

template <>
LogicalResult ConvertAtenOp<AtenBroadcastToOp>::matchAndRewrite(
    AtenBroadcastToOp op, OpAdaptor adaptor,
    ConversionPatternRewriter &rewriter) const {

  // Not a tensor type.
  auto selfType = dyn_cast<TensorType>(adaptor.getSelf().getType());
  if (!selfType || !selfType.hasStaticShape())
    return rewriter.notifyMatchFailure(
        op, "Only tensor types with static shape are supported");

  auto selfElemTy = selfType.getElementType();
  if (!selfElemTy.isIntOrFloat()) {
    return rewriter.notifyMatchFailure(
        op, "Only floating-point or integer datatype legalization supported");
  }

  SmallVector<int64_t> resultShape;
  if (!matchPattern(op.getSize(), m_TorchListOfConstantInts(resultShape)))
    return rewriter.notifyMatchFailure(op,
                                       "size must consist of Scalar constants");
  // Get the result type
  auto resultType = getTypeConverter()->convertType(op.getType());

  int64_t numBroadcastedDims = resultShape.size() - selfType.getRank();
  assert(numBroadcastedDims >= 0 &&
         "numBroadcastedDims must be positive or zero.");

  // Result dimension -1 means not changing the size of that dimension.
  // Adjust it by assigning its inputShape according to the rank difference
  // between input and result.
  SmallVector<int64_t> inputShape(
      makeShapeTorchCompatible(selfType.getShape()));
  for (auto shape : llvm::enumerate(inputShape)) {
    auto index = shape.index() + numBroadcastedDims;
    if (resultShape[index] == -1)
      resultShape[index] = shape.value();
  }

  // If there are still unknown dimensions, nothing can be done.
  if (llvm::any_of(resultShape, [&](auto dim) { return dim == -1; })) {
    return rewriter.notifyMatchFailure(
        op, "cannot propagate unknown (-1) dimension "
            "as it is not presented in the input.");
  }

  // Add 1 to each broadcasted dimension in the input.
  // Broadcasted dimensions are the outermost ones.
  SmallVector<int64_t> broadcastedDims(numBroadcastedDims, 1);
  inputShape.insert(inputShape.begin(), broadcastedDims.begin(),
                    broadcastedDims.end());

  // Check for identity case i.e, for ex: [a, b, c] -> [a, b, c]. If this is
  // true then we can replace the op result with the input operand directly.
  if (llvm::equal(inputShape, resultShape) && !numBroadcastedDims) {
    // If we reach here, then it means that the broadcasting is not required
    // since the input and result are of same shape.
    op.replaceAllUsesWith(op.getSelf());
    rewriter.eraseOp(op);
    return success();
  } else if (selfType.hasRank() && (inputShape.size() == resultShape.size() ||
                                    selfType.getRank() == 0)) {
    // Right now to support limited cases where input and result shape are not
    // equal, we can put a constraint that either the input should be of rank
    // 0 or the rank of input tensor and result should be equal. And then we
    // can check for broadcasting compatibility for the latter case. For
    // broadcasting compatibility, either the shape of input and result should
    // be equal at each dimenion or one of them should be 1.
    if (selfType.getRank() != 0) {
      for (unsigned i = 0; i < inputShape.size(); i++) {
        if (inputShape[i] != resultShape[i] && inputShape[i] != 1 &&
            resultShape[i] != 1) {
          return rewriter.notifyMatchFailure(
              op, "unimplemented: either the shape of input and result should "
                  "be equal at each dimension or one of them should be 1.");
        }
      }
    }

    // If the above condition hold true then we can directly create a const
    // zero tensor of shape same as the result shape.
    SmallVector<int64_t> zeroTensorShape{resultShape};

    // create the 0 constant tensor
    int64_t totalNumElements = 1;
    for (auto dimSize : zeroTensorShape) {
      totalNumElements = dimSize * totalNumElements;
    }
    // There is some danger here. For edge cases in floating point, x + 0 != x.
    // The cases are denormalized values, which may get flushed, and -0 + 0 =
    // +0. (sign bit flips). These are probably acceptable in the short term,
    // but we should put a comment acknowledging the danger, as there isn't an
    // op that avoids the denorm flushing.
    Value zeroTensor =
        tosa::getZerosLikeTensor(rewriter, op, resultType).value();

    // Use add broadcast
    auto newOp = rewriter.createOrFold<tosa::AddOp>(
        op.getLoc(), resultType, adaptor.getSelf(), zeroTensor);
    rewriter.replaceOp(op, newOp);
    return success();
  }
  return rewriter.notifyMatchFailure(
      op,
      "unimplemented: broadcasts other than same rank or zero ranked tensor.");
}

template <>
LogicalResult ConvertAtenOp<AtenGatherOp>::matchAndRewrite(
    AtenGatherOp op, OpAdaptor adaptor,
    ConversionPatternRewriter &rewriter) const {
  // For easy understanding of this algorithm, I will comment the code with an
  // exact example: torch.aten.gather (!torch.vtensor<[1,4,3],f32>,
  // !torch.int-1, !torch.vtensor<[1,4,2],si64>)
  // -> !torch.vtensor<[1,4,2],f32>
  // https://gist.github.com/AmosLewis/2f18434397025211da4491735bcc6db6

  // Not a tensor type.
  auto input = adaptor.getSelf();
  auto inputType = dyn_cast<RankedTensorType>(adaptor.getSelf().getType());
  if (!inputType)
    return rewriter.notifyMatchFailure(
        op, "Only RankedTensorType input are currently supported");

  auto index = adaptor.getIndex();
  auto indexType = dyn_cast<RankedTensorType>(adaptor.getIndex().getType());
  auto inputShape = inputType.getShape();
  int paramsRank = inputShape.size();

  if (!indexType)
    return rewriter.notifyMatchFailure(
        op, "Only RankedTensorType index are currently supported");

  // Check `index` and `input` param should have the same rank
  if (indexType.getRank() != inputType.getRank())
    return rewriter.notifyMatchFailure(
        op, "`index` and `input` param should have the same rank");

  // Dynamic shape check
  if (!inputType.hasStaticShape() || !indexType.hasStaticShape())
    return rewriter.notifyMatchFailure(
        op, "AtenGatherOp: support for dynamic input "
            "shape not implemented");

  // index i64 to i32 for tosa compatitable
  if (indexType.getElementType() != rewriter.getIntegerType(32)) {
    index = rewriter.create<tosa::CastOp>(
        op->getLoc(),
        RankedTensorType::get(indexType.getShape(),
                              rewriter.getIntegerType(32)),
        index);
  }

  // Get positive dim
  int64_t dim{0};
  if (!matchPattern(op.getDim(), m_TorchConstantInt(&dim)))
    return rewriter.notifyMatchFailure(
        op, "unimplemented: value `dim` should be a torch constant int");
  dim = toPositiveDim(dim, paramsRank);
  if (!isValidDim(dim, paramsRank))
    return rewriter.notifyMatchFailure(op, "Not dim are invalid");

  // check sparseGrad is bool type
  bool sparseGrad = false;
  if (!matchPattern(op.getSparseGrad(), m_TorchConstantBool(&sparseGrad)))
    return rewriter.notifyMatchFailure(
        op, "only constant boolean `sparse_grad` param supported");
  if (sparseGrad)
    return rewriter.notifyMatchFailure(
        op, "only constant boolean `sparse_grad` == false supported");

  // Get the output type
  auto outType = getTypeConverter()->convertType(op.getType());

  // convert torch style index and dim into tf style indices
  // tensor<[1,4,2],si64> -> tensor<[1,4,2,3],si64>
  auto indicesTf =
      tosa::convertTorchIndexToTfIndices(rewriter, op, input, index, dim);
  if (!indicesTf) {
    return rewriter.notifyMatchFailure(op,
                                       "Convert TorchIndex To TfIndices fail.");
  }

  // do the tf gathernp algorithm with tf style indices as input.
  auto result =
      tosa::convertGatherNdOp(rewriter, op, outType, input, indicesTf.value());

  if (!result) {
    return rewriter.notifyMatchFailure(op, "Convert GatherNdOp fail.");
  }
  rewriter.replaceOp(op, {result.value()});
  return success();
}

// Turn a torch.aten._index_put_impl where some entries in the indices list are
// none into multiple _index_put_impl across all elements of that dimension.
//
//  Example:
//    a = torch.aten._index_put_impl(in, [idx0, None, idx1], values)
//  where in is a 7x3x5 tensor, is equivalent to
//    tmp = torch.aten._index_put_impl(in, [idx0, [0], idx1], values)
//    tmp2 = torch.aten._index_put_impl(tmp, [idx0, [1], idx1], values)
//    a = torch.aten._index_put_impl(tmp2, [idx0, [2], idx1], values)
class SimplifyAten_IndexPutImplOpNone
    : public OpRewritePattern<Aten_IndexPutImplOp> {
public:
  using OpRewritePattern::OpRewritePattern;

  LogicalResult matchAndRewrite(Aten_IndexPutImplOp op,
                                PatternRewriter &rewriter) const override {

    auto outTy = dyn_cast<BaseTensorType>(op.getType());
    if (!outTy || !outTy.areAllSizesKnown())
      return failure();

    SmallVector<Value> indices;
    if (!getListConstructElements(op.getIndices(), indices))
      return failure();

    for (size_t i = 0; i < indices.size(); ++i) {
      if (isa<Torch::NoneType>(indices[i].getType())) {
        Value newIndexPut = op.getSelf();
        auto si64Type =
            IntegerType::get(rewriter.getContext(), 64, IntegerType::Signed);
        Type indexType =
            ValueTensorType::get(rewriter.getContext(), {{}}, si64Type);
        for (int64_t d = 0; d < outTy.getSizes()[i]; ++d) {
          SmallVector<Value> newIndices = indices;

          newIndices[i] = rewriter.create<PrimNumToTensorScalarOp>(
              op.getLoc(), indexType,
              rewriter.create<Torch::ConstantIntOp>(op->getLoc(), d));

          Value newIndicesList = rewriter.create<PrimListConstructOp>(
              op->getLoc(), op.getIndices().getType(), newIndices);

          newIndexPut = rewriter.create<Aten_IndexPutImplOp>(
              op.getLoc(), op.getType(), newIndexPut, newIndicesList,
              op.getValues(), op.getAccumulate(), op.getUnsafe());
        }
        rewriter.replaceOp(op, newIndexPut);
        return success();
      }
    }
    return failure();
  }
};

// Turn a torch.aten._index_put_impl on a 2d [1, n] tensor into a
// torch.aten._index_put_impl on a 1d [n] tensor.
class SimplifyAten_IndexPutImplOp
    : public OpRewritePattern<Aten_IndexPutImplOp> {
public:
  using OpRewritePattern::OpRewritePattern;

  LogicalResult matchAndRewrite(Aten_IndexPutImplOp op,
                                PatternRewriter &rewriter) const override {

    auto ty = op.getType().dyn_cast<BaseTensorType>();
    if (!ty || !ty.areAllSizesKnown()) {
      return rewriter.notifyMatchFailure(op, "Required ranked tensor type");
    }

    auto shape = ty.getSizes();
    if (shape.size() != 2 || shape[0] != 1) {
      return rewriter.notifyMatchFailure(
          op, "unimplemented: non-2d output with leading dimension of size 1");
    }
    int64_t numSelfElements = shape[1];

    auto valuesTy = op.getValues().getType().dyn_cast<BaseTensorType>();
    if (!valuesTy || !valuesTy.areAllSizesKnown()) {
      return rewriter.notifyMatchFailure(
          op, "Required ranked tensor type for values");
    }

    auto valuesShape = valuesTy.getSizes();
    if (valuesShape.size() > 2) {
      return rewriter.notifyMatchFailure(op,
                                         "unimplemented: nd values with n>=2");
    }
    if (valuesShape.size() == 2 && valuesShape[0] != 1) {
      return rewriter.notifyMatchFailure(
          op, "unimplemented: 2d values with leading dimension of size 1");
    }
    auto numValues = valuesShape.empty() ? 1 : valuesShape.back();

    SmallVector<Value> indicesList;
    if (!getListConstructElements(op.getIndices(), indicesList)) {
      return op.emitError(
          "unimplemented: the indices list is not from list construct");
    }
    // There is one indices tensor for each dimension of self.
    // Here, we know that self is 1xN, so we are only interested for the indices
    // of the 2nd dimension.
    auto indices = indicesList[1];
    auto indicesTy = indices.getType().dyn_cast<BaseTensorType>();
    if (!indicesTy || !indicesTy.areAllSizesKnown()) {
      return rewriter.notifyMatchFailure(
          op, "Required ranked tensor type for indices");
    }
    if (indicesTy.getSizes().size() > 1) {
      return rewriter.notifyMatchFailure(
          op, "Required 0d or 1d tensor for indices");
    }
    auto numIndices =
        indicesTy.getSizes().empty() ? 1 : indicesTy.getSizes()[0];

    if (indicesTy.getSizes().empty()) {
      indices = reshapeTo(op.getLoc(), rewriter, indices, {1});
    }

    // Broadcast so that values and indices have the same size
    if (numIndices == 1 && numValues > numIndices) {
      indices = broadcastTo(op.getLoc(), rewriter, indices, {numValues});
    }

    Value newIndicesList = rewriter.create<PrimListConstructOp>(
        op->getLoc(), op.getIndices().getType(), SmallVector<Value>{indices});

    auto reshapedSelf =
        reshapeTo(op.getLoc(), rewriter, op.getSelf(), {numSelfElements});

    auto values = reshapeTo(op.getLoc(), rewriter, op.getValues(), {numValues});

    // Broadcast so that values and indices have the same size
    if (numValues == 1 && numIndices > numValues) {
      values = broadcastTo(op.getLoc(), rewriter, values, {numIndices});
    }

    auto put = rewriter.create<Aten_IndexPutImplOp>(
        op.getLoc(), reshapedSelf.getType(), reshapedSelf, newIndicesList,
        values, op.getAccumulate(), op.getUnsafe());

    rewriter.replaceOp(op, reshapeTo(op.getLoc(), rewriter, put, shape));

    return success();
  }
};

// Handle Aten_IndexPutImplOp on 1d tensors
template <>
LogicalResult ConvertAtenOp<AtenIndexPutHackedTwinOp>::matchAndRewrite(
    AtenIndexPutHackedTwinOp op, OpAdaptor adaptor,
    ConversionPatternRewriter &rewriter) const {
  // TOSA scatter:
  // // Copy the values_in tensor to the values_out tensor.
  // // Values not written by the scatter operation are unchanged in the output.
  // for_each(0 <= n < N, 0 <= k < K, 0 <= c < C) {
  //     value_t value = tensor_read<value_t>(values_in, [N,K,C], [n,k,c]);
  //     tensor_write<value_t>(values_out, [N,K,C], [n, k, c], value);
  // }
  // // Now perform the SCATTER operation, modifying the positions from the
  // indices tensor for_each(0 <= n < N, 0 <= w < W, 0 <= c < C) {
  //     index_t k = tensor_read<index_t>(indices, [N,W], [n,w]);
  //     REQUIRE(0 <= k && k < K);
  //     value_t value = tensor_read<value_t>(input, [N,W,C], [n,w,c]);
  //     tensor_write<value_t>(values_out, [N,K,C], [n, k, c], value);
  //     output_modified[n,k,c] = true;
  // }

  auto loc = op.getLoc();

  // Not a tensor type.
  auto self = dyn_cast<TypedValue<RankedTensorType>>(adaptor.getSelf());
  if (!self)
    return rewriter.notifyMatchFailure(
        op, "Only tensor types input are currently supported");

  if (self.getType().getRank() != 1) {
    return rewriter.notifyMatchFailure(
        op, "Only 1d input tensor are currently supported");
  }

  auto values = dyn_cast<TypedValue<RankedTensorType>>(adaptor.getValues());
  if (!values)
    return rewriter.notifyMatchFailure(
        op, "Only tensor types input are currently supported");

  // Deal with torch.prim.ListConstruct of non const value to get the index
  SmallVector<Value> indicesTorchType;
  if (!getListConstructElements(op.getIndices(), indicesTorchType))
    return op.emitError(
        "unimplemented: the tensor list is not from list construct");

  // Convert indicesTorchType to TOSA types
  auto indexTensors = getTypeConvertedValues(
      rewriter, op->getLoc(), getTypeConverter(), indicesTorchType);

  // the number of tensors in indexTensors is equal to the rank of outType
  if (indexTensors.size() != 1) {
    return rewriter.notifyMatchFailure(op, "Expected 1 indices ");
  }

  auto indices0 = indexTensors[0];
  auto indicesTy = dyn_cast<RankedTensorType>(indices0.getType());

  if (!indicesTy || indicesTy.getShape() != values.getType().getShape())
    return rewriter.notifyMatchFailure(
<<<<<<< HEAD
        op, "Expected indices to have same shape as values");
=======
        op, "Only support indexput with multiple index.");
  }
  SmallVector<Value> indicesTfConcatTensors;
  SmallVector<int64_t> indexesRank;
  SmallVector<SmallVector<int64_t>> indexesShape;

  // concat index tensor into to indices tensor for concat
  for (size_t i = 0; i < indexTensors.size(); i++) {
    auto index = indexTensors[i];
    auto indexTorch = tensorsTorchType[i];
    // TODO add support for none index other than i==0, like (index0, None)
    // (None, index1)
    if (i == 0 && isa<Torch::NoneType>(indexTorch.getType())) {
      // convert None to [0,0,0]
      auto indexNext = indexTensors[i + 1];
      auto indexNextTorch = tensorsTorchType[i + 1];
      if (isa<Torch::NoneType>(indexNextTorch.getType())) {
        return rewriter.notifyMatchFailure(
            op, "Multiple None index is not support for now.");
      }
      auto indexNextType = dyn_cast<RankedTensorType>(indexNext.getType());
      auto indexNextShape = indexNextType.getShape();

      int64_t size = 1;
      for (auto s : indexNextShape)
        size *= s;
      SmallVector<int32_t> values(size, i);
      index =
          tosa::getConstTensor<int32_t>(rewriter, op, values, indexNextShape)
              .value();
    }
>>>>>>> afca88a0

  auto outType =
      dyn_cast<RankedTensorType>(getTypeConverter()->convertType(op.getType()));
  if (!outType)
    return rewriter.notifyMatchFailure(
        op, "Only tensor types input are currently supported");

  auto numInElements = self.getType().getShape()[0];
  auto numValues = values.getType().getShape()[0];

  // TOSA scatter requires 3d in and 2d indices & values
  SmallVector<int64_t> scatterInOutShape{1, numInElements, 1};
  SmallVector<int64_t> scatterIndicesShape{1, numValues};
  SmallVector<int64_t> scatterInputShape{1, numValues, 1};

  auto in = mlir::tosa::reshapeTo(loc, rewriter, self, scatterInOutShape);
  auto indices =
      mlir::tosa::reshapeTo(loc, rewriter, indices0, scatterIndicesShape);
  auto input = mlir::tosa::reshapeTo(loc, rewriter, values, scatterInputShape);

  // TOSA scatter requires 32 bit indices
  // TODO: This might break on large (sparse?) tensors that require 64 bit
  // indices
  auto indices32Ty = RankedTensorType::get(indices.getType().getShape(),
                                           rewriter.getI32Type());
  auto indices32 = rewriter.create<tosa::CastOp>(loc, indices32Ty, indices);

  auto scatterTy =
      RankedTensorType::get(scatterInOutShape, self.getType().getElementType());
  auto scatter =
      rewriter.create<tosa::ScatterOp>(loc, scatterTy, in, indices32, input);

  auto reshaped =
      mlir::tosa::reshapeTo(loc, rewriter, scatter, outType.getShape());

  rewriter.replaceOp(op, reshaped);
  return success();
}

// This defines a template to simplify legalization of certain ops.
template <typename AtenOpT>
class SimplifyAtenOp : public OpConversionPattern<AtenOpT> {
public:
  using OpConversionPattern<AtenOpT>::OpConversionPattern;
  using OpAdaptor = typename AtenOpT::Adaptor;
  LogicalResult
  matchAndRewrite(AtenOpT op, OpAdaptor adaptor,
                  ConversionPatternRewriter &rewriter) const override;
};

template <>
LogicalResult SimplifyAtenOp<AtenConvolutionOp>::matchAndRewrite(
    AtenConvolutionOp op, OpAdaptor adaptor,
    ConversionPatternRewriter &rewriter) const {
  // TOSA doesn't supports 1D convolutions.
  // We model them through a combination of AtenViewOp and 2D Convolution.
  // A Conv1D is replaced by:
  // %view = AtenViewOp (%input) : (3D type) -> (4D Type)
  // %conv2d = AtenConvolution (%view) : (4D type) -> (4D type)
  // %view2 = AtenViewOp (%conv2d) : (4D type) -> (3D type)

  auto inputTy = adaptor.getInput().getType().cast<RankedTensorType>();
  auto weightTy = adaptor.getWeight().getType().cast<RankedTensorType>();
  auto outputTy = getTypeConverter()
                      ->convertType(op.getType())
                      .template cast<RankedTensorType>();

  auto ty = op.getType().dyn_cast_or_null<BaseTensorType>();
  if (!ty || !ty.hasSizes())
    return rewriter.notifyMatchFailure(
        op, "unimplemented: input must have known sizes");

  if (!inputTy || !weightTy || !outputTy)
    return rewriter.notifyMatchFailure(
        op, "Input, weight and output to Convolution must be ranked tensors");

  if (!weightTy.hasStaticShape())
    return rewriter.notifyMatchFailure(
        op, "Unimplemented: TOSA only supports static weight");

  if (inputTy.getRank() != 3)
    return rewriter.notifyMatchFailure(
        op, "Unimplemented: only simplify 1D convolution");

  auto loc = op->getLoc();

  auto getListConstructElementsPlusValue =
      [&](Value listConstruct, int64_t addedValue) -> std::optional<Value> {
    SmallVector<Value> values;
    if (!getListConstructElements(listConstruct, values)) {
      return std::nullopt;
    }

    Type ty = listConstruct.getType();
    values.push_back(
        rewriter.create<Torch::ConstantIntOp>(op->getLoc(), addedValue));
    return rewriter.create<PrimListConstructOp>(op->getLoc(), ty, values);
  };

  auto stride = getListConstructElementsPlusValue(op.getStride(), 1);
  if (!stride.has_value())
    return rewriter.notifyMatchFailure(op, "non-const stride list unsupported");

  auto dilation = getListConstructElementsPlusValue(op.getDilation(), 1);
  if (!dilation.has_value())
    return rewriter.notifyMatchFailure(op,
                                       "non-const dilation list unsupported");

  auto paddingValue = getListConstructElementsPlusValue(op.getPadding(), 0);
  if (!paddingValue.has_value())
    return rewriter.notifyMatchFailure(op,
                                       "non-const padding list unsupported");

  auto outputPaddingValue =
      getListConstructElementsPlusValue(op.getOutputPadding(), 0);
  if (!outputPaddingValue.has_value()) {
    return rewriter.notifyMatchFailure(
        op, "non-const output padding list unsupported");
  }

  auto addDimOneToSizes = [&](BaseTensorType ty) {
    SmallVector<int64_t> newSizes(ty.getSizes());
    newSizes.push_back(1);
    return newSizes;
  };

  auto input = op.getInput();
  auto weight = op.getWeight();

  auto newSizes = addDimOneToSizes(cast<BaseTensorType>(input.getType()));
  Value view1dTo2d = reshapeTo(loc, rewriter, input, newSizes);

  auto newWeightSizes =
      addDimOneToSizes(cast<BaseTensorType>(weight.getType()));
  weight = reshapeTo(loc, rewriter, weight, newWeightSizes);

  auto convSizes = addDimOneToSizes(cast<BaseTensorType>(ty));
  auto convTy = ty.getWithSizesAndDtype(convSizes, ty.getOptionalDtype());
  auto conv2dOp = rewriter.create<AtenConvolutionOp>(
      loc, convTy, view1dTo2d, weight, op.getBias(), *stride, *paddingValue,
      *dilation, op.getTransposed(), *outputPaddingValue, op.getGroups());

  Value view2dTo1d = reshapeTo(loc, rewriter, conv2dOp, ty.getSizes());
  rewriter.replaceOp(op, view2dTo1d);
  return success();
}

// The goal of this pattern is to handle the case where the indices for all
// dimensions except one are None.
class ConvertAtenIndexTensorOpNone
    : public OpConversionPattern<AtenIndexTensorOp> {
public:
  using OpConversionPattern::OpConversionPattern;

  LogicalResult
  matchAndRewrite(AtenIndexTensorOp op, OpAdaptor adaptor,
                  ConversionPatternRewriter &rewriter) const override {
    // To do so, we rewrite index.Tensor like that :
    // - To match tosa format of NxKxC, with K the dimension to extract from:
    //   - Transpose the dim to extract into position 'K'
    //   - flatten the other dimensions
    //   - Reshape to insert a 1x dimension as the N - The format should be
    //   1xKxC with C the flattened dimensions
    // - Insert a tosa.gather
    // - Bring back to the original format:
    //   - Reshape
    //   - Transpose
    auto loc = op->getLoc();
    auto outTy = dyn_cast<RankedTensorType>(
        getTypeConverter()->convertType(op.getType()));
    if (!outTy || !outTy.hasStaticShape())
      return rewriter.notifyMatchFailure(
          op.getLoc(),
          "unimplemented: Only static shapes are currently supported");

    SmallVector<Value> torchIndices;
    if (!getListConstructElements(op.getIndices(), torchIndices))
      return rewriter.notifyMatchFailure(
          op.getLoc(),
          "unimplemented: the tensor list is not from list construct");

    auto indicesList =
        getTypeConvertedValues(rewriter, loc, typeConverter, torchIndices);

    // Check that all indices are none but one.
    int64_t indexDim = -1;
    for (size_t i = 0; i < indicesList.size(); ++i) {
      if (!indicesList[i])
        continue;
      if (indexDim != -1) {
        return rewriter.notifyMatchFailure(
            op.getLoc(), "unimplemented: only one dimension must be set in "
                         "indices for this pattern to work");
      }
      indexDim = i;
    }
    if (indexDim == -1) {
      return rewriter.notifyMatchFailure(op.getLoc(),
                                         "unimplemented: all indices are none");
    }

    auto indices =
        dyn_cast<TypedValue<RankedTensorType>>(indicesList[indexDim]);
    if (!indices) {
      return rewriter.notifyMatchFailure(
          op.getLoc(), "unimplemented: index must be ranked tensor");
    }

    if (indices.getType().getRank() != 1) {
      return rewriter.notifyMatchFailure(
          op.getLoc(), "unimplemented: index must be 1d tensor");
    }

    auto input = adaptor.getSelf();
    auto inputTy = dyn_cast<RankedTensorType>(input.getType());
    if (!inputTy || !inputTy.hasStaticShape())
      return rewriter.notifyMatchFailure(
          op.getLoc(), "unimplemented: input must have static shapes");
    auto inputElemTy = inputTy.getElementType();

    // Transpose indexDim into dimension 0
    SmallVector<int32_t> transposePerm;
    for (int64_t i = 0; i < inputTy.getRank(); ++i)
      transposePerm.push_back(i);
    transposePerm[0] = indexDim;
    transposePerm[indexDim] = 0;

    auto transposedInput =
        tosa::transposeBy(loc, rewriter, input, transposePerm);

    // Flatten matrix [k, ...] -> [1, k, c]
    auto transposedShape = transposedInput.getType().getShape();
    int64_t k = transposedShape[0];
    int64_t c =
        std::accumulate(transposedShape.begin() + 1, transposedShape.end(), 1,
                        [&](int64_t a, int64_t b) { return a * b; });

    SmallVector<int64_t> reshapedFormat = {1, k, c};
    // Reshapes the input to 1xKx(flattened_dims)
    auto reshapedInput =
        tosa::reshapeTo(loc, rewriter, transposedInput, reshapedFormat);

    auto w = indices.getType().getDimSize(0);
    auto reshapedIndices = tosa::reshapeTo(loc, rewriter, indices, {1, w});

    // And cast indices to i32
    TensorType promotedType = reshapedIndices.getType().cloneWith(
        reshapedIndices.getType().getShape(), rewriter.getI32Type());
    auto castedIndices = rewriter.create<tosa::CastOp>(
        op->getLoc(), promotedType, reshapedIndices);

    SmallVector<int64_t> gatherShape = {1, w, c};
    auto gatherOp = rewriter.create<tosa::GatherOp>(
        op->getLoc(), RankedTensorType::get(gatherShape, inputElemTy),
        reshapedInput, castedIndices);

    // Unflatten [1, w, c] -> [w, ...]
    SmallVector<int64_t> unflattenedShape{transposedShape};
    unflattenedShape[0] = w;
    auto unflattened =
        tosa::reshapeTo(loc, rewriter, gatherOp, unflattenedShape);

    SmallVector<int32_t> inversePermutation(transposePerm.size(), 0);
    for (size_t i = 0; i < transposePerm.size(); ++i)
      inversePermutation[transposePerm[i]] = i;

    // Transpose 'w' back in the original position of 'k'
    auto unTranspose =
        tosa::transposeBy(loc, rewriter, unflattened, inversePermutation);

    rewriter.replaceOp(op, unTranspose);
    return success();
  }
};

template <>
LogicalResult ConvertAtenOp<AtenIndexTensorHackedTwinOp>::matchAndRewrite(
    AtenIndexTensorHackedTwinOp op, OpAdaptor adaptor,
    ConversionPatternRewriter &rewriter) const {
  // t        = tf.constant([[1, 2, 3, 4, 5],[6,7,8,9,10],
  //                         [11,12,13,14,15],[16,17,18,19,20]]) # 4*5
  // i        = tf.constant([[1,2,3], [3,2,1]]) # 2*3
  // i_expand = tf.expand_dims(i,axis=2) # 2*3*1
  // IndexTensorOutput = tf.gather_nd(t,tf.i_expand)
  //                   = torch.ops.aten.index(t, (i, )) = t[i] # 2*3*5
  // [[[ 6,  7,  8,  9, 10], [11, 12, 13, 14, 15], [16, 17, 18, 19, 20]],
  //  [[16, 17, 18, 19, 20], [11, 12, 13, 14, 15], [ 6,  7,  8,  9, 10]]]
  auto input = adaptor.getSelf();
  auto inputTensorType =
      dyn_cast<RankedTensorType>(adaptor.getSelf().getType());
  // Check input is a tensor type.
  if (!inputTensorType)
    return rewriter.notifyMatchFailure(
        op, "Only tensor types input are currently supported");

  // Deal with torch.prim.ListConstruct of non const value to get the index
  auto tensorList = op.getIndices();
  SmallVector<Value> tensorsTorchType;
  if (!getListConstructElements(tensorList, tensorsTorchType))
    return op.emitError(
        "unimplemented: the tensor list is not from list construct");
  auto indexTensors = getTypeConvertedValues(
      rewriter, op->getLoc(), getTypeConverter(), tensorsTorchType);

  auto outType = getTypeConverter()->convertType(op.getType());

  // Support for multiple indexes
  if (indexTensors.size() > 1) {
    // t[i, i]
    // = torch.ops.aten.index(t,(i,i))
    // = tensor([[ t[1,1], t[2,2], t[3,3]],
    //           [ t[3,3], t[2,2],  t[1,1]]])
    // = tensor([[ 7, 13, 19], [19, 13,  7]])
    // = tf.gather_nd(t,tf.ii_expand)
    // ii_expand
    // = tf.concat((i_expand,i_expand), dim=2)
    // = tf.constant([[[1,1],[2,2],[3,3]],
    //                [[3,3],[2,2],[1,1]]]) # 2*3*2
    SmallVector<Value> indicesTfConcatTensors;
    SmallVector<int64_t> indexesRank;
    SmallVector<SmallVector<int64_t>> indexesShape;

    // concat index tensor into to indices tensor for concat
    for (size_t i = 0; i < indexTensors.size(); i++) {
      auto index = indexTensors[i];

      auto indexType = dyn_cast<RankedTensorType>(index.getType());
      auto indexShape = indexType.getShape();
      indexesShape.push_back(makeShapeTorchCompatible(indexShape));
      indexesRank.push_back(indexType.getRank());

      // Make type of index tosa compatible, i64 to i32.
      if (indexType.getElementType() != rewriter.getIntegerType(32)) {
        index = rewriter.create<tosa::CastOp>(
            op->getLoc(),
            RankedTensorType::get(indexShape, rewriter.getIntegerType(32)),
            index);
      }

      // Expand last dim of index to tf indices [2,3] -> [2,3,1]
      SmallVector<int64_t> indiceShapeOneDim;
      for (auto shape : indexShape) {
        indiceShapeOneDim.push_back(shape);
      }
      indiceShapeOneDim.push_back(1);
      auto indicesTfOneDim = tosa::CreateOpAndInfer<tosa::ReshapeOp>(
          rewriter, op->getLoc(),
          RankedTensorType::get(indiceShapeOneDim, rewriter.getIntegerType(32)),
          index, rewriter.getDenseI64ArrayAttr(indiceShapeOneDim));

      // create concat tensor for indicesTf
      indicesTfConcatTensors.push_back(indicesTfOneDim.getResult());
    }

    // Right now only support multiple indexes with same shape
    // TODO for different shape multiple indexes, add broadcast_to for small
    // shape
    for (auto indexShapeOneDim : indexesShape) {
      if (!llvm::equal(indexesShape[0], indexShapeOneDim)) {
        return rewriter.notifyMatchFailure(
            op, "unimplemented: Only support multi indexes with same shape");
      }
    }

    // concat each indices into indicesTf: shape [2,3,1],[2,3,1] -> [2,3,2]
    auto indicesShapeConcat = indexesShape[0];
    uint64_t lastDim = indexesRank[0];
    indicesShapeConcat.push_back(indicesTfConcatTensors.size());
    auto indicesTf = tosa::CreateOpAndInfer<tosa::ConcatOp>(
        rewriter, op->getLoc(),
        GetTypeFromTensorShape(indicesShapeConcat, rewriter.getIntegerType(32)),
        indicesTfConcatTensors, lastDim);

    if (!indicesTf) {
      return rewriter.notifyMatchFailure(
          op, "Convert TorchIndex To TfIndices fail.");
    }
    // do the tf gathernp algorithm with tf style indices as input.
    auto result = tosa::convertGatherNdOp(rewriter, op, outType, input,
                                          indicesTf.getResult());

    if (!result) {
      return rewriter.notifyMatchFailure(
          op, "Convert GatherNdOp fail for index tensor.");
    }
    rewriter.replaceOp(op, {result.value()});

    return success();
  }

  // Support for multiple index
  auto index = indexTensors[0];
  auto indexType = dyn_cast<RankedTensorType>(index.getType());
  auto indexShape = indexType.getShape();
  // index i64 to i32 for tosa compatible
  if (indexType.getElementType() != rewriter.getIntegerType(32)) {
    index = rewriter.create<tosa::CastOp>(
        op->getLoc(),
        RankedTensorType::get(indexShape, rewriter.getIntegerType(32)), index);
  }

  // Expand last dim of index to tf indices [2,3] -> [2,3,1]
  SmallVector<int64_t> indicesShape;
  for (auto shape : indexShape) {
    indicesShape.push_back(shape);
  }
  indicesShape.push_back(1);
  auto indicesTf = tosa::CreateOpAndInfer<tosa::ReshapeOp>(
      rewriter, op->getLoc(),
      RankedTensorType::get(indicesShape, rewriter.getIntegerType(32)), index,
      rewriter.getDenseI64ArrayAttr(indicesShape));

  if (!indicesTf) {
    return rewriter.notifyMatchFailure(op,
                                       "Convert TorchIndex To TfIndices fail.");
  }
  // do the tf gathernp algorithm with tf style indices as input.
  auto result = tosa::convertGatherNdOp(rewriter, op, outType, input,
                                        indicesTf.getResult());

  if (!result) {
    return rewriter.notifyMatchFailure(
        op, "Convert GatherNdOp fail for index tensor.");
  }
  rewriter.replaceOp(op, {result.value()});

  return success();
}

template <>
LogicalResult ConvertAtenOp<AtenAbsOp>::matchAndRewrite(
    AtenAbsOp op, OpAdaptor adaptor,
    ConversionPatternRewriter &rewriter) const {
  // Not a tensor type.
  auto selfType = dyn_cast<TensorType>(adaptor.getSelf().getType());
  if (!selfType)
    return rewriter.notifyMatchFailure(
        op, "Only tensor types input are currently supported");

  auto outType = getTypeConverter()->convertType(op.getType());
  rewriter.replaceOpWithNewOp<tosa::AbsOp>(op, outType, adaptor.getSelf());

  return success();
}

template <>
LogicalResult ConvertAtenOp<AtenWhereSelfOp>::matchAndRewrite(
    AtenWhereSelfOp op, OpAdaptor adaptor,
    ConversionPatternRewriter &rewriter) const {

  // Not a tensor type.
  auto selfType = dyn_cast<TensorType>(adaptor.getSelf().getType());
  if (!selfType)
    return rewriter.notifyMatchFailure(
        op, "Only tensor types input are currently supported");
  auto condType = dyn_cast<TensorType>(adaptor.getCondition().getType());
  if (!condType)
    return rewriter.notifyMatchFailure(
        op, "Only tensor types condition are currently supported");

  auto outType = getTypeConverter()->convertType(op.getType());
  rewriter.replaceOpWithNewOp<tosa::SelectOp>(
      op, outType, adaptor.getCondition(), adaptor.getSelf(),
      adaptor.getOther());

  return success();
}

template <>
LogicalResult ConvertAtenOp<AtenIscloseOp>::matchAndRewrite(
    AtenIscloseOp op, OpAdaptor adaptor,
    ConversionPatternRewriter &rewriter) const {
  // check args
  double rtol, atol;
  bool equalNan;
  if (!matchPattern(op.getRtol(), m_TorchConstantFloat(&rtol)))
    return rewriter.notifyMatchFailure(op, "rtol must be a scalar constant");
  if (!matchPattern(op.getAtol(), m_TorchConstantFloat(&atol)))
    return rewriter.notifyMatchFailure(op, "atol must be a scalar constant");
  if (!matchPattern(op.getEqualNan(), m_TorchConstantBool(&equalNan)))
    return rewriter.notifyMatchFailure(
        op, "unimplemented: equal_nan is expected to be false");

  // check tensor type.
  auto selfType = dyn_cast<TensorType>(adaptor.getSelf().getType());
  auto otherType = dyn_cast<TensorType>(adaptor.getOther().getType());
  if (!selfType || !otherType)
    return rewriter.notifyMatchFailure(
        op, "Only tensor types input are currently supported");
  if (!selfType.hasStaticShape() || !otherType.hasStaticShape())
    return rewriter.notifyMatchFailure(
        op, "Only tensor types with static shape are supported");
  if (!isa<mlir::FloatType>(selfType.getElementType()) ||
      !isa<mlir::FloatType>(otherType.getElementType())) {
    return rewriter.notifyMatchFailure(
        op, "unimplemented: only FP element type is supported");
  }

  auto rhsSubOp = rewriter.create<tosa::SubOp>(
      op->getLoc(), selfType, adaptor.getSelf(), adaptor.getOther());
  auto rhsAbsOp =
      rewriter.create<tosa::AbsOp>(op->getLoc(), selfType, rhsSubOp);

  auto lhsAbsOp =
      rewriter.create<tosa::AbsOp>(op->getLoc(), otherType, adaptor.getOther());
  auto rtolConstOp =
      tosa::getTosaConstTensorSingleF32(rewriter, op, static_cast<float>(rtol));
  auto mulOp = rewriter.create<tosa::MulOp>(op->getLoc(), otherType,
                                            rtolConstOp, lhsAbsOp, /*shift=*/0);
  auto atolConstOp =
      tosa::getTosaConstTensorSingleF32(rewriter, op, static_cast<float>(atol));
  auto addOp =
      rewriter.create<tosa::AddOp>(op->getLoc(), otherType, atolConstOp, mulOp);

  auto outType = getTypeConverter()->convertType(op.getType());
  rewriter.replaceOpWithNewOp<tosa::GreaterEqualOp>(op, outType, addOp,
                                                    rhsAbsOp);

  return success();
}

template <>
LogicalResult ConvertAtenOp<AtenClampOp>::matchAndRewrite(
    AtenClampOp op, OpAdaptor adaptor,
    ConversionPatternRewriter &rewriter) const {

  // Not a tensor type.
  auto selfType = dyn_cast<TensorType>(adaptor.getSelf().getType());
  if (!selfType)
    return rewriter.notifyMatchFailure(
        op, "only tensor types input are currently supported");

  IntegerAttr min_int =
      rewriter.getI64IntegerAttr(std::numeric_limits<int64_t>::min());
  IntegerAttr max_int =
      rewriter.getI64IntegerAttr(std::numeric_limits<int64_t>::max());
  FloatAttr min_fp =
      rewriter.getF32FloatAttr(std::numeric_limits<float>::lowest());
  FloatAttr max_fp =
      rewriter.getF32FloatAttr(std::numeric_limits<float>::max());

  auto getValAttr = [&](Value operand, IntegerAttr &intAttr,
                        FloatAttr &fpAttr) -> LogicalResult {
    double valFloat;
    int64_t valInt;
    if (matchPattern(operand, m_TorchConstantFloat(&valFloat))) {
      intAttr = rewriter.getI64IntegerAttr(static_cast<int64_t>(valFloat));
      fpAttr = rewriter.getF32FloatAttr(static_cast<float>(valFloat));
    } else if (matchPattern(operand, m_TorchConstantInt(&valInt))) {
      intAttr = rewriter.getI64IntegerAttr(valInt);
      fpAttr = rewriter.getF32FloatAttr(static_cast<float>(valInt));
    } else {
      return failure();
    }
    return success();
  };

  LogicalResult minAttrResult = getValAttr(op.getMin(), min_int, min_fp);
  LogicalResult maxAttrResult = getValAttr(op.getMax(), max_int, max_fp);
  if (failed(minAttrResult) && failed(maxAttrResult)) {
    return rewriter.notifyMatchFailure(
        op, "either `min` or `max` should be a torch constant");
  }
  if (failed(minAttrResult) &&
      succeeded(checkNotNone(rewriter, op, op.getMin()))) {
    return rewriter.notifyMatchFailure(op,
                                       "min attr should be a torch constant");
  }
  if (failed(maxAttrResult) &&
      succeeded(checkNotNone(rewriter, op, op.getMax()))) {
    return rewriter.notifyMatchFailure(op,
                                       "max attr should be a torch constant");
  }

  auto outType = getTypeConverter()->convertType(op.getType());
  rewriter.replaceOpWithNewOp<tosa::ClampOp>(op, outType, adaptor.getSelf(),
                                             min_int, max_int, min_fp, max_fp);

  return success();
}

template <>
LogicalResult ConvertAtenOp<AtenArangeStartStepOp>::matchAndRewrite(
    AtenArangeStartStepOp op, OpAdaptor adaptor,
    ConversionPatternRewriter &rewriter) const {

  const TypeConverter *typeConverter = this->getTypeConverter();
  RankedTensorType resultType = cast<RankedTensorType>(
      typeConverter->convertType(op->getResult(0).getType()));

  // At this point all tensors should have value semantics, and hence the
  // `layout` check can be ignored.

  // TODO: Add support for pin_memory features.
  // The pin_memory should be either `False` or `none`.
  bool pinMemory;
  if (!isa<Torch::NoneType>(op.getPinMemory().getType()) &&
      (!matchPattern(op.getPinMemory(), m_TorchConstantBool(&pinMemory)) ||
       pinMemory)) {
    return rewriter.notifyMatchFailure(
        op, "unimplemented: pin_memory must be either None or false");
  }

  // Stores a range value (a start, end, or step value) and whether or not it
  // was initiated with a constant integer, an constant float or neither.
  class ConstRangeValue {
  public:
    explicit ConstRangeValue(double v)
        : vDouble(v), fromDouble(true), vInt(static_cast<int64_t>(v)),
          fromInt(false) {}

    explicit ConstRangeValue(int64_t v)
        : vDouble(static_cast<double>(v)), fromDouble(false), vInt(v),
          fromInt(true) {}

    // Constructor for the case where there is no constant value to use.
    ConstRangeValue()
        : vDouble(0), fromDouble(false), vInt(0), fromInt(false) {}

    static ConstRangeValue fromValue(Value v) {
      int64_t intVal{0};
      double floatVal{0.0};
      if (matchPattern(v, m_TorchConstantFloat(&floatVal))) {
        return ConstRangeValue(floatVal);
      } else if (matchPattern(v, m_TorchConstantInt(&intVal))) {
        return ConstRangeValue(intVal);
      }
      return ConstRangeValue();
    }

    bool hasConstInt() const { return fromInt; }
    bool hasConstDouble() const { return fromDouble; }
    bool hasConst() const { return fromInt || fromDouble; }
    double getDouble() const { return vDouble; }
    int64_t getInt() const { return vInt; }

  private:
    double vDouble;
    bool fromDouble;
    int64_t vInt;
    bool fromInt;
  };

  auto start = ConstRangeValue::fromValue(op.getStart());
  if (!start.hasConst()) {
    return rewriter.notifyMatchFailure(
        op, "unimplemented: case where `start` is not a constant int or float");
  }

  auto end = ConstRangeValue::fromValue(op.getEnd());
  if (!end.hasConst()) {
    return rewriter.notifyMatchFailure(
        op,
        "unimplemented: case where value `end` is not a constant int or float");
  }

  auto step = ConstRangeValue::fromValue(op.getStep());
  if (!step.hasConst()) {
    return rewriter.notifyMatchFailure(op,
                                       "unimplemented: case where value `step` "
                                       "is not a constant int or float");
  }

  auto getRange = [](auto start, auto end, auto step) {
    // Initialize a small vector of the same type as start:
    using T = decltype(start);
    SmallVector<T> values;

    uint64_t counter{0};
    if (start == end) {
      return values;
    }
    assert(step != T(0));
    values.reserve(
        1 + static_cast<size_t>(std::abs((end - start) / std::abs(step))));
    if (step > 0) {
      while (start + T(counter) * step < end) {
        values.push_back(start + counter * step);
        counter++;
      }
    } else {
      while (start + T(counter) * step > end) {
        values.push_back(start + counter * step);
        counter++;
      }
    }
    return values;
  };

  const auto isIntType =
      dyn_cast_or_null<mlir::IntegerType>(resultType.getElementType());

  const auto isDoubleType =
      dyn_cast_or_null<mlir::FloatType>(resultType.getElementType());

  auto maybeResult = [&]() -> std::optional<Value> {
    // Integer output type, and start / end / range are all integers.
    if (isIntType && start.hasConstInt() && end.hasConstInt() &&
        step.hasConstInt()) {
      auto values = getRange(start.getInt(), end.getInt(), step.getInt());
      return tosa::getConstTensor<int64_t>(rewriter, op, values, values.size());
    }

    // Get a double range.
    auto values =
        getRange(start.getDouble(), end.getDouble(), step.getDouble());
    if (isIntType) {
      SmallVector<int64_t> values_i64;
      values_i64.reserve(values.size());
      for (auto v : values) {
        values_i64.push_back(static_cast<int64_t>(v));
      }
      return tosa::getConstTensor<int64_t>(rewriter, op, values_i64,
                                           values.size());
    }

    if (!isDoubleType) {
      return {};
    }

    SmallVector<float> values_f32;
    values_f32.reserve(values.size());
    for (auto v : values) {
      values_f32.push_back(static_cast<float>(v));
    }
    auto vs = tosa::getConstTensor<float>(rewriter, op, values_f32,
                                          values_f32.size());
    return vs;
  }();

  if (!maybeResult.has_value()) {
    return rewriter.notifyMatchFailure(
        op, "failed to generate constant tensor for arange");
  }
  auto result = maybeResult.value();

  rewriter.replaceOpWithNewOp<tosa::CastOp>(op, resultType, result);
  return success();
}

template <>
LogicalResult ConvertAtenOp<PrimNumToTensorScalarOp>::matchAndRewrite(
    PrimNumToTensorScalarOp op, OpAdaptor adaptor,
    ConversionPatternRewriter &rewriter) const {

  const TypeConverter *typeConverter = this->getTypeConverter();
  RankedTensorType resultType = cast<RankedTensorType>(
      typeConverter->convertType(op->getResult(0).getType()));

  // Only supports integer operand type, because for the floating point operand
  // type result tensor has to be of type `f64` which is not supported in the
  // tosa.
  double doubleValue;
  auto isDouble = matchPattern(op.getA(), m_TorchConstantFloat(&doubleValue));
  int64_t intValue;
  auto isInt = matchPattern(op.getA(), m_TorchConstantInt(&intValue));
  if (!isDouble && !isInt)
    return rewriter.notifyMatchFailure(op,
                                       "Unable to extract the scalar constant");

  auto outElemTy = resultType.getElementType();
  if (isa<mlir::IntegerType>(outElemTy)) {
    rewriter.replaceOpWithNewOp<tosa::ConstOp>(
        op, resultType, DenseElementsAttr::get(resultType, {intValue}));
  } else if (outElemTy.isF64()) {
    rewriter.replaceOpWithNewOp<tosa::ConstOp>(
        op, resultType, DenseElementsAttr::get(resultType, {doubleValue}));
  }

  return success();
}

template <>
LogicalResult ConvertAtenOp<AtenCopyOp>::matchAndRewrite(
    AtenCopyOp op, OpAdaptor adaptor,
    ConversionPatternRewriter &rewriter) const {

  // Not a tensor type.
  auto selfType = dyn_cast<TensorType>(adaptor.getSelf().getType());
  auto srcType = dyn_cast<TensorType>(adaptor.getSrc().getType());
  if (!selfType || !selfType.hasStaticShape())
    return rewriter.notifyMatchFailure(
        op, "Only tensor types with static shape are supported");

  if (!srcType || !srcType.hasStaticShape())
    return rewriter.notifyMatchFailure(
        op, "Only tensor types with static shape are supported");

  // The non_blocking should be a constant `False`.
  bool nonBlocking;
  if (!matchPattern(op.getNonBlocking(), m_TorchConstantBool(&nonBlocking))) {
    return rewriter.notifyMatchFailure(
        op, "unimplemented: non_blocking must be a constant");
  } else if (nonBlocking) {
    return rewriter.notifyMatchFailure(
        op, "unimplemented: non_blocking is expected to be false");
  }

  SmallVector<int64_t> selfShape(makeShapeTorchCompatible(selfType.getShape()));
  SmallVector<int64_t> srcShape(makeShapeTorchCompatible(srcType.getShape()));

  if (llvm::equal(selfShape, srcShape) || selfShape.size() == 0) {
    // If we reach here, then it means the given case is handled by implicit
    // broadcasting done by tosa.
    Value result;
    if (failed(tosa::tosaCastTensorToType(
            rewriter, op, adaptor.getSrc(),
            getTypeConverter()->convertType(op.getType()), result)))
      return rewriter.notifyMatchFailure(
          op, "unimplemented: cast to result type not supported");
    rewriter.replaceOp(op, result);
    return success();
  }
  return rewriter.notifyMatchFailure(
      op, "unimplemented: valsem.aten.copy op not supported for this case.");
}

//  Legalizes the torch.aten.to.dtype op
template <>
LogicalResult ConvertAtenOp<AtenToDtypeOp>::matchAndRewrite(
    AtenToDtypeOp op, OpAdaptor adaptor,
    ConversionPatternRewriter &rewriter) const {

  // Not a tensor type.
  auto selfType = dyn_cast<TensorType>(adaptor.getSelf().getType());
  if (!selfType || !selfType.hasStaticShape())
    return rewriter.notifyMatchFailure(
        op, "Only tensor types with static shape are supported");

  // The non_blocking arg should be a constant `False`.
  bool nonBlocking;
  if (!matchPattern(op.getNonBlocking(), m_TorchConstantBool(&nonBlocking))) {
    return rewriter.notifyMatchFailure(
        op, "unimplemented: non_blocking arg must be a constant");
  } else if (nonBlocking) {
    return rewriter.notifyMatchFailure(
        op, "unimplemented: non_blocking arg is expected to be false");
  }

  // The copy arg should be a constant `False`.
  bool copy;
  if (!matchPattern(op.getCopy(), m_TorchConstantBool(&copy))) {
    return rewriter.notifyMatchFailure(
        op, "unimplemented: copy arg must be a constant");
  } else if (copy) {
    return rewriter.notifyMatchFailure(
        op, "unimplemented: copy arg is expected to be false");
  }

  // Only `none`, `contiguous` and `preserve` memory_format is supported.
  if (!isa<Torch::NoneType>(op.getMemoryFormat().getType())) {
    int64_t memoryFormat;
    if (!matchPattern(op.getMemoryFormat(), m_TorchConstantInt(&memoryFormat)))
      return rewriter.notifyMatchFailure(
          op, "unimplemented: the memory format should be specified in "
              "an integer constant");
    if (memoryFormat != torch_upstream::MemoryFormat::Contiguous &&
        memoryFormat != torch_upstream::MemoryFormat::Preserve)
      return rewriter.notifyMatchFailure(
          op, "unimplemented: only none, contiguous and preserve "
              "memory_format is supported");
  }

  auto resultTy = cast<RankedTensorType>(
      getTypeConverter()->convertType(op.getResult().getType()));

  Value result;
  if (failed(tosa::tosaCastTensorToType(rewriter, op, adaptor.getSelf(),
                                        resultTy, result)))
    return rewriter.notifyMatchFailure(op, "conversion to result type failed");

  rewriter.replaceOp(op, result);
  return success();
}

template <>
LogicalResult ConvertAtenOp<AtenRemainderScalarOp>::matchAndRewrite(
    AtenRemainderScalarOp op, OpAdaptor adaptor,
    ConversionPatternRewriter &rewriter) const {

  Value self = adaptor.getSelf();
  auto selfTy = cast<RankedTensorType>(self.getType());

  if (!selfTy)
    return rewriter.notifyMatchFailure(
        op, "Only ranked tensor types supported in TOSA Remainder");

  auto outType =
      cast<TensorType>(getTypeConverter()->convertType(op.getType()));

  Type outElemTy = outType.getElementType();
  if (!outElemTy.isIntOrFloat())
    return rewriter.notifyMatchFailure(
        op, "Only floating-point or integer datatype legalization supported");

  Value otherTensor;
  Value other = op.getOther();
  if (failed(torchScalarToTosaTensor(rewriter, op, other, otherTensor,
                                     outElemTy, {})))
    return rewriter.notifyMatchFailure(
        op, "Currently only scalar constants are supported for "
            "conversion in TOSA Remainder operation");

  if (selfTy.getElementType() != outElemTy)
    self = rewriter.create<tosa::CastOp>(op.getLoc(), outType, self);

  auto divTensor = self;
  if (isa<mlir::FloatType>(outElemTy)) {
    auto otherTensorReciprocal = rewriter.create<tosa::ReciprocalOp>(
        op.getLoc(), otherTensor.getType(), otherTensor);
    divTensor = rewriter.create<tosa::MulOp>(
        op.getLoc(), outType, self, otherTensorReciprocal, /*shift=*/0);
    divTensor = rewriter.create<tosa::FloorOp>(op.getLoc(), outType, divTensor);
  } else {
    divTensor = rewriter.create<tosa::IntDivOp>(op.getLoc(), outType, self,
                                                otherTensor);
  }

  auto mulTensor =
      rewriter.create<tosa::MulOp>(op.getLoc(), outType, otherTensor, divTensor,
                                   /*shift=*/0);
  rewriter.replaceOpWithNewOp<tosa::SubOp>(op, outType, self, mulTensor);

  return success();
}

template <typename AtenOpT, typename TosaOpT>
class ConvertAtenPoolingBaseOp : public OpConversionPattern<AtenOpT> {
public:
  using OpConversionPattern<AtenOpT>::OpConversionPattern;
  using OpAdaptor = typename AtenOpT::Adaptor;

  // Different pooling variants need to process inputs differently, e.g.
  // adaptive pooling generates the kernel size rather than receive it. This
  // function also transposes inputs.
  virtual LogicalResult processInputs(AtenOpT op, OpAdaptor adaptor,
                                      ConversionPatternRewriter &rewriter,
                                      Value &input, DenseI64ArrayAttr &kernel,
                                      DenseI64ArrayAttr &stride,
                                      DenseI64ArrayAttr &pad,
                                      Type &outputTy) const {
    return rewriter.notifyMatchFailure(
        op, "Unimplemented pooling input parsing function");
  }

  static int64_t getOutputDim(int64_t inputDim, int64_t kernelDim,
                              int64_t stride, int64_t padBefore,
                              int64_t padAfter, int64_t dilation,
                              bool ceilMode = false) {
    if (inputDim == kUnknownSize) {
      return kUnknownSize;
    } else {
      int64_t dimSize =
          inputDim + padBefore + padAfter - dilation * (kernelDim - 1) - 1;
      if (ceilMode && (dimSize % stride != 0))
        return dimSize / stride + 2;
      return dimSize / stride + 1;
    }
  }

  // Apply the transposeDims vector on input to generate a transposed form.
  Value transposeTensor(AtenOpT op, ConversionPatternRewriter &rewriter,
                        Value input, ArrayRef<int32_t> transposeDims) const {
    auto inputTy = cast<RankedTensorType>(input.getType());
    auto inputElemTy = inputTy.getElementType();
    auto inputShape = makeShapeTorchCompatible(inputTy.getShape());
    auto inputRank = inputTy.getRank();

    std::optional<Value> transposeDimsConst = tosa::getConstTensor<int32_t>(
        rewriter, op,
        /*vec=*/transposeDims,
        /*shape=*/{static_cast<int32_t>(inputRank)});

    SmallVector<int64_t> transposedInputShape;
    for (auto &dim : transposeDims)
      transposedInputShape.push_back(inputShape[dim]);
    auto transposedInputType = RankedTensorType::get(
        makeShapeLLVMCompatible(transposedInputShape), inputElemTy);
    return rewriter
        .create<tosa::TransposeOp>(op->getLoc(), transposedInputType, input,
                                   transposeDimsConst.value())
        .getResult();
  }

  Value transposePoolingInputToHwc(AtenOpT op,
                                   ConversionPatternRewriter &rewriter,
                                   Value input) const {
    auto inputRank = cast<RankedTensorType>(input.getType()).getRank();

    SmallVector<int32_t> nchwToNhwc4DTransposeDims({0, 2, 3, 1});
    SmallVector<int32_t> chwToHwc3DTransposeDims({1, 2, 0});

    return transposeTensor(op, rewriter, input,
                           inputRank == 3 ? chwToHwc3DTransposeDims
                                          : nchwToNhwc4DTransposeDims);
  }

  Value transposePoolingOutputToChw(AtenOpT op,
                                    ConversionPatternRewriter &rewriter,
                                    Value input) const {
    auto inputTy = cast<RankedTensorType>(input.getType());
    auto inputRank = inputTy.getRank();

    SmallVector<int32_t> nhwcToNchw4DTransposeDims({0, 3, 1, 2});
    SmallVector<int32_t> hwcToChw3DTransposeDims({2, 0, 1});

    return transposeTensor(op, rewriter, input,
                           inputRank == 3 ? hwcToChw3DTransposeDims
                                          : nhwcToNchw4DTransposeDims);
  }

  LogicalResult
  matchAndRewrite(AtenOpT op, OpAdaptor adaptor,
                  ConversionPatternRewriter &rewriter) const override {
    Value input;
    DenseI64ArrayAttr kernel, stride, pad;
    Type outputTy;

    // Attempts to read input and kernel parameters, or synthesize them in the
    // case of adaptive pooling. Also performs input CHW->HWC transpose.
    if (failed(processInputs(op, adaptor, rewriter, input, kernel, stride, pad,
                             outputTy)))
      return rewriter.notifyMatchFailure(
          op, "Failed to process inputs for pooling");

    Value pooledOutput;
    static_assert(std::is_same<TosaOpT, tosa::MaxPool2dOp>::value ||
                      std::is_same<TosaOpT, tosa::AvgPool2dOp>::value,
                  "Expected either tosa::MaxPool2dOp or tosa::AvgPool2dOp");
    if constexpr (std::is_same<TosaOpT, tosa::MaxPool2dOp>::value) {
      pooledOutput = rewriter
                         .create<TosaOpT>(op->getLoc(), outputTy, input, kernel,
                                          stride, pad)
                         .getResult();
    } else if constexpr (std::is_same<TosaOpT, tosa::AvgPool2dOp>::value) {
      TypeAttr accType;
      if (failed(tosa::getAvgPool2dAccType(rewriter, input, accType)))
        return rewriter.notifyMatchFailure(
            op, "Failed to get accumulator type for pooling");
      pooledOutput = rewriter
                         .create<TosaOpT>(op->getLoc(), outputTy, input, kernel,
                                          stride, pad, accType)
                         .getResult();
    }

    auto transposedOutput =
        ConvertAtenPoolingBaseOp<AtenOpT, TosaOpT>::transposePoolingOutputToChw(
            op, rewriter, pooledOutput);

    rewriter.replaceOpWithNewOp<tensor::CastOp>(
        op,
        OpConversionPattern<AtenOpT>::getTypeConverter()->convertType(
            op.getType()),
        transposedOutput);

    return success();
  }
};

template <typename AtenOpT, typename TosaOpT>
class ConvertAtenAdaptivePoolingOp
    : public ConvertAtenPoolingBaseOp<AtenOpT, TosaOpT> {
public:
  using ConvertAtenPoolingBaseOp<AtenOpT, TosaOpT>::ConvertAtenPoolingBaseOp;
  using OpAdaptor = typename AtenOpT::Adaptor;
  LogicalResult processInputs(AtenOpT op, OpAdaptor adaptor,
                              ConversionPatternRewriter &rewriter, Value &input,
                              DenseI64ArrayAttr &kernel,
                              DenseI64ArrayAttr &stride, DenseI64ArrayAttr &pad,
                              Type &outputTy) const override {
    auto inputXchw = adaptor.getSelf();
    auto inputTy = cast<RankedTensorType>(inputXchw.getType());
    if (!inputTy)
      return rewriter.notifyMatchFailure(
          op, "Adaptive avgpool requires ranked tensor input");

    auto inputShape = makeShapeTorchCompatible(inputTy.getShape());
    auto inputRank = inputTy.getRank();
    auto inputElemTy = inputTy.getElementType();

    // Rank sanity check.
    if (inputTy.getRank() != 4 && inputRank != 3)
      return rewriter.notifyMatchFailure(
          op, "NCHW->NHWC transpose requires 3D or 4D tensor");

    int64_t inputHDim = inputShape[inputRank - 2];
    int64_t inputWDim = inputShape[inputRank - 1];

    SmallVector<int64_t> outputSize;
    if (!matchPattern(op.getOutputSize(),
                      m_TorchListOfConstantInts(outputSize)))
      return rewriter.notifyMatchFailure(
          op, "Non-const output_size for adaptive pooling unsupported.");

    SmallVector<int64_t> kernelDims;
    int64_t outputHDim, outputWDim;
    if (outputSize.size() == 1) {
      outputHDim = outputWDim = outputSize[0];
    } else {
      if (outputSize.size() != 2)
        return rewriter.notifyMatchFailure(
            op, "Adaptive avgpool output_size not 1 or 2 elements.");

      // Assumes 'None' (e.g. output_size=(None, 5) ) is expressed as <=0.
      outputHDim =
          (outputSize[0] <= 0) ? inputShape[inputRank - 2] : outputSize[0];
      outputWDim =
          (outputSize[1] <= 0) ? inputShape[inputRank - 1] : outputSize[1];
    }

    // In adaptive pooling,
    // stride = inputDim // outputDim
    // kernel = inputDim - (outputDim-1)* stride
    // pad = 0, dilation = 1

    int64_t strideH = inputShape[inputRank - 2] / outputHDim;
    int64_t strideW = inputShape[inputRank - 1] / outputWDim;

    kernelDims.push_back(inputHDim - (outputHDim - 1) * strideH);
    kernelDims.push_back(inputWDim - (outputWDim - 1) * strideW);

    SmallVector<int64_t> outputShape;
    if (inputRank > 3)
      outputShape.push_back(inputShape[0]);
    outputShape.push_back(outputHDim);
    outputShape.push_back(outputWDim);
    outputShape.push_back(inputShape[inputRank - 3]);

    // Transpose to xHWC
    input =
        ConvertAtenPoolingBaseOp<AtenOpT, TosaOpT>::transposePoolingInputToHwc(
            op, rewriter, inputXchw);
    kernel = rewriter.getDenseI64ArrayAttr(kernelDims);
    stride = rewriter.getDenseI64ArrayAttr({strideH, strideW});
    // Adaptive pooling does unit dilation and zero pad.
    pad = rewriter.getDenseI64ArrayAttr({0, 0, 0, 0});
    outputTy = RankedTensorType::get(makeShapeLLVMCompatible(outputShape),
                                     inputElemTy);

    return success();
  }
};

template <typename AtenOpT, typename tosaOp>
static Type getOutputTypeForNonAdaptivePoolingOp(
    RankedTensorType inputTy, SmallVectorImpl<int64_t> &kernelSize,
    SmallVectorImpl<int64_t> &strideArray, SmallVectorImpl<int64_t> &padArray,
    SmallVectorImpl<int64_t> &dilationArray, bool ceilMode = false) {
  auto inputShape = makeShapeTorchCompatible(inputTy.getShape());
  auto inputRank = inputTy.getRank();
  auto inputElemTy = inputTy.getElementType();

  int64_t outputHDim = ConvertAtenPoolingBaseOp<AtenOpT, tosaOp>::getOutputDim(
      inputShape[inputRank - 2], kernelSize[0], strideArray[0], padArray[0],
      padArray[0], dilationArray[0], ceilMode);
  int64_t outputWDim = ConvertAtenPoolingBaseOp<AtenOpT, tosaOp>::getOutputDim(
      inputShape[inputRank - 1], kernelSize[1], strideArray[1], padArray[1],
      padArray[1], dilationArray[1], ceilMode);
  padArray[0] = (outputHDim - 1) * strideArray[0] +
                dilationArray[0] * kernelSize[0] - dilationArray[0] + 1 -
                padArray[0] * 2 - inputShape[inputRank - 2];
  padArray[1] = (outputWDim - 1) * strideArray[1] +
                dilationArray[0] * kernelSize[1] - dilationArray[0] + 1 -
                padArray[1] * 2 - inputShape[inputRank - 1];
  SmallVector<int64_t> outputShape;
  if (inputRank > 3)
    outputShape.push_back(inputShape[0]);
  outputShape.push_back(outputHDim);
  outputShape.push_back(outputWDim);
  outputShape.push_back(inputShape[inputRank - 3]);
  return RankedTensorType::get(makeShapeLLVMCompatible(outputShape),
                               inputElemTy);
}

// Checks the validity of pooling parameters and stores them in the respective
// vector. Also, gets the output type for the pooling op.
template <typename AtenOpT, typename tosaOp>
static LogicalResult getOutputTypeAndPoolingParameters(
    AtenOpT op, ConversionPatternRewriter &rewriter, Value inputXchw,
    SmallVectorImpl<int64_t> &dilationArray, Type &outputTy,
    DenseI64ArrayAttr &kernel, DenseI64ArrayAttr &stride,
    DenseI64ArrayAttr &pad) {

  RankedTensorType inputTy = cast<RankedTensorType>(inputXchw.getType());
  if (!inputTy)
    return rewriter.notifyMatchFailure(
        op, "Pooling op requires ranked tensor input");

  auto inputRank = inputTy.getRank();
  // Rank sanity check.
  if (inputTy.getRank() != 4 && inputRank != 3)
    return rewriter.notifyMatchFailure(
        op, "NCHW->NHWC transpose requires 3D or 4D tensor");

  SmallVector<int64_t, 2> kernelSizeInts, strideInts, paddingInts;
  if (!matchPattern(op.getKernelSize(),
                    m_TorchListOfConstantInts(kernelSizeInts)))
    return rewriter.notifyMatchFailure(
        op, "Non-const kernel_size for pooling op unsupported");

  if (!matchPattern(op.getStride(), m_TorchListOfConstantInts(strideInts)))
    return rewriter.notifyMatchFailure(
        op, "Non-const stride for pooling op unsupported");
  // If `stride` is not specified by the user, it is assigned the value of empty
  // list during import. For such a case, the stride value is the kernel size.
  // See:
  // https://pytorch.org/docs/stable/generated/torch.nn.MaxPool2d.html#torch.nn.MaxPool2d
  if (strideInts.empty())
    strideInts.assign(kernelSizeInts);

  if (!matchPattern(op.getPadding(), m_TorchListOfConstantInts(paddingInts)))
    return rewriter.notifyMatchFailure(
        op, "Non-const padding factor for pooling op unsupported");

  SmallVector<int64_t, 4> padArr = {paddingInts[0], paddingInts[0],
                                    paddingInts[1], paddingInts[1]};
  kernel = rewriter.getDenseI64ArrayAttr(kernelSizeInts);
  stride = rewriter.getDenseI64ArrayAttr(strideInts);

  bool ceilMode;
  if (!matchPattern(op.getCeilMode(), m_TorchConstantBool(&ceilMode)))
    return rewriter.notifyMatchFailure(
        op, "only support constant bool ceil_mode for pooling op");

  outputTy = getOutputTypeForNonAdaptivePoolingOp<AtenOpT, tosaOp>(
      inputTy, kernelSizeInts, strideInts, paddingInts, dilationArray,
      ceilMode);
  padArr[1] = padArr[1] + paddingInts[0];
  padArr[3] = padArr[3] + paddingInts[1];
  pad = rewriter.getDenseI64ArrayAttr(
      {padArr[0], padArr[1], padArr[2], padArr[3]});
  return success();
}

class ConvertAtenMaxPool2dOp
    : public ConvertAtenPoolingBaseOp<AtenMaxPool2dOp, tosa::MaxPool2dOp> {
public:
  using ConvertAtenPoolingBaseOp<AtenMaxPool2dOp,
                                 tosa::MaxPool2dOp>::ConvertAtenPoolingBaseOp;
  LogicalResult processInputs(AtenMaxPool2dOp op, OpAdaptor adaptor,
                              ConversionPatternRewriter &rewriter, Value &input,
                              DenseI64ArrayAttr &kernel,
                              DenseI64ArrayAttr &stride, DenseI64ArrayAttr &pad,
                              Type &outputTy) const override {
    SmallVector<int64_t, 2> dilationArray;
    if (!matchPattern(op.getDilation(),
                      m_TorchListOfConstantInts(dilationArray)))
      return rewriter.notifyMatchFailure(
          op, "Non-const dilation for pooling op unsupported.");
    // TOSA pooling only supports unit dilation.
    if (dilationArray[0] > 1 || dilationArray[1] > 1)
      return rewriter.notifyMatchFailure(
          op, "Cannot process non-unit pooling dilation.");

    if (failed(getOutputTypeAndPoolingParameters<AtenMaxPool2dOp,
                                                 tosa::MaxPool2dOp>(
            op, rewriter, adaptor.getSelf(), dilationArray, outputTy, kernel,
            stride, pad)))
      return rewriter.notifyMatchFailure(
          op, "invalid pooling parameters or input type");

    // Transpose to xHWC
    input = ConvertAtenPoolingBaseOp<AtenMaxPool2dOp, tosa::MaxPool2dOp>::
        transposePoolingInputToHwc(op, rewriter, adaptor.getSelf());

    return success();
  }
};

class ConvertAtenAvgPool2dOp
    : public ConvertAtenPoolingBaseOp<AtenAvgPool2dOp, tosa::AvgPool2dOp> {
public:
  using ConvertAtenPoolingBaseOp<AtenAvgPool2dOp,
                                 tosa::AvgPool2dOp>::ConvertAtenPoolingBaseOp;
  LogicalResult processInputs(AtenAvgPool2dOp op, OpAdaptor adaptor,
                              ConversionPatternRewriter &rewriter, Value &input,
                              DenseI64ArrayAttr &kernel,
                              DenseI64ArrayAttr &stride, DenseI64ArrayAttr &pad,
                              Type &outputTy) const override {
    SmallVector<int64_t, 2> dilationArray{1, 1};
    if (failed(getOutputTypeAndPoolingParameters<AtenAvgPool2dOp,
                                                 tosa::AvgPool2dOp>(
            op, rewriter, adaptor.getSelf(), dilationArray, outputTy, kernel,
            stride, pad)))
      return rewriter.notifyMatchFailure(
          op, "invalid pooling parameters or input type");

    // Transpose to xHWC
    input = ConvertAtenPoolingBaseOp<AtenAvgPool2dOp, tosa::AvgPool2dOp>::
        transposePoolingInputToHwc(op, rewriter, adaptor.getSelf());

    return success();
  }
};

// Ref: Error checking based on the Torch to LinAlg lowering
template <typename AtenOpT, int fillVal>
class ConvertAtenConstPatternOp : public OpConversionPattern<AtenOpT> {
public:
  using OpConversionPattern<AtenOpT>::OpConversionPattern;
  using OpAdaptor = typename AtenOpT::Adaptor;
  LogicalResult
  matchAndRewrite(AtenOpT op, OpAdaptor adaptor,
                  ConversionPatternRewriter &rewriter) const override {

    auto outType = dyn_cast<TensorType>(
        OpConversionPattern<AtenOpT>::getTypeConverter()->convertType(
            op.getType()));

    if (!outType)
      return rewriter.notifyMatchFailure(op,
                                         "Only Tensor types supported in TOSA");

    Type outElemTy = outType.getElementType();
    if (!outElemTy.isIntOrFloat())
      return rewriter.notifyMatchFailure(
          op, "Only floating-point or integer datatype legalization supported");

    // FIXME: Handle layout, device and pin_memory. Assume dtype has been
    // processed to set output type correctly?
    // The layout arg should be either `none` or `0` i.e. strided.
    if (!isa<Torch::NoneType>(op.getLayout().getType())) {
      int64_t tensorLayout;
      if (!matchPattern(op.getLayout(), m_TorchConstantInt(&tensorLayout)))
        return rewriter.notifyMatchFailure(
            op, "The layout arg should be either `none` or `0` i.e. strided.");
      else if (tensorLayout != torch_upstream::Layout::Strided)
        return rewriter.notifyMatchFailure(
            op, "The layout arg should be either `none` or `0` i.e. strided.");
    }

    bool pinMemory;
    if (!isa<Torch::NoneType>(op.getPinMemory().getType()) &&
        (!matchPattern(op.getPinMemory(), m_TorchConstantBool(&pinMemory)) ||
         pinMemory)) {
      return rewriter.notifyMatchFailure(
          op, "Unsupported pin_memory, should be either None or false");
    }

    SmallVector<int64_t> shape;
    if (!matchPattern(op.getSize(), m_TorchListOfConstantInts(shape))) {
      return rewriter.notifyMatchFailure(
          op, "Shape must be a list of Scalar constants");
    }

    int64_t size = 1;
    for (auto s : shape)
      size *= s;

    SmallVector<int32_t> values(size, fillVal);
    auto constOp =
        tosa::getConstTensor<int32_t>(rewriter, op, values, shape).value();

    rewriter.replaceOpWithNewOp<tosa::CastOp>(op, outType, constOp);

    return success();
  }
};

template <typename AtenOpT>
class ConvertAtenFillScalarOp : public OpConversionPattern<AtenOpT> {
public:
  using OpConversionPattern<AtenOpT>::OpConversionPattern;
  using OpAdaptor = typename AtenOpT::Adaptor;
  LogicalResult
  matchAndRewrite(AtenOpT op, OpAdaptor adaptor,
                  ConversionPatternRewriter &rewriter) const override {
    auto outType = dyn_cast<TensorType>(
        OpConversionPattern<AtenOpT>::getTypeConverter()->convertType(
            op.getType()));

    if (!outType || !outType.hasStaticShape())
      return rewriter.notifyMatchFailure(
          op, "Only Tensor types with static shapes are currently supported");

    Type outElemTy = outType.getElementType();
    if (!outElemTy.isIntOrFloat()) {
      return rewriter.notifyMatchFailure(
          op, "Only floating-point or integer datatype legalization supported");
    }
    Value constOp;
    if (failed(torchScalarToTosaTensor(
            rewriter, op, op.getValue(), constOp, outElemTy,
            makeShapeTorchCompatible(outType.getShape()))))
      return rewriter.notifyMatchFailure(
          op, "Supplied value must be a Scalar constant");

    auto newOp =
        rewriter.createOrFold<tosa::CastOp>(op.getLoc(), outType, constOp);
    rewriter.replaceOp(op, newOp);

    return success();
  }
};

template <typename AtenOpT>
class ConvertAtenMaskedFillOp : public OpConversionPattern<AtenOpT> {
public:
  using OpConversionPattern<AtenOpT>::OpConversionPattern;
  using OpAdaptor = typename AtenOpT::Adaptor;
  LogicalResult
  matchAndRewrite(AtenOpT op, OpAdaptor adaptor,
                  ConversionPatternRewriter &rewriter) const override {
    auto outType = dyn_cast<TensorType>(
        OpConversionPattern<AtenOpT>::getTypeConverter()->convertType(
            op.getType()));

    if (!outType || !outType.hasStaticShape())
      return rewriter.notifyMatchFailure(
          op, "Only Tensor types with static shapes are currently supported");

    Type outElemTy = outType.getElementType();
    if (!outElemTy.isIntOrFloat()) {
      return rewriter.notifyMatchFailure(
          op, "Only floating-point or integer datatype legalization supported");
    }

    // Not a tensor type.
    auto selfType = dyn_cast<TensorType>(adaptor.getSelf().getType());
    if (!selfType || !outType.hasStaticShape())
      return rewriter.notifyMatchFailure(
          op,
          "Only tensor types with static shapes input are currently supported");

    auto maskType = dyn_cast<TensorType>(adaptor.getMask().getType());
    if (!maskType)
      return rewriter.notifyMatchFailure(
          op, "Only tensor types mask are currently supported");

    Value rhs = adaptor.getValue();
    auto rhsType = dyn_cast<TensorType>(rhs.getType());
    Value rhsAsTensor;
    if (!rhsType) { // scalar
      if (failed(torchScalarToTosaTensor(rewriter, op, op.getValue(),
                                         rhsAsTensor, rhs.getType(), {})))
        return rewriter.notifyMatchFailure(
            op, "Currently only scalar constants are supported for "
                "conversion in TOSA operation");
    } else { // tensor
      rhsType = dyn_cast<TensorType>(rhs.getType());
    }

    auto rhsTensor = rhsType ? rhs : rhsAsTensor;
    auto rhsTensorType = dyn_cast<TensorType>(rhsTensor.getType());
    if (rhsTensorType.getElementType() != outElemTy)
      rhsTensor = rewriter.create<tosa::CastOp>(
          op.getLoc(),
          RankedTensorType::get(rhsTensorType.getShape(), outElemTy),
          rhsTensor);

    rewriter.replaceOpWithNewOp<tosa::SelectOp>(op, outType, adaptor.getMask(),
                                                rhsTensor, adaptor.getSelf());
    return success();
  }
};

// Legalizes the torch.clone op.
template <typename AtenOpT>
class ConvertAtenCloneOp : public OpConversionPattern<AtenOpT> {
public:
  using OpConversionPattern<AtenOpT>::OpConversionPattern;
  using OpAdaptor = typename AtenOpT::Adaptor;
  LogicalResult
  matchAndRewrite(AtenOpT op, OpAdaptor adaptor,
                  ConversionPatternRewriter &rewriter) const override {
    int64_t memoryFormat;
    if (!isa<Torch::NoneType>(op.getMemoryFormat().getType()) &&
        (!matchPattern(op.getMemoryFormat(),
                       m_TorchConstantInt(&memoryFormat)) ||
         (memoryFormat != torch_upstream::MemoryFormat::Contiguous &&
          memoryFormat != torch_upstream::MemoryFormat::ChannelsLast))) {
      return op.emitError(
          "unimplemented: only contiguous and channels last memory "
          "format is supported");
    }
    auto outType = dyn_cast<TensorType>(
        OpConversionPattern<AtenOpT>::getTypeConverter()->convertType(
            op.getType()));
    rewriter.replaceOpWithNewOp<tosa::CastOp>(op, outType, adaptor.getSelf());

    return success();
  }
};

template <>
LogicalResult ConvertAtenOp<AtenConstantPadNdOp>::matchAndRewrite(
    AtenConstantPadNdOp op, OpAdaptor adaptor,
    ConversionPatternRewriter &rewriter) const {
  Location loc = op.getLoc();
  Value self = adaptor.getSelf();
  auto selfTy = cast<RankedTensorType>(self.getType());
  auto selfElemTy = selfTy.getElementType();
  int64_t rank = selfTy.getRank();

  // START the code snippet from
  // lib/Conversion/TorchToLinalg/TensorConstructors.cpp (see:
  // ConvertAtenConstantPadNdOp) Pattern match against the op's original
  // operands, because otherwise we will get the lowered version of the operands
  // which is harder to pattern match.
  SmallVector<int64_t> padInts;
  if (!matchPattern(op.getPad(), m_TorchListOfConstantInts(padInts)))
    return rewriter.notifyMatchFailure(op,
                                       "only support constant int pad ranges");
  uint64_t padRank = padInts.size() / 2;
  if (padRank * 2 != padInts.size())
    return rewriter.notifyMatchFailure(op, "pad range size is not even");
  if (rank < 0 || padRank > (uint64_t)rank)
    return rewriter.notifyMatchFailure(op, "padding exceeds tensor rank");

  // Initialize low/high paddings with 0 for all the dims.
  SmallVector<int64_t> lowPadding(/*Size=*/rank, /*Value=*/0);
  SmallVector<int64_t> highPadding(/*Size=*/rank, /*Value=*/0);
  // Add the requested padding - note op.pad() is highest dim first ordered
  // pairs of low,high.
  for (uint64_t i = 0; i < padRank; ++i) {
    lowPadding[rank - i - 1] = padInts[i * 2];
    highPadding[rank - i - 1] = padInts[i * 2 + 1];
  }
  // END the code snippet from
  // lib/Conversion/TorchToLinalg/TensorConstructors.cpp (see:
  // ConvertAtenConstantPadNdOp)

  llvm::SmallVector<int64_t> translatePadsList;

  for (unsigned int i = 0; i < rank; i++) {
    translatePadsList.push_back(lowPadding[i]);
    translatePadsList.push_back(highPadding[i]);
  }

  DenseElementsAttr paddingAttr = DenseIntElementsAttr::get(
      RankedTensorType::get({rank, 2}, rewriter.getI64Type()),
      translatePadsList);

  Value padsList1 = rewriter.create<mlir::tosa::ConstOp>(
      loc, paddingAttr.getType(), paddingAttr);

  Value padValue = adaptor.getValue();
  Operation *padOp = padValue.getDefiningOp();
  padValue = padOp->getOperand(0);

  Value padTensor;
  if (failed(torchScalarToTosaTensor(rewriter, op.getOperation(), padValue,
                                     padTensor, selfElemTy, {})))
    return rewriter.notifyMatchFailure(
        op, "Pad value needs to be a scalar constant for conversion to "
            "TOSA pad operation");

  rewriter.replaceOpWithNewOp<mlir::tosa::PadOp>(
      op, getTypeConverter()->convertType(op.getType()), self, padsList1,
      padTensor);
  return success();
}

template <>
LogicalResult ConvertAtenOp<AtenCatOp>::matchAndRewrite(
    AtenCatOp op, OpAdaptor adaptor,
    ConversionPatternRewriter &rewriter) const {
  const TypeConverter *typeConverter = this->getTypeConverter();
  auto outType =
      cast<RankedTensorType>(typeConverter->convertType(op.getType()));
  int64_t rank = outType.getRank();
  int64_t dim;

  if (!outType || !outType.hasStaticShape()) {
    return rewriter.notifyMatchFailure(
        op, "Only Tensor types with static shapes are currently supported");
  }

  Location loc = op.getLoc();
  if (!matchPattern(op.getDim(), m_TorchConstantInt(&dim))) {
    return rewriter.notifyMatchFailure(op,
                                       "unimplemented: dim is not constant");
  }
  dim = toPositiveDim(dim, rank);
  if (!isValidDim(dim, rank)) {
    return rewriter.notifyMatchFailure(op, "dim is statically invalid");
  }
  auto tensorList = op.getTensors();
  SmallVector<Value> tensorsTorchType;

  if (!getListConstructElements(tensorList, tensorsTorchType)) {
    return rewriter.notifyMatchFailure(
        op, "unimplemented: the tensor list is not from list construct");
  }
  auto builtinTensors =
      getTypeConvertedValues(rewriter, loc, typeConverter, tensorsTorchType);

  for (auto &in : builtinTensors)
    in = tosa::promoteType(rewriter, in, outType);

  auto result = tosa::CreateOpAndInfer<tosa::ConcatOp>(
      rewriter, loc, outType, builtinTensors, rewriter.getI32IntegerAttr(dim));
  rewriter.replaceOp(op, result.getResult());
  return success();
}

template <>
LogicalResult ConvertAtenOp<AtenSqrtOp>::matchAndRewrite(
    AtenSqrtOp op, OpAdaptor adaptor,
    ConversionPatternRewriter &rewriter) const {

  // Converts AtenSqrtOp into pow(x, 0.5)
  auto self = adaptor.getSelf();
  auto selfTy = dyn_cast<TensorType>(self.getType());
  if (!selfTy)
    return rewriter.notifyMatchFailure(op,
                                       "Only Tensor types supported in TOSA");

  auto resultType =
      cast<RankedTensorType>(typeConverter->convertType(op.getType()));
  auto elementType = resultType.getElementType();

  if (isa<mlir::IntegerType>(selfTy.getElementType())) {
    self = rewriter.createOrFold<tosa::CastOp>(
        op->getLoc(), RankedTensorType::get(resultType.getShape(), elementType),
        self);
  }

  auto oneHalf =
      tosa::getConstTensor<float>(rewriter, op, 0.5, {}, elementType).value();

  rewriter.replaceOpWithNewOp<tosa::PowOp>(op, resultType, self, oneHalf);
  return success();
}

template <>
LogicalResult ConvertAtenOp<AtenEmptyMemoryFormatOp>::matchAndRewrite(
    AtenEmptyMemoryFormatOp op, OpAdaptor adaptor,
    ConversionPatternRewriter &rewriter) const {

  auto loc = op.getLoc();
  MLIRContext *ctx = op->getContext();
  const TypeConverter *typeConverter = this->getTypeConverter();

  bool pinMemory;
  if (!op.getPinMemory().getType().template isa<Torch::NoneType>() &&
      (!matchPattern(op.getPinMemory(), m_TorchConstantBool(&pinMemory)) ||
       pinMemory)) {
    return rewriter.notifyMatchFailure(
        op, "Unsupported pin_memory, should be either None or false");
  }

  if (!op.getDevice().getType().template isa<Torch::NoneType>()) {
    std::string device;
    if (!matchPattern(op.getDevice(), m_TorchConstantDevice(device)))
      return rewriter.notifyMatchFailure(
          op, "unimplemented: device must be a constant str");
    if (device != "cpu")
      return rewriter.notifyMatchFailure(
          op, "unimplemented: device is expected to be none or cpu");
  }

  if (!op.getLayout().getType().template isa<Torch::NoneType>()) {
    int64_t tensorLayout;
    if (!matchPattern(op.getLayout(), m_TorchConstantInt(&tensorLayout)))
      return rewriter.notifyMatchFailure(
          op, "unimplemented: layout must be a constant");
    if (tensorLayout != torch_upstream::Layout::Strided)
      return rewriter.notifyMatchFailure(
          op, "unimplemented: layout is expected to be strided");
  }
  // Only `none`, `contiguous` and `preserve` memory_format are supported.
  if (!op.getMemoryFormat().getType().template isa<Torch::NoneType>()) {
    int64_t memoryFormat;
    if (!matchPattern(op.getMemoryFormat(), m_TorchConstantInt(&memoryFormat)))
      return rewriter.notifyMatchFailure(
          op, "unimplemented: the memory format should be specified in "
              "an integer constant");
    if (memoryFormat != torch_upstream::MemoryFormat::Contiguous &&
        memoryFormat != torch_upstream::MemoryFormat::Preserve)
      return rewriter.notifyMatchFailure(
          op, "unimplemented: only none, contiguous and preserve "
              "memory_format is supported");
  }

  SmallVector<Value> size;
  if (!getListConstructElements(op.getSize(), size))
    return rewriter.notifyMatchFailure(
        op, "unimplemented: size must be a ListConstruct");
  SmallVector<Value> resultSize =
      getTypeConvertedValues(rewriter, loc, typeConverter, size);
  auto resultType = typeConverter->convertType(op.getType())
                        .template cast<RankedTensorType>();

  DenseElementsAttr emptyVal;
  if (op.getDtype().getType().template isa<Torch::NoneType>()) {
    emptyVal = DenseFPElementsAttr::get(resultType, {0.0F});
  } else {
    int64_t dtypeInt;
    if (!matchPattern(op.getDtype(), m_TorchConstantInt(&dtypeInt)))
      return rewriter.notifyMatchFailure(
          op, "unimplemented: dtype must be a constant integer or none");
    FailureOr<Type> maybeResultElementType =
        getTypeForScalarType(ctx, (torch_upstream::ScalarType)dtypeInt);
    if (failed(maybeResultElementType)) {
      return rewriter.notifyMatchFailure(
          op, "unable to convert `dtypeInt` to builtin type");
    }
    if (maybeResultElementType->isSignedInteger(64) ||
        maybeResultElementType->isIndex())
      emptyVal = DenseIntElementsAttr::get(resultType, {0L});
    if (maybeResultElementType->isSignedInteger(32))
      emptyVal = DenseIntElementsAttr::get(resultType, {0});
    else if (maybeResultElementType->isSignlessInteger(64))
      emptyVal = DenseIntElementsAttr::get(resultType, {0UL});
    else if (maybeResultElementType->isSignlessInteger(32))
      emptyVal = DenseIntElementsAttr::get(resultType, {0U});
    else if (maybeResultElementType->isSignedInteger(1) ||
             maybeResultElementType->isSignlessInteger(1))
      emptyVal = DenseIntElementsAttr::get(resultType, {false});
    else if (maybeResultElementType->isF64())
      emptyVal = DenseFPElementsAttr::get(resultType, {0.0});
    else if (maybeResultElementType->isF32())
      emptyVal = DenseFPElementsAttr::get(resultType, {0.0F});
    else
      return rewriter.notifyMatchFailure(
          op, "unsupported: dtype used for empty.memory_format is unsupported");
  }

  rewriter.replaceOpWithNewOp<tosa::ConstOp>(op, resultType, emptyVal);
  return success();
}

template <>
LogicalResult ConvertAtenOp<AtenRepeatInterleaveTensorOp>::matchAndRewrite(
    AtenRepeatInterleaveTensorOp op, OpAdaptor adaptor,
    ConversionPatternRewriter &rewriter) const {

  auto outputTy = getTypeConverter()
                      ->convertType(op.getType())
                      .dyn_cast<RankedTensorType>();
  if (!outputTy)
    return rewriter.notifyMatchFailure(
        op, "Only ranked tensor type outputs permitted");

  auto shape = outputTy.getShape();
  if (shape.size() != 1)
    return rewriter.notifyMatchFailure(op, "Only rank 1 tensors are permitted");

  int64_t outputSize;
  if (!matchPattern(op.getOutputSize(), m_TorchConstantInt(&outputSize))) {
    return rewriter.notifyMatchFailure(
        op, "Currently only scalar constants are supported for "
            "output_size in TOSA operation");
  }

  auto repeats = dyn_cast<tosa::ConstOp>(adaptor.getRepeats().getDefiningOp());
  if (!repeats)
    return rewriter.notifyMatchFailure(
        op, "Currently only constants are supported for "
            "repeats in TOSA operation");

  auto attr = repeats.getValue();
  if (!attr.isSplat())
    return rewriter.notifyMatchFailure(op, "Only single values are supported.");

  auto elementTy = outputTy.getElementType();
  if (!isa<mlir::IntegerType>(elementTy))
    return rewriter.notifyMatchFailure(op,
                                       "Only integer values are supported.");

  int64_t numberOfRepeats = attr.getSplatValue<llvm::APInt>().getSExtValue();

  // Create an array of repeated values
  auto createConstArrayOfRepeatedValues = [&](int64_t numOfRepeats) {
    SmallVector<int64_t> values;
    for (int64_t val = 0; val < outputSize / numberOfRepeats; ++val) {
      SmallVector<int64_t> newValues(numberOfRepeats, val);
      values.insert(values.end(), newValues.begin(), newValues.end());
    }
    return values;
  };

  auto newOp = tosa::getConstTensor<int64_t>(
      rewriter, op, createConstArrayOfRepeatedValues(numberOfRepeats), shape,
      elementTy);
  rewriter.replaceOp(op, *newOp);
  return success();
}

class SimplifyAtenIndexTensorWithSliceIndex
    : public OpRewritePattern<AtenIndexTensorOp> {
public:
  using OpRewritePattern::OpRewritePattern;

  LogicalResult matchAndRewrite(AtenIndexTensorOp op,
                                PatternRewriter &rewriter) const override {
    auto outTy = dyn_cast<BaseTensorType>(op.getType());
    if (!outTy) {
      return rewriter.notifyMatchFailure(op, "requires tensor type");
    }

    SmallVector<Value> indices;
    if (!getListConstructElements(op.getIndices(), indices))
      return failure();

    TypedValue<BaseTensorType> input =
        dyn_cast<TypedValue<BaseTensorType>>(op.getSelf());
    if (!input) {
      return rewriter.notifyMatchFailure(op, "requires tensor type");
    }

    if (llvm::count_if(indices, [](Value v) {
          return !isa<Torch::NoneType>(v.getType());
        }) == 1) {
      return rewriter.notifyMatchFailure(op, "nothing to do");
    }

    auto loc = op->getLoc();

    for (size_t i = 0; i < indices.size(); ++i) {
      if (isa<Torch::NoneType>(indices[i].getType()))
        continue;

      auto indicesTy = dyn_cast<BaseTensorType>(indices[i].getType());
      if (!indicesTy || !indicesTy.areAllSizesKnown()) {
        return rewriter.notifyMatchFailure(
            op, "requires indices with static shape");
      }
      int64_t numIndices = std::accumulate(
          indicesTy.getSizes().begin(), indicesTy.getSizes().end(), 1,
          [&](int64_t a, int64_t b) { return a * b; });
      if (numIndices != 1)
        continue;

      auto inputTy = input.getType();
      SmallVector<int64_t> slicedShape{inputTy.getSizes()};
      slicedShape[i] = 1;
      auto slicedType =
          inputTy.getWithSizesAndDtype(slicedShape, inputTy.getDtype());

      auto none = rewriter.create<Torch::ConstantNoneOp>(op->getLoc());
      SmallVector<Value> sliceIndices{inputTy.getSizes().size(), none};
      sliceIndices[i] = reshapeTo(loc, rewriter, indices[i], {1});

      Value sliceIndicesV = rewriter.create<PrimListConstructOp>(
          loc, op.getIndices().getType(), sliceIndices);
      auto slicedInput = rewriter.create<AtenIndexTensorOp>(
          loc, slicedType, input, sliceIndicesV);

      SmallVector<int64_t> reshapedShape = slicedShape;
      reshapedShape.erase(reshapedShape.begin() + i);

      auto reshaped = reshapeTo(loc, rewriter, slicedInput, reshapedShape);

      SmallVector<Value> newIndicesList{indices};
      newIndicesList.erase(newIndicesList.begin() + i);

      Value newIndicesListV = rewriter.create<PrimListConstructOp>(
          loc, op.getIndices().getType(), newIndicesList);

      rewriter.replaceOpWithNewOp<AtenIndexTensorOp>(op, op.getType(), reshaped,
                                                     newIndicesListV);
      return success();
    }
    return failure();
  }
};

class SimplifyAtenIndexTensorWithNdIndex
    : public OpRewritePattern<AtenIndexTensorOp> {
public:
  using OpRewritePattern::OpRewritePattern;

  LogicalResult matchAndRewrite(AtenIndexTensorOp op,
                                PatternRewriter &rewriter) const override {
    auto outTy = dyn_cast<BaseTensorType>(op.getType());
    if (!outTy) {
      return rewriter.notifyMatchFailure(op, "requires tensor type");
    }

    SmallVector<Value> indices;
    if (!getListConstructElements(op.getIndices(), indices))
      return failure();

    TypedValue<BaseTensorType> input =
        dyn_cast<TypedValue<BaseTensorType>>(op.getSelf());
    if (!input) {
      return rewriter.notifyMatchFailure(op, "requires tensor type");
    }
    auto loc = op->getLoc();

    if (llvm::count_if(indices, [](Value v) {
          return !isa<Torch::NoneType>(v.getType());
        }) != 1) {
      return rewriter.notifyMatchFailure(op, "can only handle single None");
    }

    for (size_t i = 0; i < indices.size(); ++i) {
      if (isa<Torch::NoneType>(indices[i].getType()))
        continue;

      auto indicesTy = dyn_cast<BaseTensorType>(indices[i].getType());
      if (!indicesTy || !indicesTy.areAllSizesKnown()) {
        return rewriter.notifyMatchFailure(
            op, "requires indices with static shape");
      }
      if (indicesTy.getSizes().size() == 1) {
        continue;
      }

      // flatten indices
      int64_t numIndices = std::accumulate(
          indicesTy.getSizes().begin(), indicesTy.getSizes().end(), 1,
          [&](int64_t a, int64_t b) { return a * b; });

      auto newIndices =
          reshapeTo(op.getLoc(), rewriter, indices[i], {numIndices});

      SmallVector<Value> newIndicesList{indices};
      newIndicesList[i] = newIndices;

      Value newIndicesListV = rewriter.create<PrimListConstructOp>(
          loc, op.getIndices().getType(), newIndicesList);

      SmallVector<int64_t> indexOpShape{outTy.getSizes()};
      indexOpShape.erase(indexOpShape.begin() + i,
                         indexOpShape.begin() + i +
                             indicesTy.getSizes().size());
      indexOpShape.insert(indexOpShape.begin() + i, numIndices);

      auto indexOpType =
          outTy.getWithSizesAndDtype(indexOpShape, outTy.getOptionalDtype());
      auto indexed = rewriter.create<AtenIndexTensorOp>(loc, indexOpType, input,
                                                        newIndicesListV);

      auto reshaped = reshapeTo(loc, rewriter, indexed, outTy.getSizes());
      rewriter.replaceOp(op, reshaped);
      return success();
    }
    return failure();
  }
};
} // namespace

// -----------------------------------------------------------------------------
// TorchToTosa Pass
// -----------------------------------------------------------------------------

namespace {
class ConvertTorchToTosa : public ConvertTorchToTosaBase<ConvertTorchToTosa> {
public:
  void getDependentDialects(DialectRegistry &registry) const override {
    registry.insert<tosa::TosaDialect>();
    registry.insert<tensor::TensorDialect>();
    registry.insert<arith::ArithDialect>();
    TorchConversion::getBackendTypeConversionDependentDialects(registry);
  }

  void runOnOperation() override {
    MLIRContext *context = &getContext();
    ConversionTarget target(*context);
    target.addLegalDialect<tosa::TosaDialect, tensor::TensorDialect,
                           arith::ArithDialect>();

    TypeConverter typeConverter;
    typeConverter.addConversion([](Type type) { return type; });
    TorchConversion::setupBackendTypeConversion(target, typeConverter);

    // The following ops are never the primary reason why lowering fails.
    // The backend contract only allows functions to return tensors thus there
    // is always another op using them.
    // When we have a chain of torch.constant.int followed by a unsupported
    // torch op, we want the pass to mention the unsupported torch op
    // in the error message.
    target.addLegalOp<ConstantNoneOp>();
    target.addLegalOp<ConstantBoolOp>();
    target.addLegalOp<ConstantIntOp>();
    target.addLegalOp<ConstantFloatOp>();
    target.addLegalOp<ConstantStrOp>();
    target.addLegalOp<ConstantDeviceOp>();
    target.addLegalOp<PrimListConstructOp>();
    target.addLegalOp<PrimTupleConstructOp>();
    target.addIllegalDialect<Torch::TorchDialect>();

    RewritePatternSet patterns(context);

    patterns.add<SimplifyAten_IndexPutImplOp>(context);
    patterns.add<SimplifyAten_IndexPutImplOpNone>(context);
    patterns.add<SimplifyAtenIndexTensorWithSliceIndex>(context);
    patterns.add<SimplifyAtenIndexTensorWithNdIndex>(context);
    patterns.add<ConvertAtenIndexTensorOpNone>(typeConverter, context);

#define INSERT_SIMPLIFY_OP_PATTERN(AtenOp)                                     \
  target.addIllegalOp<AtenOp>();                                               \
  patterns.add<SimplifyAtenOp<AtenOp>>(typeConverter, context);
    INSERT_SIMPLIFY_OP_PATTERN(AtenConvolutionOp)
#undef INSERT_SIMPLIFY_OP_PATTERN

#define INSERT_UNARY_FPONLY_PATTERN(AtenOp, TosaOp)                            \
  target.addIllegalOp<AtenOp>();                                               \
  patterns.add<ConvertAtenUnaryFPOnlyOp<AtenOp, TosaOp>>(typeConverter,        \
                                                         context);
    INSERT_UNARY_FPONLY_PATTERN(AtenLogOp, tosa::LogOp)
    INSERT_UNARY_FPONLY_PATTERN(AtenExpOp, tosa::ExpOp)
#undef INSERT_UNARY_FPONLY_PATTERN

#define INSERT_UNARY_PATTERN(AtenOp, TosaOp)                                   \
  target.addIllegalOp<AtenOp>();                                               \
  patterns.add<ConvertAtenUnaryOp<AtenOp, TosaOp>>(typeConverter, context);
    INSERT_UNARY_PATTERN(AtenNegOp, tosa::NegateOp)
    INSERT_UNARY_PATTERN(AtenFloorOp, tosa::FloorOp)
    INSERT_UNARY_PATTERN(AtenRsqrtOp, tosa::RsqrtOp)
    INSERT_UNARY_PATTERN(AtenBitwiseNotOp, tosa::BitwiseNotOp)
    INSERT_UNARY_PATTERN(AtenCeilOp, tosa::CeilOp)
    INSERT_UNARY_PATTERN(AtenReciprocalOp, tosa::ReciprocalOp)
    INSERT_UNARY_PATTERN(AtenErfOp, tosa::ErfOp)
    INSERT_UNARY_PATTERN(AtenLogicalNotOp, tosa::LogicalNotOp)
    INSERT_UNARY_PATTERN(AtenCosOp, tosa::CosOp)
    INSERT_UNARY_PATTERN(AtenSinOp, tosa::SinOp)
#undef INSERT_UNARY_PATTERN

#define INSERT_BINARY_PATTERN(AtenOp, TosaOp)                                  \
  target.addIllegalOp<AtenOp>();                                               \
  patterns.add<ConvertAtenBinaryOp<AtenOp, TosaOp>>(typeConverter, context);
    INSERT_BINARY_PATTERN(AtenMaximumOp, tosa::MaximumOp)
    INSERT_BINARY_PATTERN(AtenMinimumOp, tosa::MinimumOp)
    INSERT_BINARY_PATTERN(AtenLogicalAndOp, tosa::LogicalAndOp)
    INSERT_BINARY_PATTERN(AtenLogicalOrOp, tosa::LogicalOrOp)
    INSERT_BINARY_PATTERN(AtenLogicalXorOp, tosa::LogicalXorOp)
#undef INSERT_BINARY_PATTERN

#define INSERT_BINARY_ADDSUB_PATTERN(AtenOp, TosaOp)                           \
  target.addIllegalOp<AtenOp>();                                               \
  patterns.add<ConvertAtenAddSubOp<AtenOp, TosaOp>>(typeConverter, context);
    INSERT_BINARY_ADDSUB_PATTERN(AtenAddTensorOp, tosa::AddOp)
    INSERT_BINARY_ADDSUB_PATTERN(AtenAddScalarOp, tosa::AddOp)
    INSERT_BINARY_ADDSUB_PATTERN(AtenSubTensorOp, tosa::SubOp)
    INSERT_BINARY_ADDSUB_PATTERN(AtenSubScalarOp, tosa::SubOp)
    INSERT_BINARY_ADDSUB_PATTERN(AtenRsubScalarOp, tosa::SubOp)
#undef INSERT_BINARY_ADDSUB_PATTERN

#define INSERT_BINARY_COMPARE_PATTERN(AtenOp, TosaOp)                          \
  target.addIllegalOp<AtenOp>();                                               \
  patterns.add<ConvertAtenCompareOp<AtenOp, TosaOp>>(typeConverter, context);
    INSERT_BINARY_COMPARE_PATTERN(AtenGtTensorOp, tosa::GreaterOp)
    INSERT_BINARY_COMPARE_PATTERN(AtenGeScalarOp, tosa::GreaterEqualOp)
    INSERT_BINARY_COMPARE_PATTERN(AtenGeTensorOp, tosa::GreaterEqualOp)
    INSERT_BINARY_COMPARE_PATTERN(AtenLeScalarOp, tosa::GreaterEqualOp)
    INSERT_BINARY_COMPARE_PATTERN(AtenLeTensorOp, tosa::GreaterEqualOp)
    INSERT_BINARY_COMPARE_PATTERN(AtenGtScalarOp, tosa::GreaterOp)
    INSERT_BINARY_COMPARE_PATTERN(AtenLtTensorOp, tosa::GreaterOp)
    INSERT_BINARY_COMPARE_PATTERN(AtenLtScalarOp, tosa::GreaterOp)
    INSERT_BINARY_COMPARE_PATTERN(AtenEqTensorOp, tosa::EqualOp)
    INSERT_BINARY_COMPARE_PATTERN(AtenEqScalarOp, tosa::EqualOp)
    INSERT_BINARY_COMPARE_PATTERN(AtenNeTensorOp, tosa::EqualOp)
    INSERT_BINARY_COMPARE_PATTERN(AtenNeScalarOp, tosa::EqualOp)
    INSERT_BINARY_COMPARE_PATTERN(AtenBitwiseAndTensorOp, tosa::BitwiseAndOp)
    INSERT_BINARY_COMPARE_PATTERN(AtenBitwiseOrTensorOp, tosa::BitwiseOrOp)
    INSERT_BINARY_COMPARE_PATTERN(AtenBitwiseXorTensorOp, tosa::BitwiseXorOp)
#undef INSERT_BINARY_COMPARE_PATTERN

#define INSERT_BINARY_MUL_PATTERN(AtenOp)                                      \
  target.addIllegalOp<AtenOp>();                                               \
  patterns.add<ConvertAtenMulOp<AtenOp>>(typeConverter, context);
    INSERT_BINARY_MUL_PATTERN(AtenMulTensorOp);
    INSERT_BINARY_MUL_PATTERN(AtenMulScalarOp);
#undef INSERT_BINARY_MUL_PATTERN

#define INSERT_BINARY_DIV_PATTERN(AtenOp)                                      \
  target.addIllegalOp<AtenOp>();                                               \
  patterns.add<ConvertAtenDivOp<AtenOp>>(typeConverter, context);
    INSERT_BINARY_DIV_PATTERN(AtenDivTensorOp);
    INSERT_BINARY_DIV_PATTERN(AtenDivScalarOp);
#undef INSERT_BINARY_DIV_PATTERN

#define INSERT_NDIMS_REDUCTION_OP_PATTERN(AtenOp, ConversionFunc)              \
  target.addIllegalOp<AtenOp>();                                               \
  patterns.add<ConvertAtenMultipleDimsReductionOp<AtenOp, ConversionFunc>>(    \
      typeConverter, context);
    INSERT_NDIMS_REDUCTION_OP_PATTERN(AtenMeanDimOp,
                                      mlir::tosa::convertReduceMeanOp)
    INSERT_NDIMS_REDUCTION_OP_PATTERN(AtenSumDimIntListOp,
                                      mlir::tosa::convertReduceSumOp)
    INSERT_NDIMS_REDUCTION_OP_PATTERN(AtenLinalgVectorNormOp,
                                      mlir::tosa::convertLinalgVectorNormOp)
#undef INSERT_NDIMS_REDUCTION_OP_PATTERN

#define INSERT_ONEDIM_REDUCTION_OP_PATTERN(AtenOp, ConversionFunc)             \
  target.addIllegalOp<AtenOp>();                                               \
  patterns.add<ConvertAtenOneDimReductionOp<AtenOp, ConversionFunc>>(          \
      typeConverter, context);
    INSERT_ONEDIM_REDUCTION_OP_PATTERN(AtenAnyDimOp,
                                       mlir::tosa::convertReduceAnyOp)
#undef INSERT_ONEDIM_REDUCTION_OP_PATTERN

#define INSERT_ALLDIMS_REDUCTION_OP_PATTERN(AtenOp, ConversionFunc)            \
  target.addIllegalOp<AtenOp>();                                               \
  patterns.add<ConvertAtenAllDimsReductionOp<AtenOp, ConversionFunc>>(         \
      typeConverter, context);
    INSERT_ALLDIMS_REDUCTION_OP_PATTERN(AtenAllOp,
                                        mlir::tosa::convertReduceAllOp)
    INSERT_ALLDIMS_REDUCTION_OP_PATTERN(AtenAnyOp,
                                        mlir::tosa::convertReduceAnyOp)
    INSERT_ALLDIMS_REDUCTION_OP_PATTERN(AtenSumOp,
                                        mlir::tosa::convertReduceSumOp)
#undef INSERT_ALLDIMS_REDUCTION_OP_PATTERN

#define INSERT_SQUEEZE_OP_PATTERN(AtenOp, TemplateForm)                        \
  target.addIllegalOp<AtenOp>();                                               \
  patterns.add<TemplateForm<AtenOp>>(typeConverter, context);
    INSERT_SQUEEZE_OP_PATTERN(AtenSqueezeOp, ConvertAtenSqueezeAllDimsOp)
    INSERT_SQUEEZE_OP_PATTERN(AtenSqueezeDimOp, ConvertAtenSqueezeOneDimOp)
#undef INSERT_SQUEEZE_OP_PATTERN

#define INSERT_MATMUL_ATENOP_PATTERN(AtenOp)                                   \
  target.addIllegalOp<AtenOp>();                                               \
  patterns.add<ConvertAtenMatMulOp<AtenOp>>(typeConverter, context);
    INSERT_MATMUL_ATENOP_PATTERN(AtenMatmulOp);
#undef INSERT_MATMUL_ATEMOP_PATTERN

#define INSERT_MM_ATENOP_PATTERN(AtenOp)                                       \
  target.addIllegalOp<AtenOp>();                                               \
  patterns.add<ConvertAtenMmOp<AtenOp>>(typeConverter, context);
    INSERT_MM_ATENOP_PATTERN(AtenMmOp);
    INSERT_MM_ATENOP_PATTERN(AtenBmmOp);
#undef INSERT_MM_ATEMOP_PATTERN

#define INSERT_LINEAR_ATENOP_PATTERN(AtenOp)                                   \
  target.addIllegalOp<AtenOp>();                                               \
  patterns.add<ConvertAtenLinearOp<AtenOp>>(typeConverter, context);
    INSERT_LINEAR_ATENOP_PATTERN(AtenLinearOp);
#undef INSERT_LINEAR_ATEMOP_PATTERN

#define INSERT_ADAPTIVE_POOLING_ATENOP_PATTERN(AtenOp, TosaOpT)                \
  target.addIllegalOp<AtenOp>();                                               \
  patterns.add<ConvertAtenAdaptivePoolingOp<AtenOp, TosaOpT>>(typeConverter,   \
                                                              context);
    INSERT_ADAPTIVE_POOLING_ATENOP_PATTERN(AtenAdaptiveAvgPool2dOp,
                                           tosa::AvgPool2dOp);
#undef INSERT_ADAPTIVE_POOLING_ATEMOP_PATTERN

    target.addIllegalOp<AtenMaxPool2dOp>();
    patterns.add<ConvertAtenMaxPool2dOp>(typeConverter, context);

    target.addIllegalOp<AtenAvgPool2dOp>();
    patterns.add<ConvertAtenAvgPool2dOp>(typeConverter, context);

#define INSERT_CONSTANT_FILL_PATTERN(AtenOp, fillVal)                          \
  target.addIllegalOp<AtenOp>();                                               \
  patterns.add<ConvertAtenConstPatternOp<AtenOp, fillVal>>(typeConverter,      \
                                                           context);
    INSERT_CONSTANT_FILL_PATTERN(AtenOnesOp, 1);
    INSERT_CONSTANT_FILL_PATTERN(AtenZerosOp, 0);
#undef INSERT_CONSTANT_FILL_PATTERN

#define INSERT_FILL_SCALAR_PATTERN(AtenOp)                                     \
  target.addIllegalOp<AtenOp>();                                               \
  patterns.add<ConvertAtenFillScalarOp<AtenOp>>(typeConverter, context);
    INSERT_FILL_SCALAR_PATTERN(AtenFill_ScalarOp);
    INSERT_FILL_SCALAR_PATTERN(AtenFillScalarOp);
#undef INSERT_FILL_SCALAR_PATTERN

#define INSERT_MASKED_FILL_PATTERN(AtenOp)                                     \
  target.addIllegalOp<AtenOp>();                                               \
  patterns.add<ConvertAtenMaskedFillOp<AtenOp>>(typeConverter, context);
    INSERT_MASKED_FILL_PATTERN(AtenMaskedFillScalarOp);
    INSERT_MASKED_FILL_PATTERN(AtenMaskedFillTensorOp);
#undef INSERT_MASKED_FILL_PATTERN

#define INSERT_ATENOP_PATTERN(AtenOp)                                          \
  target.addIllegalOp<AtenOp>();                                               \
  patterns.add<ConvertAtenOp<AtenOp>>(typeConverter, context);
    INSERT_ATENOP_PATTERN(AtenTanhOp);
    INSERT_ATENOP_PATTERN(AtenHardtanhBackwardOp);
    INSERT_ATENOP_PATTERN(AtenSigmoidOp);
    INSERT_ATENOP_PATTERN(AtenReluOp);
    INSERT_ATENOP_PATTERN(AtenLeakyReluOp);
    INSERT_ATENOP_PATTERN(AtenArgmaxOp);
    INSERT_ATENOP_PATTERN(AtenPowScalarOp);
    INSERT_ATENOP_PATTERN(AtenPowTensorScalarOp);
    INSERT_ATENOP_PATTERN(AtenPowTensorTensorOp);
    INSERT_ATENOP_PATTERN(AtenRsubScalarOp);
    INSERT_ATENOP_PATTERN(AtenConvolutionOp);
    INSERT_ATENOP_PATTERN(ValueTensorLiteralOp);
    INSERT_ATENOP_PATTERN(AtenReshapeOp);
    INSERT_ATENOP_PATTERN(AtenBatchNormOp);
    INSERT_ATENOP_PATTERN(AtenNativeLayerNormOp);
    INSERT_ATENOP_PATTERN(AtenFlattenUsingIntsOp);
    INSERT_ATENOP_PATTERN(AtenUnflattenIntOp);
    INSERT_ATENOP_PATTERN(AtenPermuteOp);
    INSERT_ATENOP_PATTERN(AtenLog2Op);
    INSERT_ATENOP_PATTERN(AtenThresholdOp);
    INSERT_ATENOP_PATTERN(AtenUnsqueezeOp);
    INSERT_ATENOP_PATTERN(AtenContiguousOp);
    INSERT_ATENOP_PATTERN(AtenDropoutOp);
    INSERT_ATENOP_PATTERN(AtenViewOp);
    INSERT_ATENOP_PATTERN(AtenGeluOp);
    INSERT_ATENOP_PATTERN(AtenGeluBackwardOp);
    INSERT_ATENOP_PATTERN(AtenEmbeddingOp);
    INSERT_ATENOP_PATTERN(AtenTransposeIntOp);
    INSERT_ATENOP_PATTERN(AtenMaxDimOp);
    INSERT_ATENOP_PATTERN(AtenSliceTensorOp);
    INSERT_ATENOP_PATTERN(AtenBroadcastToOp);
    INSERT_ATENOP_PATTERN(AtenGatherOp);
    INSERT_ATENOP_PATTERN(AtenIndexPutHackedTwinOp);
    INSERT_ATENOP_PATTERN(AtenIndexTensorHackedTwinOp);
    INSERT_ATENOP_PATTERN(AtenAbsOp);
    INSERT_ATENOP_PATTERN(AtenWhereSelfOp);
    INSERT_ATENOP_PATTERN(AtenClampOp);
    INSERT_ATENOP_PATTERN(AtenArangeStartStepOp);
    INSERT_ATENOP_PATTERN(PrimNumToTensorScalarOp);
    INSERT_ATENOP_PATTERN(AtenCopyOp);
    INSERT_ATENOP_PATTERN(AtenToDtypeOp);
    INSERT_ATENOP_PATTERN(AtenConstantPadNdOp);
    INSERT_ATENOP_PATTERN(AtenRemainderScalarOp);
    INSERT_ATENOP_PATTERN(AtenCatOp);
    INSERT_ATENOP_PATTERN(AtenSqrtOp);
    INSERT_ATENOP_PATTERN(AtenEmptyMemoryFormatOp);
    INSERT_ATENOP_PATTERN(AtenRepeatInterleaveTensorOp);
    INSERT_ATENOP_PATTERN(AtenIscloseOp);
#undef INSERT_ATENOP_PATTERN

#define INSERT_CLONE_ATENOP_PATTERN(AtenOp)                                    \
  target.addIllegalOp<AtenOp>();                                               \
  patterns.add<ConvertAtenCloneOp<AtenOp>>(typeConverter, context);
    INSERT_CLONE_ATENOP_PATTERN(AtenCloneOp);
#undef INSERT_CLONE_ATENOP_PATTERN

    if (failed(applyPartialConversion(getOperation(), target,
                                      std::move(patterns))))
      return signalPassFailure();
  }
};
} // namespace

std::unique_ptr<OperationPass<func::FuncOp>>
mlir::torch::createConvertTorchToTosaPass() {
  return std::make_unique<ConvertTorchToTosa>();
}<|MERGE_RESOLUTION|>--- conflicted
+++ resolved
@@ -545,11 +545,7 @@
     AtenTanhOp op, OpAdaptor adaptor,
     ConversionPatternRewriter &rewriter) const {
   Value self = adaptor.getSelf();
-<<<<<<< HEAD
-  auto selfTy = self.getType().cast<TensorType>();
-=======
   auto selfTy = cast<TensorType>(self.getType());
->>>>>>> afca88a0
   if (selfTy && isa<mlir::FloatType>(selfTy.getElementType())) {
     rewriter.replaceOpWithNewOp<tosa::TanhOp>(
         op, getTypeConverter()->convertType(op.getType()), self);
@@ -566,11 +562,7 @@
     AtenSigmoidOp op, OpAdaptor adaptor,
     ConversionPatternRewriter &rewriter) const {
   Value self = adaptor.getSelf();
-<<<<<<< HEAD
-  auto selfTy = self.getType().cast<TensorType>();
-=======
   auto selfTy = cast<TensorType>(self.getType());
->>>>>>> afca88a0
   if (selfTy && isa<mlir::FloatType>(selfTy.getElementType())) {
     rewriter.replaceOpWithNewOp<tosa::SigmoidOp>(
         op, getTypeConverter()->convertType(op.getType()), self);
@@ -617,11 +609,7 @@
     ConversionPatternRewriter &rewriter) const {
 
   Value self = adaptor.getSelf();
-<<<<<<< HEAD
-  auto selfTy = self.getType().cast<TensorType>();
-=======
   auto selfTy = cast<TensorType>(self.getType());
->>>>>>> afca88a0
   if (!isa<mlir::FloatType>(selfTy.getElementType())) {
     return rewriter.notifyMatchFailure(
         op, "Only floating-point datatype legalization currently supported");
@@ -1795,17 +1783,7 @@
       return rewriter.notifyMatchFailure(op,
                                          "Failed to perform matmul operation");
 
-<<<<<<< HEAD
     rewriter.replaceOp(op, output);
-=======
-    rewriter.replaceOpWithNewOp<tensor::CastOp>(
-        op,
-        cast<RankedTensorType>(
-            OpConversionPattern<AtenOpT>::getTypeConverter()->convertType(
-                op.getType())),
-        output);
-
->>>>>>> afca88a0
     return success();
   }
 };
@@ -1974,18 +1952,7 @@
                                    matmulOutput, bias)
               .getResult();
     }
-<<<<<<< HEAD
     rewriter.replaceOp(op, matmulPlusBias);
-=======
-
-    rewriter.replaceOpWithNewOp<tensor::CastOp>(
-        op,
-        cast<RankedTensorType>(
-            OpConversionPattern<AtenOpT>::getTypeConverter()->convertType(
-                op.getType())),
-        matmulPlusBias);
-
->>>>>>> afca88a0
     return success();
   }
 };
@@ -3355,11 +3322,7 @@
   RankedTensorType outType =
       cast<RankedTensorType>(typeConverter->convertType(op.getType()));
 
-<<<<<<< HEAD
-  auto indicesType = indices.getType().dyn_cast<RankedTensorType>();
-=======
   auto indicesType = dyn_cast<RankedTensorType>(indices.getType());
->>>>>>> afca88a0
   if (!indicesType || !isa<IntegerType>(indicesType.getElementType()))
     return rewriter.notifyMatchFailure(
         op, "Indices must be of integer tensor type");
@@ -4062,41 +4025,7 @@
 
   if (!indicesTy || indicesTy.getShape() != values.getType().getShape())
     return rewriter.notifyMatchFailure(
-<<<<<<< HEAD
         op, "Expected indices to have same shape as values");
-=======
-        op, "Only support indexput with multiple index.");
-  }
-  SmallVector<Value> indicesTfConcatTensors;
-  SmallVector<int64_t> indexesRank;
-  SmallVector<SmallVector<int64_t>> indexesShape;
-
-  // concat index tensor into to indices tensor for concat
-  for (size_t i = 0; i < indexTensors.size(); i++) {
-    auto index = indexTensors[i];
-    auto indexTorch = tensorsTorchType[i];
-    // TODO add support for none index other than i==0, like (index0, None)
-    // (None, index1)
-    if (i == 0 && isa<Torch::NoneType>(indexTorch.getType())) {
-      // convert None to [0,0,0]
-      auto indexNext = indexTensors[i + 1];
-      auto indexNextTorch = tensorsTorchType[i + 1];
-      if (isa<Torch::NoneType>(indexNextTorch.getType())) {
-        return rewriter.notifyMatchFailure(
-            op, "Multiple None index is not support for now.");
-      }
-      auto indexNextType = dyn_cast<RankedTensorType>(indexNext.getType());
-      auto indexNextShape = indexNextType.getShape();
-
-      int64_t size = 1;
-      for (auto s : indexNextShape)
-        size *= s;
-      SmallVector<int32_t> values(size, i);
-      index =
-          tosa::getConstTensor<int32_t>(rewriter, op, values, indexNextShape)
-              .value();
-    }
->>>>>>> afca88a0
 
   auto outType =
       dyn_cast<RankedTensorType>(getTypeConverter()->convertType(op.getType()));
