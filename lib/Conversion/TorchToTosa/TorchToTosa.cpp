--- conflicted
+++ resolved
@@ -263,8 +263,8 @@
     }
 
     if (!rhsType) {
-      if (failed(torchScalarToTosaTensor(rewriter, op, op.getOther(),
-                                         rhs, outElemTy, {}))) {
+      if (failed(torchScalarToTosaTensor(rewriter, op, op.getOther(), rhs,
+                                         outElemTy, {}))) {
         return rewriter.notifyMatchFailure(
             op, "Currently only scalar constants are supported for "
                 "conversion in TOSA operation");
@@ -273,7 +273,7 @@
     }
 
     // aten.rsub(lhs, rhs, alpha) computes rhs - lhs * alpha
-    if constexpr(std::is_same<AtenOpT, AtenRsubScalarOp>::value) {
+    if constexpr (std::is_same<AtenOpT, AtenRsubScalarOp>::value) {
       std::swap(lhs, rhs);
       std::swap(lhsType, rhsType);
     }
@@ -290,15 +290,7 @@
       // right is tensor, rhsType == tensor<i32/i64/f32>
       // right must be cast to same type as the alpha, so MulOp success
       rhsType = RankedTensorType::get(rhsType.getShape(), rhsAlphaMulElemType);
-      rhs = rewriter.create<tosa::CastOp>(
-          op->getLoc(),
-<<<<<<< HEAD
-          rhsType, rhs);
-=======
-          RankedTensorType::get(rhsType.getShape(), rhsAlphaMulElemType), rhs);
-      // reinitialize right value type to tensor<i32/f32>
-      rhsType = dyn_cast<TensorType>(rhs.getType());
->>>>>>> 087fea06
+      rhs = rewriter.create<tosa::CastOp>(op->getLoc(), rhsType, rhs);
     }
 
     // Handle scalar value alpha.
@@ -313,10 +305,8 @@
               "alpha in conversion to TOSA operation");
     }
 
-    auto mulAlphaOp = tosa::createMulOpAndCast(
-        rewriter, op,
-        rhsType,
-        rhs, alphaTensor, /*shift=*/0);
+    auto mulAlphaOp = tosa::createMulOpAndCast(rewriter, op, rhsType, rhs,
+                                               alphaTensor, /*shift=*/0);
 
     if (outElemTy.isInteger(64)) {
       // Tosa doesn't support 64-bit elementwise addition and subtraction.
@@ -554,13 +544,8 @@
     AtenTanhOp op, OpAdaptor adaptor,
     ConversionPatternRewriter &rewriter) const {
   Value self = adaptor.getSelf();
-<<<<<<< HEAD
   auto selfTy = self.getType().cast<TensorType>();
   if (selfTy && isa<mlir::FloatType>(selfTy.getElementType())) {
-=======
-  auto selfTy = cast<TensorType>(self.getType());
-  if (selfTy && selfTy.getElementType().isa<mlir::FloatType>()) {
->>>>>>> 087fea06
     rewriter.replaceOpWithNewOp<tosa::TanhOp>(
         op, getTypeConverter()->convertType(op.getType()), self);
     return success();
@@ -576,13 +561,8 @@
     AtenSigmoidOp op, OpAdaptor adaptor,
     ConversionPatternRewriter &rewriter) const {
   Value self = adaptor.getSelf();
-<<<<<<< HEAD
   auto selfTy = self.getType().cast<TensorType>();
   if (selfTy && isa<mlir::FloatType>(selfTy.getElementType())) {
-=======
-  auto selfTy = cast<TensorType>(self.getType());
-  if (selfTy && selfTy.getElementType().isa<mlir::FloatType>()) {
->>>>>>> 087fea06
     rewriter.replaceOpWithNewOp<tosa::SigmoidOp>(
         op, getTypeConverter()->convertType(op.getType()), self);
     return success();
@@ -628,13 +608,8 @@
     ConversionPatternRewriter &rewriter) const {
 
   Value self = adaptor.getSelf();
-<<<<<<< HEAD
   auto selfTy = self.getType().cast<TensorType>();
   if (!isa<mlir::FloatType>(selfTy.getElementType())) {
-=======
-  auto selfTy = cast<TensorType>(self.getType());
-  if (!selfTy.getElementType().isa<mlir::FloatType>()) {
->>>>>>> 087fea06
     return rewriter.notifyMatchFailure(
         op, "Only floating-point datatype legalization currently supported");
   }
@@ -2041,8 +2016,8 @@
   const int64_t sizeOfSliceKernel = weightShape[0] / groups;
   auto inputShape = input.getType().cast<ShapedType>().getShape();
 
-  llvm::SmallVector<int64_t, 4> inputSize = {
-      inputShape[0], inputShape[1], inputShape[2], sizeOfSliceInput};
+  llvm::SmallVector<int64_t, 4> inputSize = {inputShape[0], inputShape[1],
+                                             inputShape[2], sizeOfSliceInput};
   llvm::SmallVector<int64_t, 4> kernelSize = {sizeOfSliceKernel, weightShape[2],
                                               weightShape[3], weightShape[1]};
   llvm::SmallVector<Value> sliceValues;
@@ -2280,28 +2255,24 @@
   if (groups == 1) {
     // full convolution
     auto convOpTy =
-      RankedTensorType::get(makeShapeLLVMCompatible(outputShape), biasElemTy);
+        RankedTensorType::get(makeShapeLLVMCompatible(outputShape), biasElemTy);
     convOpResult =
         rewriter
             .create<tosa::Conv2DOp>(op->getLoc(),
                                     getTypeConverter()->convertType(convOpTy),
                                     transposedInput, transformedWeight, bias,
-                                    paddingAttr,
-                                    strideAttr,
-                                    dilationAttr)
+                                    paddingAttr, strideAttr, dilationAttr)
             .getResult();
   } else if (weightShape[1] == 1) {
     // depthwise convolution
     auto convOpTy =
-      RankedTensorType::get(makeShapeLLVMCompatible(outputShape), biasElemTy);
+        RankedTensorType::get(makeShapeLLVMCompatible(outputShape), biasElemTy);
     convOpResult =
         rewriter
             .create<tosa::DepthwiseConv2DOp>(
                 op->getLoc(), getTypeConverter()->convertType(convOpTy),
-                transposedInput, transformedWeight, bias,
-                paddingAttr,
-                strideAttr,
-                dilationAttr)
+                transposedInput, transformedWeight, bias, paddingAttr,
+                strideAttr, dilationAttr)
             .getResult();
   } else {
     // general group convolution
@@ -3353,13 +3324,8 @@
   RankedTensorType outType =
       cast<RankedTensorType>(typeConverter->convertType(op.getType()));
 
-<<<<<<< HEAD
   auto indicesType = indices.getType().dyn_cast<RankedTensorType>();
   if (!indicesType || !isa<IntegerType>(indicesType.getElementType()))
-=======
-  auto indicesType = dyn_cast<RankedTensorType>(indices.getType());
-  if (!indicesType || !indicesType.getElementType().isa<IntegerType>())
->>>>>>> 087fea06
     return rewriter.notifyMatchFailure(
         op, "Indices must be of integer tensor type");
 
@@ -3571,16 +3537,12 @@
     AtenSliceTensorOp op, OpAdaptor adaptor,
     ConversionPatternRewriter &rewriter) const {
 
-<<<<<<< HEAD
-  if(op->use_empty()) {
+  if (op->use_empty()) {
     rewriter.eraseOp(op);
     return success();
   }
 
-  auto selfType = adaptor.getSelf().getType().dyn_cast<TensorType>();
-=======
   auto selfType = dyn_cast<TensorType>(adaptor.getSelf().getType());
->>>>>>> 087fea06
   if (!selfType || !selfType.hasStaticShape())
     return rewriter.notifyMatchFailure(
         op, "Only tensor types with static shape are supported");
@@ -3642,7 +3604,7 @@
   // reshape into [2, 3, 10].
   SmallVector<int64_t> newShape{selfType.getShape()};
   newShape[dim] /= step;
-  newShape.insert(newShape.begin() + dim+1, step);
+  newShape.insert(newShape.begin() + dim + 1, step);
 
   auto reshaped =
       tosa::reshapeTo(op->getLoc(), rewriter, adaptor.getSelf(), newShape);
@@ -3650,10 +3612,10 @@
   SmallVector<int64_t> startSlice(reshaped.getType().getRank(), 0);
 
   startSlice[dim] = start / step;
-  startSlice[dim+1] = start % step;
+  startSlice[dim + 1] = start % step;
 
   SmallVector<int64_t> sliceShape{outTy.getShape()};
-  sliceShape.insert(sliceShape.begin() + dim+1, 1);
+  sliceShape.insert(sliceShape.begin() + dim + 1, 1);
 
   auto slice = rewriter.create<tosa::SliceOp>(
       op.getLoc(), outTy.cloneWith(sliceShape, outTy.getElementType()),
@@ -3883,26 +3845,28 @@
 
     SmallVector<Value> indices;
     if (!getListConstructElements(op.getIndices(), indices))
-        return failure();
-
-    for (size_t i=0; i < indices.size(); ++i) {
+      return failure();
+
+    for (size_t i = 0; i < indices.size(); ++i) {
       if (isa<Torch::NoneType>(indices[i].getType())) {
         Value newIndexPut = op.getSelf();
-        auto si64Type = IntegerType::get(rewriter.getContext(), 64, IntegerType::Signed);
+        auto si64Type =
+            IntegerType::get(rewriter.getContext(), 64, IntegerType::Signed);
         Type indexType =
             ValueTensorType::get(rewriter.getContext(), {{}}, si64Type);
-        for( int64_t d=0; d < outTy.getSizes()[i]; ++d) {
+        for (int64_t d = 0; d < outTy.getSizes()[i]; ++d) {
           SmallVector<Value> newIndices = indices;
 
-          newIndices[i] = rewriter.create<PrimNumToTensorScalarOp>(op.getLoc(), indexType,
-                                                                     rewriter.create<Torch::ConstantIntOp>(
-              op->getLoc(), d));
-
-          Value newIndicesList =
-              rewriter.create<PrimListConstructOp>(op->getLoc(), op.getIndices().getType(), newIndices);
-
-          newIndexPut = rewriter.create<Aten_IndexPutImplOp>(op.getLoc(), op.getType(), newIndexPut, newIndicesList, op.getValues(),
-          op.getAccumulate(), op.getUnsafe());
+          newIndices[i] = rewriter.create<PrimNumToTensorScalarOp>(
+              op.getLoc(), indexType,
+              rewriter.create<Torch::ConstantIntOp>(op->getLoc(), d));
+
+          Value newIndicesList = rewriter.create<PrimListConstructOp>(
+              op->getLoc(), op.getIndices().getType(), newIndices);
+
+          newIndexPut = rewriter.create<Aten_IndexPutImplOp>(
+              op.getLoc(), op.getType(), newIndexPut, newIndicesList,
+              op.getValues(), op.getAccumulate(), op.getUnsafe());
         }
         rewriter.replaceOp(op, newIndexPut);
         return success();
@@ -3936,13 +3900,14 @@
 
     auto valuesTy = op.getValues().getType().dyn_cast<BaseTensorType>();
     if (!valuesTy || !valuesTy.areAllSizesKnown()) {
-      return rewriter.notifyMatchFailure(op, "Required ranked tensor type for values");
+      return rewriter.notifyMatchFailure(
+          op, "Required ranked tensor type for values");
     }
 
     auto valuesShape = valuesTy.getSizes();
     if (valuesShape.size() > 2) {
-      return rewriter.notifyMatchFailure(
-          op, "unimplemented: nd values with n>=2");
+      return rewriter.notifyMatchFailure(op,
+                                         "unimplemented: nd values with n>=2");
     }
     if (valuesShape.size() == 2 && valuesShape[0] != 1) {
       return rewriter.notifyMatchFailure(
@@ -4027,7 +3992,6 @@
   auto loc = op.getLoc();
 
   // Not a tensor type.
-<<<<<<< HEAD
   auto self = dyn_cast<TypedValue<RankedTensorType>>(adaptor.getSelf());
   if (!self)
     return rewriter.notifyMatchFailure(
@@ -4040,17 +4004,6 @@
 
   auto values = dyn_cast<TypedValue<RankedTensorType>>(adaptor.getValues());
   if (!values)
-=======
-  auto input = adaptor.getSelf();
-  auto selfType = dyn_cast<TensorType>(adaptor.getSelf().getType());
-  if (!selfType)
-    return rewriter.notifyMatchFailure(
-        op, "Only tensor types input are currently supported");
-
-  auto fillValues = adaptor.getValues();
-  auto valuesType = dyn_cast<TensorType>(adaptor.getValues().getType());
-  if (!valuesType)
->>>>>>> 087fea06
     return rewriter.notifyMatchFailure(
         op, "Only tensor types input are currently supported");
 
@@ -4074,47 +4027,7 @@
 
   if (!indicesTy || indicesTy.getShape() != values.getType().getShape())
     return rewriter.notifyMatchFailure(
-<<<<<<< HEAD
         op, "Expected indices to have same shape as values");
-
-=======
-        op, "Only support indexput with multiple index.");
-  }
-  SmallVector<Value> indicesTfConcatTensors;
-  SmallVector<int64_t> indexesRank;
-  SmallVector<SmallVector<int64_t>> indexesShape;
-
-  // concat index tensor into to indices tensor for concat
-  for (size_t i = 0; i < indexTensors.size(); i++) {
-    auto index = indexTensors[i];
-    auto indexTorch = tensorsTorchType[i];
-    // TODO add support for none index other than i==0, like (index0, None)
-    // (None, index1)
-    if (i == 0 && indexTorch.getType().isa<Torch::NoneType>()) {
-      // convert None to [0,0,0]
-      auto indexNext = indexTensors[i + 1];
-      auto indexNextTorch = tensorsTorchType[i + 1];
-      if (indexNextTorch.getType().isa<Torch::NoneType>()) {
-        return rewriter.notifyMatchFailure(
-            op, "Multiple None index is not support for now.");
-      }
-      auto indexNextType = dyn_cast<RankedTensorType>(indexNext.getType());
-      auto indexNextShape = indexNextType.getShape();
-
-      int64_t size = 1;
-      for (auto s : indexNextShape)
-        size *= s;
-      SmallVector<int32_t> values(size, i);
-      index =
-          tosa::getConstTensor<int32_t>(rewriter, op, values, indexNextShape)
-              .value();
-    }
-
-    auto indexType = dyn_cast<RankedTensorType>(index.getType());
-    auto indexShape = indexType.getShape();
-    indexesShape.push_back(makeShapeTorchCompatible(indexShape));
-    indexesRank.push_back(indexType.getRank());
->>>>>>> 087fea06
 
   auto outType =
       dyn_cast<RankedTensorType>(getTypeConverter()->convertType(op.getType()));
@@ -4122,14 +4035,13 @@
     return rewriter.notifyMatchFailure(
         op, "Only tensor types input are currently supported");
 
-
   auto numInElements = self.getType().getShape()[0];
   auto numValues = values.getType().getShape()[0];
 
   // TOSA scatter requires 3d in and 2d indices & values
-  SmallVector<int64_t> scatterInOutShape {1, numInElements, 1};
-  SmallVector<int64_t> scatterIndicesShape {1, numValues};
-  SmallVector<int64_t> scatterInputShape {1, numValues, 1};
+  SmallVector<int64_t> scatterInOutShape{1, numInElements, 1};
+  SmallVector<int64_t> scatterIndicesShape{1, numValues};
+  SmallVector<int64_t> scatterInputShape{1, numValues, 1};
 
   auto in = mlir::tosa::reshapeTo(loc, rewriter, self, scatterInOutShape);
   auto indices =
@@ -4137,12 +4049,16 @@
   auto input = mlir::tosa::reshapeTo(loc, rewriter, values, scatterInputShape);
 
   // TOSA scatter requires 32 bit indices
-  // TODO: This might break on large (sparse?) tensors that require 64 bit indices
-  auto indices32Ty = RankedTensorType::get(indices.getType().getShape(), rewriter.getI32Type());
+  // TODO: This might break on large (sparse?) tensors that require 64 bit
+  // indices
+  auto indices32Ty = RankedTensorType::get(indices.getType().getShape(),
+                                           rewriter.getI32Type());
   auto indices32 = rewriter.create<tosa::CastOp>(loc, indices32Ty, indices);
 
-  auto scatterTy = RankedTensorType::get(scatterInOutShape, self.getType().getElementType());
-  auto scatter = rewriter.create<tosa::ScatterOp>(loc, scatterTy, in, indices32, input);
+  auto scatterTy =
+      RankedTensorType::get(scatterInOutShape, self.getType().getElementType());
+  auto scatter =
+      rewriter.create<tosa::ScatterOp>(loc, scatterTy, in, indices32, input);
 
   auto reshaped =
       mlir::tosa::reshapeTo(loc, rewriter, scatter, outType.getShape());
@@ -4244,15 +4160,15 @@
   auto newSizes = addDimOneToSizes(cast<BaseTensorType>(input.getType()));
   Value view1dTo2d = reshapeTo(loc, rewriter, input, newSizes);
 
-  auto newWeightSizes = addDimOneToSizes(cast<BaseTensorType>(weight.getType()));
+  auto newWeightSizes =
+      addDimOneToSizes(cast<BaseTensorType>(weight.getType()));
   weight = reshapeTo(loc, rewriter, weight, newWeightSizes);
 
   auto convSizes = addDimOneToSizes(cast<BaseTensorType>(ty));
   auto convTy = ty.getWithSizesAndDtype(convSizes, ty.getOptionalDtype());
   auto conv2dOp = rewriter.create<AtenConvolutionOp>(
-      loc, convTy, view1dTo2d, weight, op.getBias(), *stride,
-      *paddingValue, *dilation, op.getTransposed(), *outputPaddingValue,
-      op.getGroups());
+      loc, convTy, view1dTo2d, weight, op.getBias(), *stride, *paddingValue,
+      *dilation, op.getTransposed(), *outputPaddingValue, op.getGroups());
 
   Value view2dTo1d = reshapeTo(loc, rewriter, conv2dOp, ty.getSizes());
   rewriter.replaceOp(op, view2dTo1d);
@@ -4339,15 +4255,15 @@
     transposePerm[0] = indexDim;
     transposePerm[indexDim] = 0;
 
-    auto transposedInput = tosa::transposeBy(loc, rewriter, input, transposePerm);
+    auto transposedInput =
+        tosa::transposeBy(loc, rewriter, input, transposePerm);
 
     // Flatten matrix [k, ...] -> [1, k, c]
     auto transposedShape = transposedInput.getType().getShape();
     int64_t k = transposedShape[0];
-    int64_t c = std::accumulate(transposedShape.begin() + 1, transposedShape.end(), 1,
-                      [&](int64_t a, int64_t b) {
-                        return a * b;
-                      });
+    int64_t c =
+        std::accumulate(transposedShape.begin() + 1, transposedShape.end(), 1,
+                        [&](int64_t a, int64_t b) { return a * b; });
 
     SmallVector<int64_t> reshapedFormat = {1, k, c};
     // Reshapes the input to 1xKx(flattened_dims)
@@ -4358,9 +4274,10 @@
     auto reshapedIndices = tosa::reshapeTo(loc, rewriter, indices, {1, w});
 
     // And cast indices to i32
-    TensorType promotedType =
-        reshapedIndices.getType().cloneWith(reshapedIndices.getType().getShape(), rewriter.getI32Type());
-    auto castedIndices = rewriter.create<tosa::CastOp>(op->getLoc(), promotedType, reshapedIndices);
+    TensorType promotedType = reshapedIndices.getType().cloneWith(
+        reshapedIndices.getType().getShape(), rewriter.getI32Type());
+    auto castedIndices = rewriter.create<tosa::CastOp>(
+        op->getLoc(), promotedType, reshapedIndices);
 
     SmallVector<int64_t> gatherShape = {1, w, c};
     auto gatherOp = rewriter.create<tosa::GatherOp>(
@@ -4376,7 +4293,6 @@
     SmallVector<int32_t> inversePermutation(transposePerm.size(), 0);
     for (size_t i = 0; i < transposePerm.size(); ++i)
       inversePermutation[transposePerm[i]] = i;
-
 
     // Transpose 'w' back in the original position of 'k'
     auto unTranspose =
@@ -4581,35 +4497,6 @@
 }
 
 template <>
-<<<<<<< HEAD
-=======
-LogicalResult ConvertAtenOp<AtenLeTensorOp>::matchAndRewrite(
-    AtenLeTensorOp op, OpAdaptor adaptor,
-    ConversionPatternRewriter &rewriter) const {
-
-  // Not a tensor type.
-  auto selfType = dyn_cast<TensorType>(adaptor.getSelf().getType());
-  if (!selfType)
-    return rewriter.notifyMatchFailure(
-        op, "Only tensor types input are currently supported");
-  auto otherType = dyn_cast<TensorType>(adaptor.getOther().getType());
-  if (!otherType)
-    return rewriter.notifyMatchFailure(
-        op, "Only tensor types condition are currently supported");
-
-  auto outType = getTypeConverter()->convertType(op.getType());
-
-  auto greaterOp = rewriter.create<tosa::GreaterOp>(
-      op.getLoc(), outType, adaptor.getSelf(), adaptor.getOther());
-
-  rewriter.replaceOpWithNewOp<tosa::LogicalNotOp>(op, outType,
-                                                  greaterOp.getOutput());
-
-  return success();
-}
-
-template <>
->>>>>>> 087fea06
 LogicalResult ConvertAtenOp<AtenIscloseOp>::matchAndRewrite(
     AtenIscloseOp op, OpAdaptor adaptor,
     ConversionPatternRewriter &rewriter) const {
@@ -5532,7 +5419,8 @@
       return rewriter.notifyMatchFailure(
           op, "Supplied value must be a Scalar constant");
 
-    auto newOp = rewriter.createOrFold<tosa::CastOp>(op.getLoc(), outType, constOp);
+    auto newOp =
+        rewriter.createOrFold<tosa::CastOp>(op.getLoc(), outType, constOp);
     rewriter.replaceOp(op, newOp);
 
     return success();
@@ -5731,7 +5619,7 @@
   auto builtinTensors =
       getTypeConvertedValues(rewriter, loc, typeConverter, tensorsTorchType);
 
-  for(auto &in: builtinTensors)
+  for (auto &in : builtinTensors)
     in = tosa::promoteType(rewriter, in, outType);
 
   auto result = tosa::CreateOpAndInfer<tosa::ConcatOp>(
@@ -5774,96 +5662,98 @@
     AtenEmptyMemoryFormatOp op, OpAdaptor adaptor,
     ConversionPatternRewriter &rewriter) const {
 
-    auto loc = op.getLoc();
-    MLIRContext* ctx = op->getContext();
-    const TypeConverter* typeConverter = this->getTypeConverter();
-
-    bool pinMemory;
-    if (!op.getPinMemory().getType().template isa<Torch::NoneType>() &&
-        (!matchPattern(op.getPinMemory(), m_TorchConstantBool(&pinMemory)) ||
-         pinMemory)) {
+  auto loc = op.getLoc();
+  MLIRContext *ctx = op->getContext();
+  const TypeConverter *typeConverter = this->getTypeConverter();
+
+  bool pinMemory;
+  if (!op.getPinMemory().getType().template isa<Torch::NoneType>() &&
+      (!matchPattern(op.getPinMemory(), m_TorchConstantBool(&pinMemory)) ||
+       pinMemory)) {
+    return rewriter.notifyMatchFailure(
+        op, "Unsupported pin_memory, should be either None or false");
+  }
+
+  if (!op.getDevice().getType().template isa<Torch::NoneType>()) {
+    std::string device;
+    if (!matchPattern(op.getDevice(), m_TorchConstantDevice(device)))
       return rewriter.notifyMatchFailure(
-          op, "Unsupported pin_memory, should be either None or false");
-    }
-
-    if (!op.getDevice().getType().template isa<Torch::NoneType>()) {
-      std::string device;
-      if (!matchPattern(op.getDevice(), m_TorchConstantDevice(device)))
-        return rewriter.notifyMatchFailure(
-            op, "unimplemented: device must be a constant str");
-      if (device != "cpu")
-        return rewriter.notifyMatchFailure(
-            op, "unimplemented: device is expected to be none or cpu");
-    }
-
-    if (!op.getLayout().getType().template isa<Torch::NoneType>()) {
-      int64_t tensorLayout;
-      if (!matchPattern(op.getLayout(), m_TorchConstantInt(&tensorLayout)))
-        return rewriter.notifyMatchFailure(
-            op, "unimplemented: layout must be a constant");
-      if (tensorLayout != torch_upstream::Layout::Strided)
-        return rewriter.notifyMatchFailure(
-            op, "unimplemented: layout is expected to be strided");
-    }
-    // Only `none`, `contiguous` and `preserve` memory_format are supported.
-    if (!op.getMemoryFormat().getType().template isa<Torch::NoneType>()) {
-      int64_t memoryFormat;
-      if (!matchPattern(op.getMemoryFormat(), m_TorchConstantInt(&memoryFormat)))
-        return rewriter.notifyMatchFailure(
-            op, "unimplemented: the memory format should be specified in "
-                "an integer constant");
-      if (memoryFormat != torch_upstream::MemoryFormat::Contiguous &&
-          memoryFormat != torch_upstream::MemoryFormat::Preserve)
-        return rewriter.notifyMatchFailure(
-            op, "unimplemented: only none, contiguous and preserve "
-                "memory_format is supported");
-    }
-
-    SmallVector<Value> size;
-    if (!getListConstructElements(op.getSize(), size))
+          op, "unimplemented: device must be a constant str");
+    if (device != "cpu")
       return rewriter.notifyMatchFailure(
-          op, "unimplemented: size must be a ListConstruct");
-    SmallVector<Value> resultSize = getTypeConvertedValues(rewriter, loc, typeConverter,
-                                        size);
-    auto resultType =
-        typeConverter->convertType(op.getType()).template cast<RankedTensorType>();
-
-    DenseElementsAttr emptyVal;
-    if (op.getDtype().getType().template isa<Torch::NoneType>()) {
-      emptyVal  = DenseFPElementsAttr::get(resultType, {0.0F});
-    } else {
-      int64_t dtypeInt;
-      if (!matchPattern(op.getDtype(), m_TorchConstantInt(&dtypeInt)))
-        return rewriter.notifyMatchFailure(
-            op, "unimplemented: dtype must be a constant integer or none");
-      FailureOr<Type> maybeResultElementType = getTypeForScalarType(
-          ctx, (torch_upstream::ScalarType)dtypeInt);
-      if (failed(maybeResultElementType)) {
-        return rewriter.notifyMatchFailure(
-            op, "unable to convert `dtypeInt` to builtin type");
-      }
-      if(maybeResultElementType->isSignedInteger(64) || maybeResultElementType->isIndex())
-        emptyVal  = DenseIntElementsAttr::get(resultType, {0L});
-      if(maybeResultElementType->isSignedInteger(32))
-        emptyVal  = DenseIntElementsAttr::get(resultType, {0});
-      else if (maybeResultElementType->isSignlessInteger(64))
-        emptyVal  = DenseIntElementsAttr::get(resultType, {0UL});
-      else if (maybeResultElementType->isSignlessInteger(32))
-        emptyVal  = DenseIntElementsAttr::get(resultType, {0U});
-      else if (maybeResultElementType->isSignedInteger(1) ||
-               maybeResultElementType->isSignlessInteger(1))
-        emptyVal  = DenseIntElementsAttr::get(resultType, {false});
-      else if (maybeResultElementType->isF64())
-        emptyVal  = DenseFPElementsAttr::get(resultType, {0.0});
-      else if (maybeResultElementType->isF32())
-        emptyVal  = DenseFPElementsAttr::get(resultType, {0.0F});
-      else
-        return rewriter.notifyMatchFailure(op, "unsupported: dtype used for empty.memory_format is unsupported");
-    }
-
-    rewriter.replaceOpWithNewOp<tosa::ConstOp>(op, resultType, emptyVal);
-    return success();
-  }
+          op, "unimplemented: device is expected to be none or cpu");
+  }
+
+  if (!op.getLayout().getType().template isa<Torch::NoneType>()) {
+    int64_t tensorLayout;
+    if (!matchPattern(op.getLayout(), m_TorchConstantInt(&tensorLayout)))
+      return rewriter.notifyMatchFailure(
+          op, "unimplemented: layout must be a constant");
+    if (tensorLayout != torch_upstream::Layout::Strided)
+      return rewriter.notifyMatchFailure(
+          op, "unimplemented: layout is expected to be strided");
+  }
+  // Only `none`, `contiguous` and `preserve` memory_format are supported.
+  if (!op.getMemoryFormat().getType().template isa<Torch::NoneType>()) {
+    int64_t memoryFormat;
+    if (!matchPattern(op.getMemoryFormat(), m_TorchConstantInt(&memoryFormat)))
+      return rewriter.notifyMatchFailure(
+          op, "unimplemented: the memory format should be specified in "
+              "an integer constant");
+    if (memoryFormat != torch_upstream::MemoryFormat::Contiguous &&
+        memoryFormat != torch_upstream::MemoryFormat::Preserve)
+      return rewriter.notifyMatchFailure(
+          op, "unimplemented: only none, contiguous and preserve "
+              "memory_format is supported");
+  }
+
+  SmallVector<Value> size;
+  if (!getListConstructElements(op.getSize(), size))
+    return rewriter.notifyMatchFailure(
+        op, "unimplemented: size must be a ListConstruct");
+  SmallVector<Value> resultSize =
+      getTypeConvertedValues(rewriter, loc, typeConverter, size);
+  auto resultType = typeConverter->convertType(op.getType())
+                        .template cast<RankedTensorType>();
+
+  DenseElementsAttr emptyVal;
+  if (op.getDtype().getType().template isa<Torch::NoneType>()) {
+    emptyVal = DenseFPElementsAttr::get(resultType, {0.0F});
+  } else {
+    int64_t dtypeInt;
+    if (!matchPattern(op.getDtype(), m_TorchConstantInt(&dtypeInt)))
+      return rewriter.notifyMatchFailure(
+          op, "unimplemented: dtype must be a constant integer or none");
+    FailureOr<Type> maybeResultElementType =
+        getTypeForScalarType(ctx, (torch_upstream::ScalarType)dtypeInt);
+    if (failed(maybeResultElementType)) {
+      return rewriter.notifyMatchFailure(
+          op, "unable to convert `dtypeInt` to builtin type");
+    }
+    if (maybeResultElementType->isSignedInteger(64) ||
+        maybeResultElementType->isIndex())
+      emptyVal = DenseIntElementsAttr::get(resultType, {0L});
+    if (maybeResultElementType->isSignedInteger(32))
+      emptyVal = DenseIntElementsAttr::get(resultType, {0});
+    else if (maybeResultElementType->isSignlessInteger(64))
+      emptyVal = DenseIntElementsAttr::get(resultType, {0UL});
+    else if (maybeResultElementType->isSignlessInteger(32))
+      emptyVal = DenseIntElementsAttr::get(resultType, {0U});
+    else if (maybeResultElementType->isSignedInteger(1) ||
+             maybeResultElementType->isSignlessInteger(1))
+      emptyVal = DenseIntElementsAttr::get(resultType, {false});
+    else if (maybeResultElementType->isF64())
+      emptyVal = DenseFPElementsAttr::get(resultType, {0.0});
+    else if (maybeResultElementType->isF32())
+      emptyVal = DenseFPElementsAttr::get(resultType, {0.0F});
+    else
+      return rewriter.notifyMatchFailure(
+          op, "unsupported: dtype used for empty.memory_format is unsupported");
+  }
+
+  rewriter.replaceOpWithNewOp<tosa::ConstOp>(op, resultType, emptyVal);
+  return success();
+}
 
 template <>
 LogicalResult ConvertAtenOp<AtenRepeatInterleaveTensorOp>::matchAndRewrite(
@@ -5926,7 +5816,6 @@
     : public OpRewritePattern<AtenIndexTensorOp> {
 public:
   using OpRewritePattern::OpRewritePattern;
-
 
   LogicalResult matchAndRewrite(AtenIndexTensorOp op,
                                 PatternRewriter &rewriter) const override {
@@ -5972,7 +5861,7 @@
       SmallVector<int64_t> slicedShape{inputTy.getSizes()};
       slicedShape[i] = 1;
       auto slicedType =
-        inputTy.getWithSizesAndDtype(slicedShape, inputTy.getDtype());
+          inputTy.getWithSizesAndDtype(slicedShape, inputTy.getDtype());
 
       auto none = rewriter.create<Torch::ConstantNoneOp>(op->getLoc());
       SmallVector<Value> sliceIndices{inputTy.getSizes().size(), none};
@@ -6060,16 +5949,16 @@
 
       SmallVector<int64_t> indexOpShape{outTy.getSizes()};
       indexOpShape.erase(indexOpShape.begin() + i,
-                         indexOpShape.begin() + i + indicesTy.getSizes().size());
+                         indexOpShape.begin() + i +
+                             indicesTy.getSizes().size());
       indexOpShape.insert(indexOpShape.begin() + i, numIndices);
 
       auto indexOpType =
           outTy.getWithSizesAndDtype(indexOpShape, outTy.getOptionalDtype());
-      auto indexed = rewriter.create<AtenIndexTensorOp>(
-          loc, indexOpType, input, newIndicesListV);
-
-      auto reshaped =
-          reshapeTo(loc, rewriter, indexed, outTy.getSizes());
+      auto indexed = rewriter.create<AtenIndexTensorOp>(loc, indexOpType, input,
+                                                        newIndicesListV);
+
+      auto reshaped = reshapeTo(loc, rewriter, indexed, outTy.getSizes());
       rewriter.replaceOp(op, reshaped);
       return success();
     }
