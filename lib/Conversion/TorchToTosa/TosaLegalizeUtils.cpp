//===----------------------------------------------------------------------===//
//
// Part of the LLVM Project, under the Apache License v2.0 with LLVM Exceptions.
// See https://llvm.org/LICENSE.txt for license information.
// SPDX-License-Identifier: Apache-2.0 WITH LLVM-exception
// Also available under a BSD-style license. See LICENSE.
//
//===----------------------------------------------------------------------===//

#include "torch-mlir/Conversion/TorchToTosa/TosaLegalizeUtils.h"
#include "mlir/Dialect/Tosa/IR/TosaOps.h"       // from @llvm-project
#include "mlir/Dialect/Tosa/Utils/QuantUtils.h" // from @llvm-project
#include "torch-mlir/Conversion/TorchToTosa/TosaLegalizeCommon.h"

namespace mlir {
namespace tosa {

// Create a TOSA rescale op from input framework tensor, zero points and
// rounding mode
Value buildRescale(PatternRewriter &rewriter, Operation *op,
                   ShapedType output_type, Value input_val, double scale,
                   int64_t input_zp, int64_t output_zp, bool double_round,
                   bool scale32) {
  int32_t multiplier;
  int32_t shift;

  int32_t scale_width = scale32 ? 32 : 16;

  computeMultiplierAndShift(scale, multiplier, shift, scale_width);

  auto rescale_op = CreateOpAndInfer<tosa::RescaleOp>(
      rewriter, op->getLoc(), output_type, input_val,
      rewriter.getI32IntegerAttr(static_cast<int32_t>(input_zp)),
      rewriter.getI32IntegerAttr(static_cast<int32_t>(output_zp)),
      rewriter.getDenseI32ArrayAttr({multiplier}),
      rewriter.getDenseI8ArrayAttr({static_cast<int8_t>(shift)}),
      rewriter.getBoolAttr(scale32), rewriter.getBoolAttr(double_round),
      rewriter.getBoolAttr(false));

  return rescale_op.getResult();
}

// Creates TOSA rescale op with int32 output
Value buildRescaleToInt32(PatternRewriter &rewriter, Operation *op,
                          Value input_val, double input_scale,
                          int64_t input_zp) {
  // Output is always int32 type
  auto input_type = dyn_cast<mlir::ShapedType>(input_val.getType());
  assert(input_type);
  auto output_type = input_type.clone(rewriter.getI32Type());

  return buildRescale(rewriter, op, output_type, input_val, input_scale,
                      input_zp, 0, false, true);
}

// Creates a TOSA rescale op based on conv2d parameters.
Value buildRescaleOpConvOutput(PatternRewriter &rewriter, Operation *op,
                               Value conv_val, ShapedType input_type,
                               ShapedType weight_type, ShapedType output_type) {
  auto input_qtype =
      dyn_cast<mlir::quant::UniformQuantizedType>(input_type.getElementType());
  auto output_qtype =
      dyn_cast<mlir::quant::UniformQuantizedType>(output_type.getElementType());

  double input_scale = input_qtype.getScale();

  int64_t output_zp = output_qtype.getZeroPoint();
  double output_scale = output_qtype.getScale();

  bool scale32 = isScale32(output_qtype);
  int32_t scale_width = scale32 ? 32 : 16;

  if (auto weight_per_tensor_qtype =
          dyn_cast<mlir::quant::UniformQuantizedType>(
              weight_type.getElementType())) {
    // Per-tensor quantization
    double weight_scale = weight_per_tensor_qtype.getScale();

    int32_t multiplier;
    int32_t shift;

    double op_tensor_scale = (input_scale * weight_scale) / output_scale;

    computeMultiplierAndShift(op_tensor_scale, multiplier, shift, scale_width);

    auto rescale_op = CreateOpAndInfer<tosa::RescaleOp>(
        rewriter, op->getLoc(), output_type, conv_val,
        rewriter.getI32IntegerAttr(0), rewriter.getI32IntegerAttr(output_zp),
        rewriter.getDenseI32ArrayAttr({multiplier}),
        rewriter.getDenseI8ArrayAttr({static_cast<int8_t>(shift)}),
        rewriter.getBoolAttr(scale32), rewriter.getBoolAttr(true),
        rewriter.getBoolAttr(false));

    return rescale_op.getResult();

  } else if (auto weight_per_channel_qtype =
                 dyn_cast<mlir::quant::UniformQuantizedPerAxisType>(
                     weight_type.getElementType())) {
    // Per-channel quantization
    SmallVector<int32_t> multiplier_arr;
    SmallVector<int8_t> shift_arr;

    SmallVector<double> weight_scale_arr(
        weight_per_channel_qtype.getScales().begin(),
        weight_per_channel_qtype.getScales().end());

    int64_t output_zp = output_qtype.getZeroPoint();
    double output_scale = output_qtype.getScale();

    for (double weight_scale : weight_scale_arr) {
      int32_t multiplier;
      int32_t shift;

      double op_channel_scale = (input_scale * weight_scale) / output_scale;

      computeMultiplierAndShift(op_channel_scale, multiplier, shift,
                                scale_width);

      multiplier_arr.push_back(multiplier);
      shift_arr.push_back(static_cast<int8_t>(shift));
    }

    auto rescale_op = CreateOpAndInfer<tosa::RescaleOp>(
        rewriter, op->getLoc(), output_type, conv_val,
        rewriter.getI32IntegerAttr(0), rewriter.getI32IntegerAttr(output_zp),
        rewriter.getDenseI32ArrayAttr(multiplier_arr),
        rewriter.getDenseI8ArrayAttr(shift_arr), rewriter.getBoolAttr(scale32),
        rewriter.getBoolAttr(true), rewriter.getBoolAttr(true));

    return rescale_op.getResult();

  } else {
    op->emitOpError("buildConvRescaleOp: unknown weight quantized type");
    return nullptr;
  }
}

Value buildSlice(PatternRewriter &rewriter, Value &input,
                 llvm::ArrayRef<int64_t> start, llvm::ArrayRef<int64_t> size) {
  assert(start.size() == size.size() &&
         "Start and Size must have the same size");
  return tosa::CreateOpAndInfer<mlir::tosa::SliceOp>(
      rewriter, input.getLoc(),
      RankedTensorType::get(
          llvm::SmallVector<int64_t, 4>(size.size(), ShapedType::kDynamic),
          input.getType().cast<ShapedType>().getElementType()),
      input, start, size);
}

// Check if scale32 mode is used for given output_element_type
bool isScale32(mlir::quant::UniformQuantizedType output_element_type) {
  return (output_element_type.getStorageTypeIntegralWidth() == 8);
}

// Create a 32-bit float constant operator from a float
Value getTosaConstTensorSingleF32(PatternRewriter &rewriter, Operation *op,
                                  float val) {
  auto const_type = RankedTensorType::get({}, rewriter.getF32Type());
  auto const_attr = DenseElementsAttr::get(const_type, val);

  auto const_op =
      rewriter.create<tosa::ConstOp>(op->getLoc(), const_type, const_attr);
  return const_op.getResult();
}

// Create a zero constant tensor of the desired type and shape.
std::optional<Value> getZerosLikeTensor(PatternRewriter &rewriter,
                                        Operation *op, Type type) {
  RankedTensorType resultType = dyn_cast<RankedTensorType>(type);

  if (!resultType) {
    (void)rewriter.notifyMatchFailure(op, "not ranked tensor type");
    return std::nullopt;
  }

  auto resultShape = resultType.getShape();
  ShapedType zeroType =
      RankedTensorType::get(resultShape, resultType.getElementType());
  Attribute zeroAttr = rewriter.getZeroAttr(zeroType);

  return CreateOpAndInfer<tosa::ConstOp>(rewriter, op->getLoc(), zeroType,
                                         cast<ElementsAttr>(zeroAttr))
      .getResult();
}

// Templated function to create a constant op for given type and shape.
// T: storage C type.
// Default template creates a constant tensor in T.
template <typename T>
std::optional<Value> getConstTensor(PatternRewriter &rewriter, Operation *op,
                                    ArrayRef<T> vec, ArrayRef<int64_t> shape,
                                    std::optional<Type> dtype) {
  uint64_t num_total_elements = 1;
  for (int64_t a : shape) {
    num_total_elements *= a;
  }

  if (vec.size() != num_total_elements && vec.size() != 1) {
    op->emitOpError("getConstTensor(): number of elements mismatch.");
    return std::nullopt;
  }

  auto width = sizeof(T) * 8;
  if constexpr (std::is_same_v<T, bool>)
    width = 1;

  auto const_type =
      RankedTensorType::get(shape, rewriter.getIntegerType(width));
  auto const_attr = DenseElementsAttr::get(const_type, vec);

  auto const_op =
      rewriter.create<tosa::ConstOp>(op->getLoc(), const_type, const_attr);

  if (dtype) {
    return rewriter.createOrFold<tosa::CastOp>(
        op->getLoc(), RankedTensorType::get(shape, *dtype), const_op);
  }
  return const_op.getResult();
}

// Template specialization for APInt
template <>
std::optional<Value> getConstTensor<APInt>(PatternRewriter &rewriter,
                                           Operation *op, ArrayRef<APInt> vec,
                                           ArrayRef<int64_t> shape,
                                           std::optional<Type> dtype) {
  uint64_t num_total_elements = 1;
  for (int64_t a : shape) {
    num_total_elements *= a;
  }

  if (vec.size() != num_total_elements && vec.size() != 1) {
    op->emitOpError("getConstTensor(): number of elements mismatch.");
    return std::nullopt;
  }

  auto const_type = RankedTensorType::get(
      shape, rewriter.getIntegerType(vec[0].getBitWidth()));
  auto const_attr = DenseElementsAttr::get(const_type, vec);

  auto const_op =
      rewriter.create<tosa::ConstOp>(op->getLoc(), const_type, const_attr);

  if (dtype) {
    return rewriter.createOrFold<tosa::CastOp>(
        op->getLoc(), RankedTensorType::get(shape, *dtype), const_op);
  }
  return const_op.getResult();
}

// Template specialization for float
template <>
std::optional<Value> getConstTensor<float>(PatternRewriter &rewriter,
                                           Operation *op, ArrayRef<float> vec,
                                           ArrayRef<int64_t> shape,
                                           std::optional<Type> dtype) {
  uint64_t num_total_elements = 1;
  for (int64_t a : shape) {
    num_total_elements *= a;
  }

  if (vec.size() != num_total_elements && vec.size() != 1) {
    op->emitOpError("getConstTensor(): number of elements mismatch.");
    return std::nullopt;
  }

  auto const_type = RankedTensorType::get(shape, rewriter.getF32Type());
  auto const_attr = DenseElementsAttr::get(const_type, vec);

  auto const_op =
      rewriter.create<tosa::ConstOp>(op->getLoc(), const_type, const_attr);
  if (dtype) {
   return rewriter.createOrFold<tosa::CastOp>(
        op->getLoc(), RankedTensorType::get(shape, *dtype), const_op);
  }
  return const_op.getResult();
}

// Template specialization for double
template <>
std::optional<Value> getConstTensor<double>(PatternRewriter &rewriter,
                                           Operation *op, ArrayRef<double> vec,
                                           ArrayRef<int64_t> shape, std::optional<Type> dtype) {
  uint64_t num_total_elements = 1;
  for (int64_t a : shape) {
    num_total_elements *= a;
  }

  if (vec.size() != num_total_elements) {
    op->emitOpError("getConstTensor(): number of elements mismatch.");
    return std::nullopt;
  }

  auto const_type = RankedTensorType::get(shape, rewriter.getF64Type());
  auto const_attr = DenseElementsAttr::get(const_type, vec);

  auto const_op =
      rewriter.create<tosa::ConstOp>(op->getLoc(), const_type, const_attr);

  if (dtype) {
    return rewriter.createOrFold<tosa::CastOp>(
        op->getLoc(), RankedTensorType::get(shape, *dtype), const_op);
  }
  return const_op.getResult();
}

static LogicalResult checkValidityOfCast(Type src, Type dest) {
<<<<<<< HEAD
  if (src == dest)
   return success();

  auto isValid = [](Type ty) {
    return ty.isInteger(1) || ty.isInteger(8) || ty.isInteger(16) ||
           ty.isInteger(32) || ty.isInteger(64) || ty.isBF16() || ty.isF16() || ty.isF32() ||
           ty.isF64();
  };

  return success(isValid(src) && isValid(dest));
=======
  // clang-format off
  if ((src == dest) ||
      // int64 -> *
      (src.isInteger(64) && dest.isInteger(32)) ||
      (src.isInteger(64) && dest.isInteger(8)) ||
      (src.isInteger(64) && dest.isInteger(1)) ||
      (src.isInteger(64) && dest.isF32()) ||
      // int32 -> *
      (src.isInteger(32) && dest.isInteger(64)) ||
      (src.isInteger(32) && dest.isInteger(1)) ||
      (src.isInteger(32) && dest.isF32()) ||
      (src.isInteger(32) && dest.isBF16()) ||
      // int16 -> *
      (src.isInteger(16) && dest.isBF16()) ||
      // int8 -> *
      (src.isInteger(8) && dest.isInteger(1)) ||
      (src.isInteger(8) && dest.isBF16()) ||
      // int1 -> *
      (src.isInteger(1) && dest.isInteger(64)) ||
      (src.isInteger(1) && dest.isF32()) ||
      // f64 -> *
      (src.isF64() && dest.isF32()) ||
      (src.isF64() && dest.isBF16()) ||
      // f32 -> *
      (src.isF32() && dest.isF64()) ||
      (src.isF32() && dest.isBF16()) ||
      (src.isF32() && dest.isF16()) ||
      (src.isF32() && dest.isInteger(8)) ||
      (src.isF32() && dest.isInteger(64)) ||
      (src.isF32() && dest.isInteger(1)) ||
      // bf16 -> *
      (src.isBF16() && dest.isInteger(8)) ||
      (src.isBF16() && dest.isInteger(16)) ||
      (src.isBF16() && dest.isInteger(32)) ||
      (src.isBF16() && dest.isF32())) {
    return success();
  }
  // clang-format on
  return failure();
>>>>>>> 087fea06
}

// Template specialization for float
LogicalResult tosaCastTensorToType(PatternRewriter &rewriter, Operation *op,
                                   Value src, Type destType, Value &result) {

  Type srcElemTy = dyn_cast<TensorType>(src.getType()).getElementType();
  Type destElemTy = dyn_cast<TensorType>(destType).getElementType();

  if (failed(checkValidityOfCast(srcElemTy, destElemTy)))
    return rewriter.notifyMatchFailure(
        op, "casting to result dtype is invalid or unsupported");

  if (destElemTy.isInteger(1)) {
    auto srcType = dyn_cast<TensorType>(src.getType());
    SmallVector<int64_t> srcShape(srcType.getShape());
    uint64_t num_total_elements = 1;
    for (int64_t a : srcShape)
      num_total_elements *= a;

    std::optional<Value> constOp;
    if (srcElemTy.isInteger(64)) {
      SmallVector<int64_t> values(num_total_elements, 0);
      constOp =
          tosa::getConstTensor<int64_t>(rewriter, op, values, srcShape).value();
    } else if (srcElemTy.isInteger(32)) {
      SmallVector<int32_t> values(num_total_elements, 0);
      constOp =
          tosa::getConstTensor<int32_t>(rewriter, op, values, srcShape).value();
    } else if (srcElemTy.isInteger(8)) {
      SmallVector<int8_t> values(num_total_elements, 0);
      constOp =
          tosa::getConstTensor<int8_t>(rewriter, op, values, srcShape).value();
    } else if (srcElemTy.isInteger(16)) {
      SmallVector<int16_t> values(num_total_elements, 0);
      constOp =
          tosa::getConstTensor<int16_t>(rewriter, op, values, srcShape).value();
    } else if (srcElemTy.isBF16()) {
      SmallVector<float> values(num_total_elements, 0.0);
      constOp =
          tosa::getConstTensor<float>(rewriter, op, values, srcShape, srcElemTy)
              .value();
    } else if (srcElemTy.isF32()) {
      SmallVector<float> values(num_total_elements, 0.0);
      constOp =
          tosa::getConstTensor<float>(rewriter, op, values, srcShape).value();
    } else if (srcElemTy.isF64()) {
      SmallVector<double> values(num_total_elements, 0.0);
      constOp =
          tosa::getConstTensor<double>(rewriter, op, values, srcShape).value();
    } else {
      op->dump();
      op->emitError("Unsupported conversion to i1");
      return failure();
    }
    Value equalToZero = rewriter.create<tosa::EqualOp>(op->getLoc(), destType,
                                                       src, constOp.value());
    result = rewriter.create<tosa::LogicalNotOp>(op->getLoc(), destType,
                                                 equalToZero);
  } else {
    result = rewriter.create<tosa::CastOp>(op->getLoc(), destType, src);
  }
  return success();
}

Value promoteType(PatternRewriter &rewriter, Value input, TensorType outType) {
  Operation *op = input.getDefiningOp();
  TensorType inType = cast<TensorType>(input.getType());

  if (inType.getElementType() != outType.getElementType()) {
    TensorType promotedType =
        inType.cloneWith(inType.getShape(), outType.getElementType());
    return rewriter.create<tosa::CastOp>(op->getLoc(), promotedType, input);
  }
  return input;
}

TypedValue<RankedTensorType> reshapeTo(Location loc, PatternRewriter &rewriter,
                                       Value val, ArrayRef<int64_t> newShape) {

  auto tensorTy = dyn_cast<TensorType>(val.getType());
  assert(tensorTy);

  auto newTy = RankedTensorType::get(newShape, tensorTy.getElementType());
  return rewriter.create<tosa::ReshapeOp>(
      loc, newTy, val, rewriter.getDenseI64ArrayAttr(newShape));
}

TypedValue<RankedTensorType> transposeBy(Location loc, PatternRewriter &rewriter,
                                        Value val,
                                        ArrayRef<int32_t> permutation) {
  auto tensorTy = dyn_cast<TensorType>(val.getType());
  assert(tensorTy);

  auto permType = RankedTensorType::get({(int64_t)permutation.size()},
                                        rewriter.getI32Type());
  auto permAttr = DenseElementsAttr::get(permType, permutation);
  auto permOp = rewriter.create<tosa::ConstOp>(loc, permType, permAttr);

  SmallVector<int64_t> newShape{tensorTy.getShape()};
  for (size_t i = 0; i < newShape.size(); i++)
    newShape[i] = tensorTy.getShape()[permutation[i]];

  auto newTy = RankedTensorType::get(newShape, tensorTy.getElementType());

  auto v = rewriter.createOrFold<tosa::TransposeOp>(loc, newTy, val, permOp);
  return cast<TypedValue<RankedTensorType>>(v);
}

// Template instantiation
template std::optional<Value>
getConstTensor<bool>(PatternRewriter &, Operation *, ArrayRef<bool> vec,
                     ArrayRef<int64_t> shape, std::optional<Type> dtype);

template std::optional<Value>
getConstTensor<int32_t>(PatternRewriter &, Operation *, ArrayRef<int32_t> vec,
                        ArrayRef<int64_t> shape, std::optional<Type> dtype);

template std::optional<Value>
getConstTensor<int64_t>(PatternRewriter &, Operation *, ArrayRef<int64_t> vec,
                        ArrayRef<int64_t> shape, std::optional<Type> dtype);

LogicalResult getAvgPool2dAccType(PatternRewriter &rewriter, Value input,
                                  TypeAttr &accType) {
  auto inputTy = llvm::dyn_cast<ShapedType>(input.getType());
  if (!inputTy)
    return failure();
  auto inputETy = inputTy.getElementType();

  if (auto quantType =
          llvm::dyn_cast<mlir::quant::UniformQuantizedType>(inputETy))
    inputETy = quantType.getStorageType();

  // Tosa supports FP16 and FP32 accumulator type for FP16 input. When the time
  // FP16 is supported, the accumulator type can be selected based on trade-off
  // between performance and accuracy. Set to FP32 by default.
  accType = isa<FloatType>(inputETy)
                ? mlir::TypeAttr::get(rewriter.getF32Type())
                : mlir::TypeAttr::get(rewriter.getIntegerType(32));

  return success();
}

} // namespace tosa
} // namespace mlir<|MERGE_RESOLUTION|>--- conflicted
+++ resolved
@@ -270,7 +270,7 @@
   auto const_op =
       rewriter.create<tosa::ConstOp>(op->getLoc(), const_type, const_attr);
   if (dtype) {
-   return rewriter.createOrFold<tosa::CastOp>(
+    return rewriter.createOrFold<tosa::CastOp>(
         op->getLoc(), RankedTensorType::get(shape, *dtype), const_op);
   }
   return const_op.getResult();
@@ -279,8 +279,9 @@
 // Template specialization for double
 template <>
 std::optional<Value> getConstTensor<double>(PatternRewriter &rewriter,
-                                           Operation *op, ArrayRef<double> vec,
-                                           ArrayRef<int64_t> shape, std::optional<Type> dtype) {
+                                            Operation *op, ArrayRef<double> vec,
+                                            ArrayRef<int64_t> shape,
+                                            std::optional<Type> dtype) {
   uint64_t num_total_elements = 1;
   for (int64_t a : shape) {
     num_total_elements *= a;
@@ -305,58 +306,16 @@
 }
 
 static LogicalResult checkValidityOfCast(Type src, Type dest) {
-<<<<<<< HEAD
   if (src == dest)
-   return success();
+    return success();
 
   auto isValid = [](Type ty) {
     return ty.isInteger(1) || ty.isInteger(8) || ty.isInteger(16) ||
-           ty.isInteger(32) || ty.isInteger(64) || ty.isBF16() || ty.isF16() || ty.isF32() ||
-           ty.isF64();
+           ty.isInteger(32) || ty.isInteger(64) || ty.isBF16() || ty.isF16() ||
+           ty.isF32() || ty.isF64();
   };
 
   return success(isValid(src) && isValid(dest));
-=======
-  // clang-format off
-  if ((src == dest) ||
-      // int64 -> *
-      (src.isInteger(64) && dest.isInteger(32)) ||
-      (src.isInteger(64) && dest.isInteger(8)) ||
-      (src.isInteger(64) && dest.isInteger(1)) ||
-      (src.isInteger(64) && dest.isF32()) ||
-      // int32 -> *
-      (src.isInteger(32) && dest.isInteger(64)) ||
-      (src.isInteger(32) && dest.isInteger(1)) ||
-      (src.isInteger(32) && dest.isF32()) ||
-      (src.isInteger(32) && dest.isBF16()) ||
-      // int16 -> *
-      (src.isInteger(16) && dest.isBF16()) ||
-      // int8 -> *
-      (src.isInteger(8) && dest.isInteger(1)) ||
-      (src.isInteger(8) && dest.isBF16()) ||
-      // int1 -> *
-      (src.isInteger(1) && dest.isInteger(64)) ||
-      (src.isInteger(1) && dest.isF32()) ||
-      // f64 -> *
-      (src.isF64() && dest.isF32()) ||
-      (src.isF64() && dest.isBF16()) ||
-      // f32 -> *
-      (src.isF32() && dest.isF64()) ||
-      (src.isF32() && dest.isBF16()) ||
-      (src.isF32() && dest.isF16()) ||
-      (src.isF32() && dest.isInteger(8)) ||
-      (src.isF32() && dest.isInteger(64)) ||
-      (src.isF32() && dest.isInteger(1)) ||
-      // bf16 -> *
-      (src.isBF16() && dest.isInteger(8)) ||
-      (src.isBF16() && dest.isInteger(16)) ||
-      (src.isBF16() && dest.isInteger(32)) ||
-      (src.isBF16() && dest.isF32())) {
-    return success();
-  }
-  // clang-format on
-  return failure();
->>>>>>> 087fea06
 }
 
 // Template specialization for float
@@ -445,9 +404,9 @@
       loc, newTy, val, rewriter.getDenseI64ArrayAttr(newShape));
 }
 
-TypedValue<RankedTensorType> transposeBy(Location loc, PatternRewriter &rewriter,
-                                        Value val,
-                                        ArrayRef<int32_t> permutation) {
+TypedValue<RankedTensorType> transposeBy(Location loc,
+                                         PatternRewriter &rewriter, Value val,
+                                         ArrayRef<int32_t> permutation) {
   auto tensorTy = dyn_cast<TensorType>(val.getType());
   assert(tensorTy);
 
