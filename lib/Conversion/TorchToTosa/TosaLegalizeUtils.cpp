--- conflicted
+++ resolved
@@ -272,7 +272,6 @@
   return const_op.getResult();
 }
 
-<<<<<<< HEAD
 // Template specialization for double
 template <>
 std::optional<Value> getConstTensor<double>(PatternRewriter &rewriter,
@@ -297,30 +296,6 @@
   if (dtype) {
    return rewriter.createOrFold<tosa::CastOp>(
         op->getLoc(), RankedTensorType::get(shape, *dtype), const_op);
-=======
-static LogicalResult checkValidityOfCast(Type src, Type dest) {
-  if ((src == dest) || (src.isInteger(64) && dest.isInteger(32)) ||
-      (src.isInteger(64) && dest.isInteger(8)) ||
-      (src.isInteger(64) && dest.isInteger(1)) ||
-      (src.isInteger(64) && dest.isF32()) ||
-      (src.isInteger(32) && dest.isInteger(64)) ||
-      (src.isInteger(32) && dest.isInteger(1)) ||
-      (src.isInteger(32) && dest.isF32()) ||
-      (src.isInteger(32) && dest.isBF16()) ||
-      (src.isInteger(16) && dest.isBF16()) ||
-      (src.isInteger(8) && dest.isInteger(1)) ||
-      (src.isInteger(8) && dest.isBF16()) ||
-      (src.isInteger(1) && dest.isInteger(64)) ||
-      (src.isInteger(1) && dest.isF32()) || (src.isF32() && dest.isF64()) ||
-      (src.isF32() && dest.isBF16()) || (src.isF64() && dest.isF32()) ||
-      (src.isF64() && dest.isBF16()) || (src.isF32() && dest.isInteger(8)) ||
-      (src.isF32() && dest.isInteger(64)) ||
-      (src.isF32() && dest.isInteger(1)) ||
-      (src.isBF16() && dest.isInteger(8)) ||
-      (src.isBF16() && dest.isInteger(16)) ||
-      (src.isBF16() && dest.isInteger(32)) || (src.isBF16() && dest.isF32())) {
-    return success();
->>>>>>> 0caaf8d3
   }
   return const_op.getResult();
 }
@@ -461,11 +436,8 @@
 template std::optional<Value> getConstTensor<int64_t>(PatternRewriter &,
                                                       Operation *,
                                                       ArrayRef<int64_t> vec,
-<<<<<<< HEAD
                                                       ArrayRef<int64_t> shape,
                                                       std::optional<Type> dtype);
-=======
-                                                      ArrayRef<int64_t> shape);
 
 LogicalResult getAvgPool2dAccType(PatternRewriter &rewriter, Value input,
                                   TypeAttr &accType) {
@@ -488,6 +460,5 @@
   return success();
 }
 
->>>>>>> 0caaf8d3
 } // namespace tosa
 } // namespace mlir