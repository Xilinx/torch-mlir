//===----------------------------------------------------------------------===//
//
// Part of the LLVM Project, under the Apache License v2.0 with LLVM Exceptions.
// See https://llvm.org/LICENSE.txt for license information.
// SPDX-License-Identifier: Apache-2.0 WITH LLVM-exception
// Also available under a BSD-style license. See LICENSE.
//
//===----------------------------------------------------------------------===//

#include "torch-mlir/Conversion/TorchToTosa/TosaLegalizeUtils.h"
#include "mlir/Dialect/Tosa/IR/TosaOps.h"       // from @llvm-project
#include "mlir/Dialect/Tosa/Utils/QuantUtils.h" // from @llvm-project
#include "torch-mlir/Conversion/TorchToTosa/TosaLegalizeCommon.h"

namespace mlir {
namespace tosa {

// Create a TOSA rescale op from input framework tensor, zero points and
// rounding mode
Value buildRescale(PatternRewriter &rewriter, Operation *op,
                   ShapedType output_type, Value input_val, double scale,
                   int64_t input_zp, int64_t output_zp, bool double_round,
                   bool scale32) {
  int32_t multiplier;
  int32_t shift;

  int32_t scale_width = scale32 ? 32 : 16;

  computeMultiplierAndShift(scale, multiplier, shift, scale_width);

  auto rescale_op = CreateOpAndInfer<tosa::RescaleOp>(
      rewriter, op->getLoc(), output_type, input_val,
      rewriter.getI32IntegerAttr(static_cast<int32_t>(input_zp)),
      rewriter.getI32IntegerAttr(static_cast<int32_t>(output_zp)),
      rewriter.getDenseI32ArrayAttr({multiplier}),
      rewriter.getDenseI8ArrayAttr({static_cast<int8_t>(shift)}),
      rewriter.getBoolAttr(scale32), rewriter.getBoolAttr(double_round),
      rewriter.getBoolAttr(false));

  return rescale_op.getResult();
}

// Creates TOSA rescale op with int32 output
Value buildRescaleToInt32(PatternRewriter &rewriter, Operation *op,
                          Value input_val, double input_scale,
                          int64_t input_zp) {
  // Output is always int32 type
  auto input_type = input_val.getType().dyn_cast<mlir::ShapedType>();
  assert(input_type);
  auto output_type = input_type.clone(rewriter.getI32Type());

  return buildRescale(rewriter, op, output_type, input_val, input_scale,
                      input_zp, 0, false, true);
}

// Creates a TOSA rescale op based on conv2d parameters.
Value buildRescaleOpConvOutput(PatternRewriter &rewriter, Operation *op,
                               Value conv_val, ShapedType input_type,
                               ShapedType weight_type, ShapedType output_type) {
  auto input_qtype =
      input_type.getElementType().dyn_cast<mlir::quant::UniformQuantizedType>();
  auto output_qtype = output_type.getElementType()
                          .dyn_cast<mlir::quant::UniformQuantizedType>();

  double input_scale = input_qtype.getScale();

  int64_t output_zp = output_qtype.getZeroPoint();
  double output_scale = output_qtype.getScale();

  bool scale32 = isScale32(output_qtype);
  int32_t scale_width = scale32 ? 32 : 16;

  if (auto weight_per_tensor_qtype =
          weight_type.getElementType()
              .dyn_cast<mlir::quant::UniformQuantizedType>()) {
    // Per-tensor quantization
    double weight_scale = weight_per_tensor_qtype.getScale();

    int32_t multiplier;
    int32_t shift;

    double op_tensor_scale = (input_scale * weight_scale) / output_scale;

    computeMultiplierAndShift(op_tensor_scale, multiplier, shift, scale_width);

    auto rescale_op = CreateOpAndInfer<tosa::RescaleOp>(
        rewriter, op->getLoc(), output_type, conv_val,
        rewriter.getI32IntegerAttr(0), rewriter.getI32IntegerAttr(output_zp),
        rewriter.getDenseI32ArrayAttr({multiplier}),
        rewriter.getDenseI8ArrayAttr({static_cast<int8_t>(shift)}),
        rewriter.getBoolAttr(scale32), rewriter.getBoolAttr(true),
        rewriter.getBoolAttr(false));

    return rescale_op.getResult();

  } else if (auto weight_per_channel_qtype =
                 weight_type.getElementType()
                     .dyn_cast<mlir::quant::UniformQuantizedPerAxisType>()) {
    // Per-channel quantization
    SmallVector<int32_t> multiplier_arr;
    SmallVector<int8_t> shift_arr;

    SmallVector<double> weight_scale_arr(
        weight_per_channel_qtype.getScales().begin(),
        weight_per_channel_qtype.getScales().end());

    int64_t output_zp = output_qtype.getZeroPoint();
    double output_scale = output_qtype.getScale();

    for (double weight_scale : weight_scale_arr) {
      int32_t multiplier;
      int32_t shift;

      double op_channel_scale = (input_scale * weight_scale) / output_scale;

      computeMultiplierAndShift(op_channel_scale, multiplier, shift,
                                scale_width);

      multiplier_arr.push_back(multiplier);
      shift_arr.push_back(static_cast<int8_t>(shift));
    }

    auto rescale_op = CreateOpAndInfer<tosa::RescaleOp>(
        rewriter, op->getLoc(), output_type, conv_val,
        rewriter.getI32IntegerAttr(0), rewriter.getI32IntegerAttr(output_zp),
        rewriter.getDenseI32ArrayAttr(multiplier_arr),
        rewriter.getDenseI8ArrayAttr(shift_arr), rewriter.getBoolAttr(scale32),
        rewriter.getBoolAttr(true), rewriter.getBoolAttr(true));

    return rescale_op.getResult();

  } else {
    op->emitOpError("buildConvRescaleOp: unknown weight quantized type");
    return nullptr;
  }
}

Value buildSlice(PatternRewriter &rewriter, Value &input,
                 llvm::ArrayRef<int64_t> start, llvm::ArrayRef<int64_t> size) {
  assert(start.size() == size.size() &&
         "Start and Size must have the same size");
  return tosa::CreateOpAndInfer<mlir::tosa::SliceOp>(
      rewriter, input.getLoc(),
      RankedTensorType::get(
          llvm::SmallVector<int64_t, 4>(size.size(), ShapedType::kDynamic),
          input.getType().cast<ShapedType>().getElementType()),
      input, start, size);
}

// Check if scale32 mode is used for given output_element_type
bool isScale32(mlir::quant::UniformQuantizedType output_element_type) {
  return (output_element_type.getStorageTypeIntegralWidth() == 8);
}

// Create a 32-bit float constant operator from a float
Value getTosaConstTensorSingleF32(PatternRewriter &rewriter, Operation *op,
                                  float val) {
  auto const_type = RankedTensorType::get({}, rewriter.getF32Type());
  auto const_attr = DenseElementsAttr::get(const_type, val);

  auto const_op =
      rewriter.create<tosa::ConstOp>(op->getLoc(), const_type, const_attr);
  return const_op.getResult();
}

// Create a zero constant tensor of the desired type and shape.
std::optional<Value> getZerosLikeTensor(PatternRewriter &rewriter,
                                        Operation *op, Type type) {
  RankedTensorType resultType = type.dyn_cast<RankedTensorType>();

  if (!resultType) {
    (void)rewriter.notifyMatchFailure(op, "not ranked tensor type");
    return std::nullopt;
  }

  auto resultShape = resultType.getShape();
  ShapedType zeroType =
      RankedTensorType::get(resultShape, resultType.getElementType());
  Attribute zeroAttr = rewriter.getZeroAttr(zeroType);

  return CreateOpAndInfer<tosa::ConstOp>(rewriter, op->getLoc(), zeroType,
                                         zeroAttr.cast<ElementsAttr>())
      .getResult();
}

// Templated function to create a constant op for given type and shape.
// T: storage C type.
// Default template creates a constant tensor in T.
template <typename T>
std::optional<Value> getConstTensor(PatternRewriter &rewriter, Operation *op,
                                    ArrayRef<T> vec, ArrayRef<int64_t> shape,
                                    std::optional<Type> dtype) {
  uint64_t num_total_elements = 1;
  for (int64_t a : shape) {
    num_total_elements *= a;
  }

  if (vec.size() != num_total_elements && vec.size() != 1) {
    op->emitOpError("getConstTensor(): number of elements mismatch.");
    return std::nullopt;
  }

  auto width = sizeof(T) * 8;
  if constexpr (std::is_same_v<T, bool>)
    width = 1;

  auto const_type =
      RankedTensorType::get(shape, rewriter.getIntegerType(width));
  auto const_attr = DenseElementsAttr::get(const_type, vec);

  auto const_op =
      rewriter.create<tosa::ConstOp>(op->getLoc(), const_type, const_attr);

  if (dtype) {
    return rewriter.createOrFold<tosa::CastOp>(
        op->getLoc(), RankedTensorType::get(shape, *dtype), const_op);
  }
  return const_op.getResult();
}

// Template specialization for APInt
template <>
std::optional<Value> getConstTensor<APInt>(PatternRewriter &rewriter,
                                           Operation *op, ArrayRef<APInt> vec,
                                           ArrayRef<int64_t> shape,
                                           std::optional<Type> dtype) {
  uint64_t num_total_elements = 1;
  for (int64_t a : shape) {
    num_total_elements *= a;
  }

  if (vec.size() != num_total_elements && vec.size() != 1) {
    op->emitOpError("getConstTensor(): number of elements mismatch.");
    return std::nullopt;
  }

  auto const_type = RankedTensorType::get(
      shape, rewriter.getIntegerType(vec[0].getBitWidth()));
  auto const_attr = DenseElementsAttr::get(const_type, vec);

  auto const_op =
      rewriter.create<tosa::ConstOp>(op->getLoc(), const_type, const_attr);
  if (dtype) {
    return rewriter.createOrFold<tosa::CastOp>(
        op->getLoc(), RankedTensorType::get(shape, *dtype), const_op);
  }
  return const_op.getResult();
}

// Template specialization for float
template <>
std::optional<Value> getConstTensor<float>(PatternRewriter &rewriter,
                                           Operation *op, ArrayRef<float> vec,
                                           ArrayRef<int64_t> shape,
                                           std::optional<Type> dtype) {
  uint64_t num_total_elements = 1;
  for (int64_t a : shape) {
    num_total_elements *= a;
  }

  if (vec.size() != num_total_elements && vec.size() != 1) {
    op->emitOpError("getConstTensor(): number of elements mismatch.");
    return std::nullopt;
  }

  auto const_type = RankedTensorType::get(shape, rewriter.getF32Type());
  auto const_attr = DenseElementsAttr::get(const_type, vec);

  auto const_op =
      rewriter.create<tosa::ConstOp>(op->getLoc(), const_type, const_attr);
  if (dtype) {
   return rewriter.createOrFold<tosa::CastOp>(
        op->getLoc(), RankedTensorType::get(shape, *dtype), const_op);
  }
  return const_op.getResult();
}

// Template specialization for double
template <>
std::optional<Value> getConstTensor<double>(PatternRewriter &rewriter,
                                           Operation *op, ArrayRef<double> vec,
                                           ArrayRef<int64_t> shape, std::optional<Type> dtype) {
  uint64_t num_total_elements = 1;
  for (int64_t a : shape) {
    num_total_elements *= a;
  }

  if (vec.size() != num_total_elements) {
    op->emitOpError("getConstTensor(): number of elements mismatch.");
    return std::nullopt;
  }

  auto const_type = RankedTensorType::get(shape, rewriter.getF64Type());
  auto const_attr = DenseElementsAttr::get(const_type, vec);

  auto const_op =
      rewriter.create<tosa::ConstOp>(op->getLoc(), const_type, const_attr);

  if (dtype) {
    return rewriter.createOrFold<tosa::CastOp>(
        op->getLoc(), RankedTensorType::get(shape, *dtype), const_op);
  }
  return const_op.getResult();
}

static LogicalResult checkValidityOfCast(Type src, Type dest) {
<<<<<<< HEAD
  if (src == dest)
   return success();

  auto isValid = [](Type ty) {
    return ty.isInteger(1) || ty.isInteger(8) || ty.isInteger(16) ||
           ty.isInteger(32) || ty.isInteger(64) || ty.isBF16() || ty.isF16() || ty.isF32() ||
           ty.isF64();
  };

  return success(isValid(src) && isValid(dest));
=======
  // clang-format off
  if ((src == dest) ||
      // int64 -> *
      (src.isInteger(64) && dest.isInteger(32)) ||
      (src.isInteger(64) && dest.isInteger(8)) ||
      (src.isInteger(64) && dest.isInteger(1)) ||
      (src.isInteger(64) && dest.isF32()) ||
      // int32 -> *
      (src.isInteger(32) && dest.isInteger(64)) ||
      (src.isInteger(32) && dest.isInteger(1)) ||
      (src.isInteger(32) && dest.isF32()) ||
      (src.isInteger(32) && dest.isBF16()) ||
      // int16 -> *
      (src.isInteger(16) && dest.isBF16()) ||
      // int8 -> *
      (src.isInteger(8) && dest.isInteger(1)) ||
      (src.isInteger(8) && dest.isBF16()) ||
      // int1 -> *
      (src.isInteger(1) && dest.isInteger(64)) ||
      (src.isInteger(1) && dest.isF32()) ||
      // f64 -> *
      (src.isF64() && dest.isF32()) || 
      (src.isF64() && dest.isBF16()) ||
      // f32 -> *
      (src.isF32() && dest.isF64()) || 
      (src.isF32() && dest.isBF16()) ||
      (src.isF32() && dest.isF16()) || 
      (src.isF32() && dest.isInteger(8)) ||
      (src.isF32() && dest.isInteger(64)) ||
      (src.isF32() && dest.isInteger(1)) ||
      // bf16 -> *
      (src.isBF16() && dest.isInteger(8)) ||
      (src.isBF16() && dest.isInteger(16)) ||
      (src.isBF16() && dest.isInteger(32)) || 
      (src.isBF16() && dest.isF32())) {
    return success();
  }
  // clang-format on
  return failure();
>>>>>>> 29ac23a7
}

// Template specialization for float
LogicalResult tosaCastTensorToType(PatternRewriter &rewriter, Operation *op,
                                   Value src, Type destType, Value &result) {

  Type srcElemTy = src.getType().dyn_cast<TensorType>().getElementType();
  Type destElemTy = destType.dyn_cast<TensorType>().getElementType();

  if (failed(checkValidityOfCast(srcElemTy, destElemTy)))
    return rewriter.notifyMatchFailure(
        op, "casting to result dtype is invalid or unsupported");

  if (destElemTy.isInteger(1)) {
    auto srcType = src.getType().dyn_cast<TensorType>();
    SmallVector<int64_t> srcShape(srcType.getShape());
    uint64_t num_total_elements = 1;
    for (int64_t a : srcShape)
      num_total_elements *= a;

    std::optional<Value> constOp;
    if (srcElemTy.isInteger(64)) {
      SmallVector<int64_t> values(num_total_elements, 0);
      constOp =
          tosa::getConstTensor<int64_t>(rewriter, op, values, srcShape).value();
    } else if (srcElemTy.isInteger(32)) {
      SmallVector<int32_t> values(num_total_elements, 0);
      constOp =
          tosa::getConstTensor<int32_t>(rewriter, op, values, srcShape).value();
    } else if (srcElemTy.isInteger(8)) {
      SmallVector<int8_t> values(num_total_elements, 0);
      constOp =
          tosa::getConstTensor<int8_t>(rewriter, op, values, srcShape).value();
    } else if (srcElemTy.isInteger(16)) {
      SmallVector<int16_t> values(num_total_elements, 0);
      constOp =
          tosa::getConstTensor<int16_t>(rewriter, op, values, srcShape).value();
    } else if (srcElemTy.isBF16()) {
      SmallVector<float> values(num_total_elements, 0.0);
      constOp =
          tosa::getConstTensor<float>(rewriter, op, values, srcShape, srcElemTy)
              .value();
    } else if (srcElemTy.isF32()) {
      SmallVector<float> values(num_total_elements, 0.0);
      constOp =
          tosa::getConstTensor<float>(rewriter, op, values, srcShape).value();
    } else if (srcElemTy.isF64()) {
      SmallVector<double> values(num_total_elements, 0.0);
      constOp =
          tosa::getConstTensor<double>(rewriter, op, values, srcShape).value();
    } else {
      op->dump();
      op->emitError("Unsupported conversion to i1");
      return failure();
    }
    Value equalToZero = rewriter.create<tosa::EqualOp>(op->getLoc(), destType,
                                                       src, constOp.value());
    result = rewriter.create<tosa::LogicalNotOp>(op->getLoc(), destType,
                                                 equalToZero);
  } else {
    result = rewriter.create<tosa::CastOp>(op->getLoc(), destType, src);
  }
  return success();
}

Value promoteType(PatternRewriter &rewriter, Value input, TensorType outType) {
  Operation *op = input.getDefiningOp();
  TensorType inType = input.getType().cast<TensorType>();

  if (inType.getElementType() != outType.getElementType()) {
    TensorType promotedType =
        inType.cloneWith(inType.getShape(), outType.getElementType());
    return rewriter.create<tosa::CastOp>(op->getLoc(), promotedType, input);
  }
  return input;
}

TypedValue<RankedTensorType> reshapeTo(Location loc, PatternRewriter &rewriter,
                                       Value val, ArrayRef<int64_t> newShape) {

  auto tensorTy = dyn_cast<TensorType>(val.getType());
  assert(tensorTy);

  auto newTy = RankedTensorType::get(newShape, tensorTy.getElementType());
  return rewriter.create<tosa::ReshapeOp>(
      loc, newTy, val, rewriter.getDenseI64ArrayAttr(newShape));
}

TypedValue<RankedTensorType> transposeBy(Location loc, PatternRewriter &rewriter,
                                        Value val,
                                        ArrayRef<int32_t> permutation) {
  auto tensorTy = dyn_cast<TensorType>(val.getType());
  assert(tensorTy);

  auto permType = RankedTensorType::get({(int64_t)permutation.size()},
                                        rewriter.getI32Type());
  auto permAttr = DenseElementsAttr::get(permType, permutation);
  auto permOp = rewriter.create<tosa::ConstOp>(loc, permType, permAttr);

  SmallVector<int64_t> newShape{tensorTy.getShape()};
  for (size_t i = 0; i < newShape.size(); i++)
    newShape[i] = tensorTy.getShape()[permutation[i]];

  auto newTy = RankedTensorType::get(newShape, tensorTy.getElementType());

  auto v = rewriter.createOrFold<tosa::TransposeOp>(loc, newTy, val, permOp);
  return cast<TypedValue<RankedTensorType>>(v);
}

// Template instantiation
template std::optional<Value>
getConstTensor<bool>(PatternRewriter &, Operation *, ArrayRef<bool> vec,
                     ArrayRef<int64_t> shape, std::optional<Type> dtype);

template std::optional<Value>
getConstTensor<int32_t>(PatternRewriter &, Operation *, ArrayRef<int32_t> vec,
                        ArrayRef<int64_t> shape, std::optional<Type> dtype);

template std::optional<Value>
getConstTensor<int64_t>(PatternRewriter &, Operation *, ArrayRef<int64_t> vec,
                        ArrayRef<int64_t> shape, std::optional<Type> dtype);

LogicalResult getAvgPool2dAccType(PatternRewriter &rewriter, Value input,
                                  TypeAttr &accType) {
  auto inputTy = llvm::dyn_cast<ShapedType>(input.getType());
  if (!inputTy)
    return failure();
  auto inputETy = inputTy.getElementType();

  if (auto quantType =
          llvm::dyn_cast<mlir::quant::UniformQuantizedType>(inputETy))
    inputETy = quantType.getStorageType();

  // Tosa supports FP16 and FP32 accumulator type for FP16 input. When the time
  // FP16 is supported, the accumulator type can be selected based on trade-off
  // between performance and accuracy. Set to FP32 by default.
  accType = inputETy.isa<FloatType>()
                ? mlir::TypeAttr::get(rewriter.getF32Type())
                : mlir::TypeAttr::get(rewriter.getIntegerType(32));

  return success();
}

} // namespace tosa
} // namespace mlir<|MERGE_RESOLUTION|>--- conflicted
+++ resolved
@@ -304,7 +304,6 @@
 }
 
 static LogicalResult checkValidityOfCast(Type src, Type dest) {
-<<<<<<< HEAD
   if (src == dest)
    return success();
 
@@ -315,47 +314,6 @@
   };
 
   return success(isValid(src) && isValid(dest));
-=======
-  // clang-format off
-  if ((src == dest) ||
-      // int64 -> *
-      (src.isInteger(64) && dest.isInteger(32)) ||
-      (src.isInteger(64) && dest.isInteger(8)) ||
-      (src.isInteger(64) && dest.isInteger(1)) ||
-      (src.isInteger(64) && dest.isF32()) ||
-      // int32 -> *
-      (src.isInteger(32) && dest.isInteger(64)) ||
-      (src.isInteger(32) && dest.isInteger(1)) ||
-      (src.isInteger(32) && dest.isF32()) ||
-      (src.isInteger(32) && dest.isBF16()) ||
-      // int16 -> *
-      (src.isInteger(16) && dest.isBF16()) ||
-      // int8 -> *
-      (src.isInteger(8) && dest.isInteger(1)) ||
-      (src.isInteger(8) && dest.isBF16()) ||
-      // int1 -> *
-      (src.isInteger(1) && dest.isInteger(64)) ||
-      (src.isInteger(1) && dest.isF32()) ||
-      // f64 -> *
-      (src.isF64() && dest.isF32()) || 
-      (src.isF64() && dest.isBF16()) ||
-      // f32 -> *
-      (src.isF32() && dest.isF64()) || 
-      (src.isF32() && dest.isBF16()) ||
-      (src.isF32() && dest.isF16()) || 
-      (src.isF32() && dest.isInteger(8)) ||
-      (src.isF32() && dest.isInteger(64)) ||
-      (src.isF32() && dest.isInteger(1)) ||
-      // bf16 -> *
-      (src.isBF16() && dest.isInteger(8)) ||
-      (src.isBF16() && dest.isInteger(16)) ||
-      (src.isBF16() && dest.isInteger(32)) || 
-      (src.isBF16() && dest.isF32())) {
-    return success();
-  }
-  // clang-format on
-  return failure();
->>>>>>> 29ac23a7
 }
 
 // Template specialization for float
